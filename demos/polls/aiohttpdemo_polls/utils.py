--- conflicted
+++ resolved
@@ -1,17 +1,4 @@
 import sys
-<<<<<<< HEAD
-
-import trafaret as T
-from trafaret_config import read_and_validate, ConfigError
-
-
-def load_config(fname):
-    config = load_and_validate(fname)
-    return config
-
-
-def load_and_validate(fname):
-=======
 import argparse
 
 import trafaret as T
@@ -19,7 +6,6 @@
 
 
 def load_config(fname):
->>>>>>> b793e061
     primitive_ip_regexp = r'^[0-9]{1,3}\.[0-9]{1,3}\.[0-9]{1,3}\.[0-9]{1,3}$'
 
     TRAFARET = T.Dict({
@@ -37,13 +23,6 @@
         T.Key('port'): T.Int(),
     })
 
-<<<<<<< HEAD
-    try:
-        config = read_and_validate(fname, TRAFARET)
-    except ConfigError as e:
-        e.output()
-        sys.exit(1)
-=======
     ap = argparse.ArgumentParser()
     commandline.standard_argparse_options(ap, default_config=fname)
     #
@@ -53,13 +32,8 @@
 
     try:
         config = commandline.config_from_options(options, TRAFARET)
->>>>>>> b793e061
     except FileNotFoundError as e:
         print(type(e).__name__, e)
         sys.exit(1)
 
-<<<<<<< HEAD
-    return config
-=======
-    return config
->>>>>>> b793e061
+    return config