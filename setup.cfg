--- conflicted
+++ resolved
@@ -135,12 +135,7 @@
     ignore:unclosed transport <asyncio.sslproto._SSLProtocolTransport object.*:ResourceWarning
     ignore:unclosed transport <_ProactorSocketTransport closing fd=-1>:ResourceWarning
     ignore:Unclosed client session <aiohttp.client.ClientSession object at 0x:ResourceWarning
-<<<<<<< HEAD
-    # Temporarily ignore warnings internal to Python 3.9.7, can be removed again in 3.9.8.
-    ignore:The loop argument is deprecated since Python 3.8, and scheduled for removal in Python 3.10.:DeprecationWarning:asyncio
-=======
     ignore:The loop argument is deprecated:DeprecationWarning:asyncio
->>>>>>> ee5e9512
     ignore:Creating a LegacyVersion has been deprecated and will be removed in the next major release:DeprecationWarning::
     # The following deprecation warning is triggered by importing
     # `gunicorn.util`. Hopefully, it'll get fixed in the future. See
