--- conflicted
+++ resolved
@@ -59,15 +59,8 @@
     ignore:Exception ignored in. <coroutine object ClientSession._request at 0x.:pytest.PytestUnraisableExceptionWarning:_pytest.unraisableexception
     ignore:Exception ignored in. <function ClientSession.__del__ at 0x.:pytest.PytestUnraisableExceptionWarning:_pytest.unraisableexception
     ignore:Exception ignored in. <_io.FileIO .closed.>:pytest.PytestUnraisableExceptionWarning:_pytest.unraisableexception
-<<<<<<< HEAD
-
-    # aiohttp 3.x:
-    ignore:Exception ignored in. <socket.socket fd=-1, family=AddressFamily.AF_UNIX, type=SocketKind.SOCK_STREAM, proto=0>:pytest.PytestUnraisableExceptionWarning:_pytest.unraisableexception
-    ignore:Exception ignored in. <function _DeprecationWaiter.__del__ at 0x.:pytest.PytestUnraisableExceptionWarning:_pytest.unraisableexception
-=======
     # Temporarily ignore warnings internal to Python 3.9.7, can be removed again in 3.9.8.
     ignore:The loop argument is deprecated since Python 3.8, and scheduled for removal in Python 3.10.:DeprecationWarning:asyncio
->>>>>>> 04d9ac4e
 junit_suite_name = aiohttp_test_suite
 norecursedirs = dist docs build .tox .eggs
 minversion = 3.8.2
