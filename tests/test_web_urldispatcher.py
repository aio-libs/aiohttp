--- conflicted
+++ resolved
@@ -3,10 +3,9 @@
 from unittest.mock import MagicMock
 
 import pytest
-from yarl import URL
 
 from aiohttp import web
-from aiohttp.web_urldispatcher import PlainResource, SystemRoute, UrlDispatcher
+from aiohttp.web_urldispatcher import SystemRoute
 
 
 @pytest.mark.parametrize(
@@ -407,35 +406,4 @@
     app.router.add_static('/static', here)
     client = await aiohttp_client(app)
     resp = await client.get('/static/' + str(file_path.resolve()))
-    assert resp.status == 403
-
-def test_register_resource(aiohttp_client) -> None:
-    router = UrlDispatcher()
-    path = "/result/"
-    url = URL.build(path=path)
-
-    correct_name = "check-for-result"
-    resource = PlainResource(url.raw_path, name=correct_name)
-    router.register_resource(resource)
-
-    assert resource == router._named_resources[correct_name]
-
-<<<<<<< HEAD
-def test_register_resource_with_python_keyword(aiohttp_client) -> None:
-    router = UrlDispatcher()
-    path = "/result/"
-    url = URL.build(path=path)
-
-    wrong_name = "for"
-    resource = PlainResource(url.raw_path, name=wrong_name)
-    with pytest.raises(
-        ValueError,
-        match="^Incorrect route name 'for', "
-        'python keywords cannot be used for route name$',
-    ):
-=======
-    wrong_name = "for"
-    resource = PlainResource(url.raw_path, name=wrong_name)
-    with pytest.raises(ValueError):
->>>>>>> 4cde2e28
-        router.register_resource(resource)+    assert resp.status == 403