--- conflicted
+++ resolved
@@ -1054,13 +1054,8 @@
                     try:
                         with pytest.raises(asyncio.TimeoutError):
                             async with sess.get(
-<<<<<<< HEAD
                                 f"http://127.0.0.1:{port}/",
-                                timeout=ClientTimeout(total=0.2),
-=======
-                                f"http://localhost:{port}/",
                                 timeout=ClientTimeout(total=0.1),
->>>>>>> c3bd3c25
                             ):
                                 pass
                     except ClientConnectorError:
