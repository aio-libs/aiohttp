--- conflicted
+++ resolved
@@ -16,14 +16,10 @@
                  version=HttpVersion11, on_response_prepare=None, **kwargs):
     app = kwargs.pop('app', None) or mock.Mock()
     app._debug = False
-<<<<<<< HEAD
-    app.on_response_prepare = signals.AppSignal(app)
-=======
     if on_response_prepare is None:
         on_response_prepare = signals.Signal(app)
     app.on_response_prepare = on_response_prepare
     app.on_response_prepare.freeze()
->>>>>>> 13e6229b
     protocol = kwargs.pop('protocol', None) or mock.Mock()
     return make_mocked_request(method, path, headers,
                                version=version, protocol=protocol,
