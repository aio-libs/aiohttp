--- conflicted
+++ resolved
@@ -672,23 +672,6 @@
     session1 = ClientSession()
     assert session1._timeout == client.DEFAULT_TIMEOUT
 
-<<<<<<< HEAD
-    with pytest.warns(DeprecationWarning):
-        session2 = ClientSession(read_timeout=20*60,
-                                 conn_timeout=30*60)
-    assert session2._timeout == client.ClientTimeout(total=20*60,
-                                                     connect=30*60)
-
-    with pytest.raises(ValueError):
-        ClientSession(timeout=client.ClientTimeout(total=10*60),
-                      read_timeout=20*60)
-
-    with pytest.raises(ValueError):
-        ClientSession(timeout=client.ClientTimeout(total=10 * 60),
-                      conn_timeout=30 * 60)
-
-=======
->>>>>>> 6fa0be8a
 
 async def test_requote_redirect_url_default() -> None:
     session = ClientSession()
