--- conflicted
+++ resolved
@@ -377,7 +377,7 @@
                         fingerprint=fingerprint,
                         loop=loop)
 
-    async def _resolve_host(host, port):
+    async def _resolve_host(host, port, trace_context=None):
         return [{
             'hostname': host,
             'host': ip,
@@ -599,7 +599,6 @@
             await f
 
 
-<<<<<<< HEAD
 @asyncio.coroutine
 def test_tcp_connector_dns_tracing(loop, dns_response):
     trace_context = mock.Mock()
@@ -637,7 +636,8 @@
             trace_context=trace_context
         )
         on_dnscache_hit.assert_called_once_with(trace_context)
-=======
+
+
 def test_dns_error(loop):
     connector = aiohttp.TCPConnector(loop=loop)
     connector._resolve_host = make_mocked_coro(
@@ -649,7 +649,6 @@
     )
     with pytest.raises(aiohttp.ClientConnectorError):
         loop.run_until_complete(connector.connect(req))
->>>>>>> dc836413
 
 
 def test_get_pop_empty_conns(loop):
