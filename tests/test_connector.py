# Tests of http client with custom Connector

import asyncio
import gc
import hashlib
import platform
import socket
import ssl
import sys
import uuid
from collections import deque
from contextlib import closing
from typing import (
    Awaitable,
    Callable,
    Dict,
    Iterator,
    List,
    NoReturn,
    Optional,
    Sequence,
    Tuple,
)
from unittest import mock

import pytest
from aiohappyeyeballs import AddrInfoType
from pytest_mock import MockerFixture
from yarl import URL

import aiohttp
from aiohttp import ClientRequest, ClientSession, ClientTimeout, web
from aiohttp.abc import ResolveResult
from aiohttp.client_proto import ResponseHandler
from aiohttp.client_reqrep import ConnectionKey
from aiohttp.connector import Connection, TCPConnector, _DNSCacheTable
from aiohttp.locks import EventResultOrError
from aiohttp.pytest_plugin import AiohttpClient, AiohttpServer
from aiohttp.test_utils import make_mocked_coro, unused_port
from aiohttp.tracing import Trace


@pytest.fixture()
def key() -> ConnectionKey:
    # Connection key
    return ConnectionKey("localhost", 80, False, True, None, None, None)


@pytest.fixture
def key2() -> ConnectionKey:
    # Connection key
    return ConnectionKey("localhost", 80, False, True, None, None, None)


@pytest.fixture
def ssl_key() -> ConnectionKey:
    # Connection key
    return ConnectionKey("localhost", 80, True, True, None, None, None)


@pytest.fixture
def unix_server(
    loop: asyncio.AbstractEventLoop, unix_sockname: str
) -> Iterator[Callable[[web.Application], Awaitable[None]]]:
    runners = []

    async def go(app: web.Application) -> None:
        runner = web.AppRunner(app)
        runners.append(runner)
        await runner.setup()
        site = web.UnixSite(runner, unix_sockname)
        await site.start()

    yield go

    for runner in runners:
        loop.run_until_complete(runner.cleanup())


@pytest.fixture
def named_pipe_server(
    proactor_loop: asyncio.AbstractEventLoop, pipe_name: str
) -> Iterator[Callable[[web.Application], Awaitable[None]]]:
    runners = []

    async def go(app: web.Application) -> None:
        runner = web.AppRunner(app)
        runners.append(runner)
        await runner.setup()
        site = web.NamedPipeSite(runner, pipe_name)
        await site.start()

    yield go

    for runner in runners:
        proactor_loop.run_until_complete(runner.cleanup())


def create_mocked_conn(
    conn_closing_result: Optional[asyncio.AbstractEventLoop] = None,
    should_close: bool = True,
    **kwargs: object,
) -> mock.Mock:
    assert "loop" not in kwargs
    try:
        loop = asyncio.get_running_loop()
    except RuntimeError:
        loop = asyncio.get_event_loop_policy().get_event_loop()

    f = loop.create_future()
    proto: mock.Mock = mock.create_autospec(
        ResponseHandler, instance=True, should_close=should_close, closed=f
    )
    f.set_result(conn_closing_result)
    return proto


def test_connection_del(loop: asyncio.AbstractEventLoop) -> None:
    connector = mock.Mock()
    key = mock.Mock()
    protocol = mock.Mock()
    loop.set_debug(False)
    conn = Connection(connector, key, protocol, loop=loop)
    exc_handler = mock.Mock()
    loop.set_exception_handler(exc_handler)

    with pytest.warns(ResourceWarning):
        del conn
        gc.collect()

    connector._release.assert_called_with(key, protocol, should_close=True)
    msg = {
        "message": mock.ANY,
        "client_connection": mock.ANY,
    }
    exc_handler.assert_called_with(loop, msg)


def test_connection_del_loop_debug(loop: asyncio.AbstractEventLoop) -> None:
    connector = mock.Mock()
    key = mock.Mock()
    protocol = mock.Mock()
    loop.set_debug(True)
    conn = Connection(connector, key, protocol, loop=loop)
    exc_handler = mock.Mock()
    loop.set_exception_handler(exc_handler)

    with pytest.warns(ResourceWarning):
        del conn
        gc.collect()

    msg = {
        "message": mock.ANY,
        "client_connection": mock.ANY,
        "source_traceback": mock.ANY,
    }
    exc_handler.assert_called_with(loop, msg)


def test_connection_del_loop_closed(loop: asyncio.AbstractEventLoop) -> None:
    connector = mock.Mock()
    key = mock.Mock()
    protocol = mock.Mock()
    loop.set_debug(True)
    conn = Connection(connector, key, protocol, loop=loop)
    exc_handler = mock.Mock()
    loop.set_exception_handler(exc_handler)
    loop.close()

    with pytest.warns(ResourceWarning):
        del conn
        gc.collect()

    assert not connector._release.called
    assert not exc_handler.called


async def test_del(loop: asyncio.AbstractEventLoop, key: ConnectionKey) -> None:
    conn = aiohttp.BaseConnector()
    proto = create_mocked_conn(loop, should_close=False)
    conn._release(key, proto)
    conns_impl = conn._conns

    exc_handler = mock.Mock()
    loop.set_exception_handler(exc_handler)

    with pytest.warns(ResourceWarning):
        del conn
        gc.collect()

    assert not conns_impl
    proto.close.assert_called_with()
    msg = {
        "connector": mock.ANY,  # conn was deleted
        "connections": mock.ANY,
        "message": "Unclosed connector",
    }
    if loop.get_debug():
        msg["source_traceback"] = mock.ANY
    exc_handler.assert_called_with(loop, msg)


@pytest.mark.xfail
async def test_del_with_scheduled_cleanup(
    loop: asyncio.AbstractEventLoop, key: ConnectionKey
) -> None:
    loop.set_debug(True)
    conn = aiohttp.BaseConnector(keepalive_timeout=0.01)
    transp = create_mocked_conn(loop)
    conn._conns[key] = [(transp, 123)]

    conns_impl = conn._conns
    exc_handler = mock.Mock()
    loop.set_exception_handler(exc_handler)

    with pytest.warns(ResourceWarning):
        # obviously doesn't deletion because loop has a strong
        # reference to connector's instance method, isn't it?
        del conn
        await asyncio.sleep(0.01)
        gc.collect()

    assert not conns_impl
    transp.close.assert_called_with()
    msg = {"connector": mock.ANY, "message": "Unclosed connector"}  # conn was deleted
    if loop.get_debug():
        msg["source_traceback"] = mock.ANY
    exc_handler.assert_called_with(loop, msg)


@pytest.mark.skipif(
    sys.implementation.name != "cpython", reason="CPython GC is required for the test"
)
def test_del_with_closed_loop(
    loop: asyncio.AbstractEventLoop, key: ConnectionKey
) -> None:
    async def make_conn() -> aiohttp.BaseConnector:
        return aiohttp.BaseConnector()

    conn = loop.run_until_complete(make_conn())
    transp = create_mocked_conn(loop)
    conn._conns[key] = [(transp, 123)]

    conns_impl = conn._conns
    exc_handler = mock.Mock()
    loop.set_exception_handler(exc_handler)
    loop.close()

    with pytest.warns(ResourceWarning):
        del conn
        gc.collect()

    assert not conns_impl
    assert not transp.close.called
    assert exc_handler.called


async def test_del_empty_connector(loop: asyncio.AbstractEventLoop) -> None:
    conn = aiohttp.BaseConnector()

    exc_handler = mock.Mock()
    loop.set_exception_handler(exc_handler)

    del conn

    assert not exc_handler.called


async def test_create_conn() -> None:
    conn = aiohttp.BaseConnector()
    with pytest.raises(NotImplementedError):
        await conn._create_connection(object(), [], object())  # type: ignore[arg-type]


async def test_async_context_manager(loop: asyncio.AbstractEventLoop) -> None:
    conn = aiohttp.BaseConnector()

    async with conn as c:
        assert conn is c

    assert conn.closed


async def test_close(key: ConnectionKey) -> None:
    proto = create_mocked_conn()

    conn = aiohttp.BaseConnector()
    assert not conn.closed
    conn._conns[key] = [(proto, 0)]
    await conn.close()

    assert not conn._conns
    assert proto.close.called
    assert conn.closed


async def test_get(loop: asyncio.AbstractEventLoop, key: ConnectionKey) -> None:
    conn = aiohttp.BaseConnector()
    assert conn._get(key) is None

    proto = create_mocked_conn(loop)
    conn._conns[key] = [(proto, loop.time())]
    assert conn._get(key) == proto
    await conn.close()


async def test_get_unconnected_proto(loop: asyncio.AbstractEventLoop) -> None:
    conn = aiohttp.BaseConnector()
    key = ConnectionKey("localhost", 80, False, False, None, None, None)
    assert conn._get(key) is None

    proto = create_mocked_conn(loop)
    conn._conns[key] = [(proto, loop.time())]
    assert conn._get(key) == proto

    assert conn._get(key) is None
    conn._conns[key] = [(proto, loop.time())]
    proto.is_connected = lambda *args: False
    assert conn._get(key) is None
    await conn.close()


async def test_get_unconnected_proto_ssl(loop: asyncio.AbstractEventLoop) -> None:
    conn = aiohttp.BaseConnector()
    key = ConnectionKey("localhost", 80, True, False, None, None, None)
    assert conn._get(key) is None

    proto = create_mocked_conn(loop)
    conn._conns[key] = [(proto, loop.time())]
    assert conn._get(key) == proto

    assert conn._get(key) is None
    conn._conns[key] = [(proto, loop.time())]
    proto.is_connected = lambda *args: False
    assert conn._get(key) is None
    await conn.close()


async def test_get_expired(loop: asyncio.AbstractEventLoop) -> None:
    conn = aiohttp.BaseConnector()
    key = ConnectionKey("localhost", 80, False, False, None, None, None)
    assert conn._get(key) is None

    proto = create_mocked_conn(loop)
    conn._conns[key] = [(proto, loop.time() - 1000)]
    assert conn._get(key) is None
    assert not conn._conns
    await conn.close()


async def test_get_expired_ssl(loop: asyncio.AbstractEventLoop) -> None:
    conn = aiohttp.BaseConnector(enable_cleanup_closed=True)
    key = ConnectionKey("localhost", 80, True, False, None, None, None)
    assert conn._get(key) is None

    proto = create_mocked_conn(loop)
    transport = proto.transport
    conn._conns[key] = [(proto, loop.time() - 1000)]
    assert conn._get(key) is None
    assert not conn._conns
    assert conn._cleanup_closed_transports == [transport]
    await conn.close()


async def test_release_acquired(key: ConnectionKey) -> None:
    proto = create_mocked_conn()
    conn = aiohttp.BaseConnector(limit=5)
    with mock.patch.object(conn, "_release_waiter", autospec=True, spec_set=True) as m:
        conn._acquired.add(proto)
        conn._acquired_per_host[key].add(proto)
        conn._release_acquired(key, proto)
        assert 0 == len(conn._acquired)
        assert 0 == len(conn._acquired_per_host)
        assert m.called

        conn._release_acquired(key, proto)
        assert 0 == len(conn._acquired)
        assert 0 == len(conn._acquired_per_host)

        await conn.close()


async def test_release_acquired_closed(key: ConnectionKey) -> None:
    proto = create_mocked_conn()
    conn = aiohttp.BaseConnector(limit=5)
    with mock.patch.object(conn, "_release_waiter", autospec=True, spec_set=True) as m:
        conn._acquired.add(proto)
        conn._acquired_per_host[key].add(proto)
        conn._closed = True
        conn._release_acquired(key, proto)
        assert 1 == len(conn._acquired)
        assert 1 == len(conn._acquired_per_host[key])
        assert not m.called
        await conn.close()


async def test_release(loop: asyncio.AbstractEventLoop, key: ConnectionKey) -> None:
    conn = aiohttp.BaseConnector()
    with mock.patch.object(conn, "_release_waiter", autospec=True, spec_set=True) as m:
        proto = create_mocked_conn(loop, should_close=False)

        conn._acquired.add(proto)
        conn._acquired_per_host[key].add(proto)

        conn._release(key, proto)
        assert m.called
        assert conn._cleanup_handle is not None
        assert conn._conns[key][0][0] == proto
        assert conn._conns[key][0][1] == pytest.approx(loop.time(), abs=0.1)
        assert not conn._cleanup_closed_transports
        await conn.close()


async def test_release_ssl_transport(
    loop: asyncio.AbstractEventLoop, ssl_key: ConnectionKey
) -> None:
    conn = aiohttp.BaseConnector(enable_cleanup_closed=True)
    with mock.patch.object(conn, "_release_waiter", autospec=True, spec_set=True):
        proto = create_mocked_conn(loop)
        transport = proto.transport
        conn._acquired.add(proto)
        conn._acquired_per_host[ssl_key].add(proto)

        conn._release(ssl_key, proto, should_close=True)
        assert conn._cleanup_closed_transports == [transport]
        await conn.close()


async def test_release_already_closed(key: ConnectionKey) -> None:
    conn = aiohttp.BaseConnector()

    proto = create_mocked_conn()
    conn._acquired.add(proto)
    await conn.close()

    with mock.patch.object(
        conn, "_release_acquired", autospec=True, spec_set=True
    ) as m1:
        with mock.patch.object(
            conn, "_release_waiter", autospec=True, spec_set=True
        ) as m2:
            conn._release(key, proto)
            assert not m1.called
            assert not m2.called


async def test_release_waiter_no_limit(
    loop: asyncio.AbstractEventLoop, key: ConnectionKey, key2: ConnectionKey
) -> None:
    # limit is 0
    conn = aiohttp.BaseConnector(limit=0)
    w = mock.Mock()
    w.done.return_value = False
    conn._waiters[key].append(w)
    conn._release_waiter()
    assert len(conn._waiters[key]) == 0
    assert w.done.called
    await conn.close()


async def test_release_waiter_first_available(
    loop: asyncio.AbstractEventLoop, key: ConnectionKey, key2: ConnectionKey
) -> None:
    conn = aiohttp.BaseConnector()
    w1, w2 = mock.Mock(), mock.Mock()
    w1.done.return_value = False
    w2.done.return_value = False
    conn._waiters[key].append(w2)
    conn._waiters[key2].append(w1)
    conn._release_waiter()
    assert (
        w1.set_result.called
        and not w2.set_result.called
        or not w1.set_result.called
        and w2.set_result.called
    )
    await conn.close()


async def test_release_waiter_release_first(
    loop: asyncio.AbstractEventLoop, key: ConnectionKey, key2: ConnectionKey
) -> None:
    conn = aiohttp.BaseConnector(limit=1)
    w1, w2 = mock.Mock(), mock.Mock()
    w1.done.return_value = False
    w2.done.return_value = False
    conn._waiters[key] = deque([w1, w2])
    conn._release_waiter()
    assert w1.set_result.called
    assert not w2.set_result.called
    await conn.close()


async def test_release_waiter_skip_done_waiter(
    loop: asyncio.AbstractEventLoop, key: ConnectionKey, key2: ConnectionKey
) -> None:
    conn = aiohttp.BaseConnector(limit=1)
    w1, w2 = mock.Mock(), mock.Mock()
    w1.done.return_value = True
    w2.done.return_value = False
    conn._waiters[key] = deque([w1, w2])
    conn._release_waiter()
    assert not w1.set_result.called
    assert w2.set_result.called
    await conn.close()


async def test_release_waiter_per_host(
    loop: asyncio.AbstractEventLoop, key: ConnectionKey, key2: ConnectionKey
) -> None:
    # no limit
    conn = aiohttp.BaseConnector(limit=0, limit_per_host=2)
    w1, w2 = mock.Mock(), mock.Mock()
    w1.done.return_value = False
    w2.done.return_value = False
    conn._waiters[key] = deque([w1])
    conn._waiters[key2] = deque([w2])
    conn._release_waiter()
    assert (w1.set_result.called and not w2.set_result.called) or (
        not w1.set_result.called and w2.set_result.called
    )
    await conn.close()


async def test_release_waiter_no_available(
    loop: asyncio.AbstractEventLoop, key: ConnectionKey, key2: ConnectionKey
) -> None:
    # limit is 0
    conn = aiohttp.BaseConnector(limit=0)
    w = mock.Mock()
    w.done.return_value = False
    conn._waiters[key].append(w)
    with mock.patch.object(
        conn, "_available_connections", autospec=True, spec_set=True, return_value=0
    ):
        conn._release_waiter()
        assert len(conn._waiters) == 1
        assert not w.done.called
        await conn.close()


async def test_release_close(key: ConnectionKey) -> None:
    conn = aiohttp.BaseConnector()
    proto = create_mocked_conn(should_close=True)

    conn._acquired.add(proto)
    conn._release(key, proto)
    assert not conn._conns
    assert proto.close.called


async def test_release_proto_closed_future(
    loop: asyncio.AbstractEventLoop, key: ConnectionKey
) -> None:
    conn = aiohttp.BaseConnector()
    protocol = mock.Mock(should_close=True, closed=loop.create_future())
    conn._release(key, protocol)
    # See PR #6321
    assert protocol.closed.result() is None


async def test__drop_acquire_per_host1(
    loop: asyncio.AbstractEventLoop, key: ConnectionKey
) -> None:
    conn = aiohttp.BaseConnector()
    conn._drop_acquired_per_host(key, create_mocked_conn(loop))
    assert len(conn._acquired_per_host) == 0


async def test__drop_acquire_per_host2(
    loop: asyncio.AbstractEventLoop, key: ConnectionKey
) -> None:
    conn = aiohttp.BaseConnector()
    handler = create_mocked_conn(loop)
    conn._acquired_per_host[key].add(handler)
    conn._drop_acquired_per_host(key, handler)
    assert len(conn._acquired_per_host) == 0


async def test__drop_acquire_per_host3(
    loop: asyncio.AbstractEventLoop, key: ConnectionKey
) -> None:
    conn = aiohttp.BaseConnector()
    handler = create_mocked_conn(loop)
    handler2 = create_mocked_conn(loop)
    conn._acquired_per_host[key].add(handler)
    conn._acquired_per_host[key].add(handler2)
    conn._drop_acquired_per_host(key, handler)
    assert len(conn._acquired_per_host) == 1
    assert conn._acquired_per_host[key] == {handler2}


async def test_tcp_connector_certificate_error(
    loop: asyncio.AbstractEventLoop, start_connection: mock.AsyncMock
) -> None:
    req = ClientRequest("GET", URL("https://127.0.0.1:443"), loop=loop)

    conn = aiohttp.TCPConnector()
    with mock.patch.object(
        conn._loop,
        "create_connection",
        autospec=True,
        spec_set=True,
        side_effect=ssl.CertificateError,
    ):
        with pytest.raises(aiohttp.ClientConnectorCertificateError) as ctx:
            await conn.connect(req, [], ClientTimeout())

        assert isinstance(ctx.value, ssl.CertificateError)
        assert isinstance(ctx.value.certificate_error, ssl.CertificateError)
        assert isinstance(ctx.value, aiohttp.ClientSSLError)


async def test_tcp_connector_server_hostname_default(
    loop: asyncio.AbstractEventLoop, start_connection: mock.AsyncMock
) -> None:
    conn = aiohttp.TCPConnector()

    with mock.patch.object(
        conn._loop, "create_connection", autospec=True, spec_set=True
    ) as create_connection:
        create_connection.return_value = mock.Mock(), mock.Mock()

        req = ClientRequest("GET", URL("https://127.0.0.1:443"), loop=loop)

        with closing(await conn.connect(req, [], ClientTimeout())):
            assert create_connection.call_args.kwargs["server_hostname"] == "127.0.0.1"


async def test_tcp_connector_server_hostname_override(
    loop: asyncio.AbstractEventLoop, start_connection: mock.AsyncMock
) -> None:
    conn = aiohttp.TCPConnector()

    with mock.patch.object(
        conn._loop, "create_connection", autospec=True, spec_set=True
    ) as create_connection:
        create_connection.return_value = mock.Mock(), mock.Mock()

        req = ClientRequest(
            "GET", URL("https://127.0.0.1:443"), loop=loop, server_hostname="localhost"
        )

        with closing(await conn.connect(req, [], ClientTimeout())):
            assert create_connection.call_args.kwargs["server_hostname"] == "localhost"


async def test_tcp_connector_multiple_hosts_errors(
    loop: asyncio.AbstractEventLoop,
) -> None:
    conn = aiohttp.TCPConnector()

    ip1 = "192.168.1.1"
    ip2 = "192.168.1.2"
    ip3 = "192.168.1.3"
    ip4 = "192.168.1.4"
    ip5 = "192.168.1.5"
    ips = [ip1, ip2, ip3, ip4, ip5]
    addrs_tried = []
    ips_tried = []

    fingerprint = hashlib.sha256(b"foo").digest()

    req = ClientRequest(
        "GET",
        URL("https://mocked.host"),
        ssl=aiohttp.Fingerprint(fingerprint),
        loop=loop,
    )

    async def _resolve_host(
        host: str, port: int, traces: object = None
    ) -> List[ResolveResult]:
        return [
            {
                "hostname": host,
                "host": ip,
                "port": port,
                "family": socket.AF_INET,
                "proto": 0,
                "flags": socket.AI_NUMERICHOST,
            }
            for ip in ips
        ]

    os_error = certificate_error = ssl_error = fingerprint_error = False
    connected = False

    async def start_connection(
        addr_infos: Sequence[AddrInfoType], **kwargs: object
    ) -> socket.socket:
        first_addr_info = addr_infos[0]
        first_addr_info_addr = first_addr_info[-1]
        addrs_tried.append(first_addr_info_addr)

        mock_socket = mock.create_autospec(socket.socket, spec_set=True, instance=True)
        mock_socket.getpeername.return_value = first_addr_info_addr
        return mock_socket  # type: ignore[no-any-return]

    async def create_connection(
        *args: object, sock: Optional[socket.socket] = None, **kwargs: object
    ) -> Tuple[ResponseHandler, ResponseHandler]:
        nonlocal os_error, certificate_error, ssl_error, fingerprint_error
        nonlocal connected

        assert isinstance(sock, socket.socket)
        addr_info = sock.getpeername()
        ip = addr_info[0]

        ips_tried.append(ip)

        if ip == ip1:
            os_error = True
            raise OSError

        if ip == ip2:
            certificate_error = True
            raise ssl.CertificateError

        if ip == ip3:
            ssl_error = True
            raise ssl.SSLError

        if ip == ip4:
            # Close the socket since we are not actually connecting
            # and we don't want to leak it.
            sock.close()

            fingerprint_error = True
            tr = create_mocked_conn(loop)
            pr = create_mocked_conn(loop)

            def get_extra_info(param: str) -> object:
                if param == "sslcontext":
                    return True

                if param == "ssl_object":
                    s = mock.Mock()
                    s.getpeercert.return_value = b"not foo"
                    return s

                if param == "peername":
                    return ("192.168.1.5", 12345)

                if param == "socket":
                    return sock

                assert False, param

            tr.get_extra_info = get_extra_info
            return tr, pr

        if ip == ip5:
            # Close the socket since we are not actually connecting
            # and we don't want to leak it.
            sock.close()

            connected = True
            tr = create_mocked_conn(loop)
            pr = create_mocked_conn(loop)

            def get_extra_info(param: str) -> object:
                if param == "sslcontext":
                    return True

                if param == "ssl_object":
                    s = mock.Mock()
                    s.getpeercert.return_value = b"foo"
                    return s

                assert False

            tr.get_extra_info = get_extra_info
            return tr, pr

        assert False

    with mock.patch.object(
        conn, "_resolve_host", autospec=True, spec_set=True, side_effect=_resolve_host
    ):
        with mock.patch.object(
            conn._loop,
            "create_connection",
            autospec=True,
            spec_set=True,
            side_effect=create_connection,
        ):
            with mock.patch(
                "aiohttp.connector.aiohappyeyeballs.start_connection", start_connection
            ):
                established_connection = await conn.connect(req, [], ClientTimeout())

            assert ips_tried == ips
            assert addrs_tried == [(ip, 443) for ip in ips]

            assert os_error
            assert certificate_error
            assert ssl_error
            assert fingerprint_error
            assert connected

            established_connection.close()


@pytest.mark.parametrize(
    ("happy_eyeballs_delay"),
    [0.1, 0.25, None],
)
async def test_tcp_connector_happy_eyeballs(
    loop: asyncio.AbstractEventLoop, happy_eyeballs_delay: Optional[float]
) -> None:
    conn = aiohttp.TCPConnector(happy_eyeballs_delay=happy_eyeballs_delay)

    ip1 = "dead::beef::"
    ip2 = "192.168.1.1"
    ips = [ip1, ip2]
    addrs_tried = []

    req = ClientRequest(
        "GET",
        URL("https://mocked.host"),
        loop=loop,
    )

    async def _resolve_host(
        host: str, port: int, traces: object = None
    ) -> List[ResolveResult]:
        return [
            {
                "hostname": host,
                "host": ip,
                "port": port,
                "family": socket.AF_INET6 if ":" in ip else socket.AF_INET,
                "proto": 0,
                "flags": socket.AI_NUMERICHOST,
            }
            for ip in ips
        ]

    os_error = False
    connected = False

    async def sock_connect(*args: Tuple[str, int], **kwargs: object) -> None:
        addr = args[1]
        nonlocal os_error

        addrs_tried.append(addr)

        if addr[0] == ip1:
            os_error = True
            raise OSError

    async def create_connection(
        *args: object, sock: Optional[socket.socket] = None, **kwargs: object
    ) -> Tuple[ResponseHandler, ResponseHandler]:
        assert isinstance(sock, socket.socket)
        # Close the socket since we are not actually connecting
        # and we don't want to leak it.
        sock.close()

        nonlocal connected
        connected = True
        tr = create_mocked_conn(loop)
        pr = create_mocked_conn(loop)
        return tr, pr

    with mock.patch.object(
        conn, "_resolve_host", autospec=True, spec_set=True, side_effect=_resolve_host
    ):
        with mock.patch.object(
            conn._loop,
            "sock_connect",
            autospec=True,
            spec_set=True,
            side_effect=sock_connect,
        ):
            with mock.patch.object(
                conn._loop,
                "create_connection",
                autospec=True,
                spec_set=True,
                side_effect=create_connection,
            ):
                established_connection = await conn.connect(req, [], ClientTimeout())

                assert addrs_tried == [(ip1, 443, 0, 0), (ip2, 443)]

                assert os_error
                assert connected

                established_connection.close()


async def test_tcp_connector_interleave(loop: asyncio.AbstractEventLoop) -> None:
    conn = aiohttp.TCPConnector(interleave=2)

    ip1 = "192.168.1.1"
    ip2 = "192.168.1.2"
    ip3 = "dead::beef::"
    ip4 = "aaaa::beef::"
    ip5 = "192.168.1.5"
    ips = [ip1, ip2, ip3, ip4, ip5]
    success_ips = []
    interleave_val = None

    req = ClientRequest(
        "GET",
        URL("https://mocked.host"),
        loop=loop,
    )

    async def _resolve_host(
        host: str, port: int, traces: object = None
    ) -> List[ResolveResult]:
        return [
            {
                "hostname": host,
                "host": ip,
                "port": port,
                "family": socket.AF_INET6 if ":" in ip else socket.AF_INET,
                "proto": 0,
                "flags": socket.AI_NUMERICHOST,
            }
            for ip in ips
        ]

    async def start_connection(
        addr_infos: Sequence[AddrInfoType],
        *,
        interleave: Optional[int] = None,
        **kwargs: object,
    ) -> socket.socket:
        nonlocal interleave_val
        interleave_val = interleave
        # Mock the 4th host connecting successfully
        fourth_addr_info = addr_infos[3]
        fourth_addr_info_addr = fourth_addr_info[-1]
        mock_socket = mock.create_autospec(socket.socket, spec_set=True, instance=True)
        mock_socket.getpeername.return_value = fourth_addr_info_addr
        return mock_socket  # type: ignore[no-any-return]

    async def create_connection(
        *args: object, sock: Optional[socket.socket] = None, **kwargs: object
    ) -> Tuple[ResponseHandler, ResponseHandler]:
        assert isinstance(sock, socket.socket)
        addr_info = sock.getpeername()
        ip = addr_info[0]

        success_ips.append(ip)

        # Close the socket since we are not actually connecting
        # and we don't want to leak it.
        sock.close()
        tr = create_mocked_conn(loop)
        pr = create_mocked_conn(loop)
        return tr, pr

    with mock.patch.object(
        conn, "_resolve_host", autospec=True, spec_set=True, side_effect=_resolve_host
    ):
        with mock.patch.object(
            conn._loop,
            "create_connection",
            autospec=True,
            spec_set=True,
            side_effect=create_connection,
        ):
            with mock.patch(
                "aiohttp.connector.aiohappyeyeballs.start_connection", start_connection
            ):
                established_connection = await conn.connect(req, [], ClientTimeout())

            assert success_ips == [ip4]
            assert interleave_val == 2
            established_connection.close()


async def test_tcp_connector_family_is_respected(
    loop: asyncio.AbstractEventLoop,
) -> None:
    conn = aiohttp.TCPConnector(family=socket.AF_INET)

    ip1 = "dead::beef::"
    ip2 = "192.168.1.1"
    ips = [ip1, ip2]
    addrs_tried = []

    req = ClientRequest(
        "GET",
        URL("https://mocked.host"),
        loop=loop,
    )

    async def _resolve_host(
        host: str, port: int, traces: object = None
    ) -> List[ResolveResult]:
        return [
            {
                "hostname": host,
                "host": ip,
                "port": port,
                "family": socket.AF_INET6 if ":" in ip else socket.AF_INET,
                "proto": 0,
                "flags": socket.AI_NUMERICHOST,
            }
            for ip in ips
        ]

    connected = False

    async def sock_connect(*args: Tuple[str, int], **kwargs: object) -> None:
        addr = args[1]
        addrs_tried.append(addr)

    async def create_connection(
        *args: object, sock: Optional[socket.socket] = None, **kwargs: object
    ) -> Tuple[ResponseHandler, ResponseHandler]:
        assert isinstance(sock, socket.socket)
        # Close the socket since we are not actually connecting
        # and we don't want to leak it.
        sock.close()

        nonlocal connected
        connected = True
        tr = create_mocked_conn(loop)
        pr = create_mocked_conn(loop)
        return tr, pr

    with mock.patch.object(
        conn, "_resolve_host", autospec=True, spec_set=True, side_effect=_resolve_host
    ):
        with mock.patch.object(
            conn._loop,
            "sock_connect",
            autospec=True,
            spec_set=True,
            side_effect=sock_connect,
        ):
            with mock.patch.object(
                conn._loop,
                "create_connection",
                autospec=True,
                spec_set=True,
                side_effect=create_connection,
            ):
                established_connection = await conn.connect(req, [], ClientTimeout())

                # We should only try the IPv4 address since we specified
                # the family to be AF_INET
                assert addrs_tried == [(ip2, 443)]

                assert connected

                established_connection.close()


async def test_tcp_connector_resolve_host(loop: asyncio.AbstractEventLoop) -> None:
    conn = aiohttp.TCPConnector(use_dns_cache=True)

    res = await conn._resolve_host("localhost", 8080)
    assert res
    for rec in res:
        if rec["family"] == socket.AF_INET:
            assert rec["host"] == "127.0.0.1"
            assert rec["hostname"] == "localhost"
            assert rec["port"] == 8080
        else:
            assert rec["family"] == socket.AF_INET6
            assert rec["hostname"] == "localhost"
            assert rec["port"] == 8080
            if platform.system() == "Darwin":
                assert rec["host"] in ("::1", "fe80::1", "fe80::1%lo0")
            else:
                assert rec["host"] == "::1"


@pytest.fixture
def dns_response(loop: asyncio.AbstractEventLoop) -> Callable[[], Awaitable[List[str]]]:
    async def coro() -> List[str]:
        # simulates a network operation
        await asyncio.sleep(0)
        return ["127.0.0.1"]

    return coro


async def test_tcp_connector_dns_cache_not_expired(
    loop: asyncio.AbstractEventLoop, dns_response: Callable[[], Awaitable[List[str]]]
) -> None:
    with mock.patch("aiohttp.connector.DefaultResolver") as m_resolver:
        conn = aiohttp.TCPConnector(use_dns_cache=True, ttl_dns_cache=10)
        m_resolver().resolve.return_value = dns_response()
        await conn._resolve_host("localhost", 8080)
        await conn._resolve_host("localhost", 8080)
        m_resolver().resolve.assert_called_once_with("localhost", 8080, family=0)


async def test_tcp_connector_dns_cache_forever(
    loop: asyncio.AbstractEventLoop, dns_response: Callable[[], Awaitable[List[str]]]
) -> None:
    with mock.patch("aiohttp.connector.DefaultResolver") as m_resolver:
        conn = aiohttp.TCPConnector(use_dns_cache=True, ttl_dns_cache=10)
        m_resolver().resolve.return_value = dns_response()
        await conn._resolve_host("localhost", 8080)
        await conn._resolve_host("localhost", 8080)
        m_resolver().resolve.assert_called_once_with("localhost", 8080, family=0)


async def test_tcp_connector_use_dns_cache_disabled(
    loop: asyncio.AbstractEventLoop, dns_response: Callable[[], Awaitable[List[str]]]
) -> None:
    with mock.patch("aiohttp.connector.DefaultResolver") as m_resolver:
        conn = aiohttp.TCPConnector(use_dns_cache=False)
        m_resolver().resolve.side_effect = [dns_response(), dns_response()]
        await conn._resolve_host("localhost", 8080)
        await conn._resolve_host("localhost", 8080)
        m_resolver().resolve.assert_has_calls(
            [
                mock.call("localhost", 8080, family=0),
                mock.call("localhost", 8080, family=0),
            ]
        )


async def test_tcp_connector_dns_throttle_requests(
    loop: asyncio.AbstractEventLoop, dns_response: Callable[[], Awaitable[List[str]]]
) -> None:
    with mock.patch("aiohttp.connector.DefaultResolver") as m_resolver:
        conn = aiohttp.TCPConnector(use_dns_cache=True, ttl_dns_cache=10)
        m_resolver().resolve.return_value = dns_response()
        t = loop.create_task(conn._resolve_host("localhost", 8080))
        t2 = loop.create_task(conn._resolve_host("localhost", 8080))
        await asyncio.sleep(0)
        await asyncio.sleep(0)
        m_resolver().resolve.assert_called_once_with("localhost", 8080, family=0)
        t.cancel()
        t2.cancel()
        with pytest.raises(asyncio.CancelledError):
            await asyncio.gather(t, t2)


async def test_tcp_connector_dns_throttle_requests_exception_spread(
    loop: asyncio.AbstractEventLoop,
) -> None:
    with mock.patch("aiohttp.connector.DefaultResolver") as m_resolver:
        conn = aiohttp.TCPConnector(use_dns_cache=True, ttl_dns_cache=10)
        e = Exception()
        m_resolver().resolve.side_effect = e
        r1 = loop.create_task(conn._resolve_host("localhost", 8080))
        r2 = loop.create_task(conn._resolve_host("localhost", 8080))
        await asyncio.sleep(0)
        await asyncio.sleep(0)
        await asyncio.sleep(0)
        await asyncio.sleep(0)
        assert r1.exception() == e
        assert r2.exception() == e


async def test_tcp_connector_dns_throttle_requests_cancelled_when_close(
    loop: asyncio.AbstractEventLoop, dns_response: Callable[[], Awaitable[List[str]]]
) -> None:
    with mock.patch("aiohttp.connector.DefaultResolver") as m_resolver:
        conn = aiohttp.TCPConnector(use_dns_cache=True, ttl_dns_cache=10)
        m_resolver().resolve.return_value = dns_response()
        t = loop.create_task(conn._resolve_host("localhost", 8080))
        f = loop.create_task(conn._resolve_host("localhost", 8080))

        await asyncio.sleep(0)
        await asyncio.sleep(0)
        await conn.close()

        t.cancel()
        with pytest.raises(asyncio.CancelledError):
            await asyncio.gather(t, f)


@pytest.fixture
def dns_response_error(
    loop: asyncio.AbstractEventLoop,
) -> Callable[[], Awaitable[NoReturn]]:
    async def coro() -> NoReturn:
        # simulates a network operation
        await asyncio.sleep(0)
        raise socket.gaierror(-3, "Temporary failure in name resolution")

    return coro


async def test_tcp_connector_cancel_dns_error_captured(
    loop: asyncio.AbstractEventLoop,
    dns_response_error: Callable[[], Awaitable[NoReturn]],
) -> None:
    exception_handler_called = False

    def exception_handler(loop: asyncio.AbstractEventLoop, context: object) -> None:
        nonlocal exception_handler_called
        exception_handler_called = True

    loop.set_exception_handler(mock.Mock(side_effect=exception_handler))

    with mock.patch("aiohttp.connector.DefaultResolver") as m_resolver:
        req = ClientRequest(
            method="GET", url=URL("http://temporary-failure:80"), loop=loop
        )
        conn = aiohttp.TCPConnector(
            use_dns_cache=False,
        )
        m_resolver().resolve.return_value = dns_response_error()
        f = loop.create_task(conn._create_direct_connection(req, [], ClientTimeout(0)))

        await asyncio.sleep(0)
        f.cancel()
        with pytest.raises(asyncio.CancelledError):
            await f

        gc.collect()
        assert exception_handler_called is False


async def test_tcp_connector_dns_tracing(
    loop: asyncio.AbstractEventLoop, dns_response: Callable[[], Awaitable[List[str]]]
) -> None:
    session = mock.Mock()
    trace_config_ctx = mock.Mock()
    on_dns_resolvehost_start = mock.Mock(side_effect=make_mocked_coro(mock.Mock()))
    on_dns_resolvehost_end = mock.Mock(side_effect=make_mocked_coro(mock.Mock()))
    on_dns_cache_hit = mock.Mock(side_effect=make_mocked_coro(mock.Mock()))
    on_dns_cache_miss = mock.Mock(side_effect=make_mocked_coro(mock.Mock()))

    trace_config = aiohttp.TraceConfig(
        trace_config_ctx_factory=mock.Mock(return_value=trace_config_ctx)
    )
    trace_config.on_dns_resolvehost_start.append(on_dns_resolvehost_start)
    trace_config.on_dns_resolvehost_end.append(on_dns_resolvehost_end)
    trace_config.on_dns_cache_hit.append(on_dns_cache_hit)
    trace_config.on_dns_cache_miss.append(on_dns_cache_miss)
    trace_config.freeze()
    traces = [Trace(session, trace_config, trace_config.trace_config_ctx())]

    with mock.patch("aiohttp.connector.DefaultResolver") as m_resolver:
        conn = aiohttp.TCPConnector(use_dns_cache=True, ttl_dns_cache=10)

        m_resolver().resolve.return_value = dns_response()

        await conn._resolve_host("localhost", 8080, traces=traces)
        on_dns_resolvehost_start.assert_called_once_with(
            session,
            trace_config_ctx,
            aiohttp.TraceDnsResolveHostStartParams("localhost"),
        )
        on_dns_resolvehost_end.assert_called_once_with(
            session, trace_config_ctx, aiohttp.TraceDnsResolveHostEndParams("localhost")
        )
        on_dns_cache_miss.assert_called_once_with(
            session, trace_config_ctx, aiohttp.TraceDnsCacheMissParams("localhost")
        )
        assert not on_dns_cache_hit.called

        await conn._resolve_host("localhost", 8080, traces=traces)
        on_dns_cache_hit.assert_called_once_with(
            session, trace_config_ctx, aiohttp.TraceDnsCacheHitParams("localhost")
        )


async def test_tcp_connector_dns_tracing_cache_disabled(
    loop: asyncio.AbstractEventLoop, dns_response: Callable[[], Awaitable[List[str]]]
) -> None:
    session = mock.Mock()
    trace_config_ctx = mock.Mock()
    on_dns_resolvehost_start = mock.Mock(side_effect=make_mocked_coro(mock.Mock()))
    on_dns_resolvehost_end = mock.Mock(side_effect=make_mocked_coro(mock.Mock()))

    trace_config = aiohttp.TraceConfig(
        trace_config_ctx_factory=mock.Mock(return_value=trace_config_ctx)
    )
    trace_config.on_dns_resolvehost_start.append(on_dns_resolvehost_start)
    trace_config.on_dns_resolvehost_end.append(on_dns_resolvehost_end)
    trace_config.freeze()
    traces = [Trace(session, trace_config, trace_config.trace_config_ctx())]

    with mock.patch("aiohttp.connector.DefaultResolver") as m_resolver:
        conn = aiohttp.TCPConnector(use_dns_cache=False)

        m_resolver().resolve.side_effect = [dns_response(), dns_response()]

        await conn._resolve_host("localhost", 8080, traces=traces)

        await conn._resolve_host("localhost", 8080, traces=traces)

        on_dns_resolvehost_start.assert_has_calls(
            [
                mock.call(
                    session,
                    trace_config_ctx,
                    aiohttp.TraceDnsResolveHostStartParams("localhost"),
                ),
                mock.call(
                    session,
                    trace_config_ctx,
                    aiohttp.TraceDnsResolveHostStartParams("localhost"),
                ),
            ]
        )
        on_dns_resolvehost_end.assert_has_calls(
            [
                mock.call(
                    session,
                    trace_config_ctx,
                    aiohttp.TraceDnsResolveHostEndParams("localhost"),
                ),
                mock.call(
                    session,
                    trace_config_ctx,
                    aiohttp.TraceDnsResolveHostEndParams("localhost"),
                ),
            ]
        )


async def test_tcp_connector_dns_tracing_throttle_requests(
    loop: asyncio.AbstractEventLoop, dns_response: Callable[[], Awaitable[List[str]]]
) -> None:
    session = mock.Mock()
    trace_config_ctx = mock.Mock()
    on_dns_cache_hit = mock.Mock(side_effect=make_mocked_coro(mock.Mock()))
    on_dns_cache_miss = mock.Mock(side_effect=make_mocked_coro(mock.Mock()))

    trace_config = aiohttp.TraceConfig(
        trace_config_ctx_factory=mock.Mock(return_value=trace_config_ctx)
    )
    trace_config.on_dns_cache_hit.append(on_dns_cache_hit)
    trace_config.on_dns_cache_miss.append(on_dns_cache_miss)
    trace_config.freeze()
    traces = [Trace(session, trace_config, trace_config.trace_config_ctx())]

    with mock.patch("aiohttp.connector.DefaultResolver") as m_resolver:
        conn = aiohttp.TCPConnector(use_dns_cache=True, ttl_dns_cache=10)
        m_resolver().resolve.return_value = dns_response()
        t = loop.create_task(conn._resolve_host("localhost", 8080, traces=traces))
        t1 = loop.create_task(conn._resolve_host("localhost", 8080, traces=traces))
        await asyncio.sleep(0)
        await asyncio.sleep(0)
        on_dns_cache_hit.assert_called_once_with(
            session, trace_config_ctx, aiohttp.TraceDnsCacheHitParams("localhost")
        )
        on_dns_cache_miss.assert_called_once_with(
            session, trace_config_ctx, aiohttp.TraceDnsCacheMissParams("localhost")
        )
        t.cancel()
        t1.cancel()
        with pytest.raises(asyncio.CancelledError):
            await asyncio.gather(t, t1)


async def test_dns_error(loop: asyncio.AbstractEventLoop) -> None:
    connector = aiohttp.TCPConnector()
    with mock.patch.object(
        connector,
        "_resolve_host",
        autospec=True,
        spec_set=True,
        side_effect=OSError("dont take it serious"),
    ):
        req = ClientRequest("GET", URL("http://www.python.org"), loop=loop)

        with pytest.raises(aiohttp.ClientConnectorError):
            await connector.connect(req, [], ClientTimeout())


async def test_get_pop_empty_conns(
    loop: asyncio.AbstractEventLoop, key: ConnectionKey
) -> None:
    # see issue #473
    conn = aiohttp.BaseConnector()
    conn._conns[key] = []
    proto = conn._get(key)
    assert proto is None
    assert not conn._conns


async def test_release_close_do_not_add_to_pool(
    loop: asyncio.AbstractEventLoop, key: ConnectionKey
) -> None:
    # see issue #473
    conn = aiohttp.BaseConnector()

    proto = create_mocked_conn(loop, should_close=True)

    conn._acquired.add(proto)
    conn._release(key, proto)
    assert not conn._conns


async def test_release_close_do_not_delete_existing_connections(
    loop: asyncio.AbstractEventLoop, key: ConnectionKey
) -> None:
    proto1 = create_mocked_conn(loop)

    conn = aiohttp.BaseConnector()
    conn._conns[key] = [(proto1, 1)]

    proto = create_mocked_conn(loop, should_close=True)
    conn._acquired.add(proto)
    conn._release(key, proto)
    assert conn._conns[key] == [(proto1, 1)]
    assert proto.close.called
    await conn.close()


async def test_release_not_started(
    loop: asyncio.AbstractEventLoop, key: ConnectionKey
) -> None:
    conn = aiohttp.BaseConnector()
    proto = create_mocked_conn(should_close=False)
    conn._acquired.add(proto)
    conn._release(key, proto)
    # assert conn._conns == {key: [(proto, 10)]}
    rec = conn._conns[key]
    assert rec[0][0] == proto
    assert rec[0][1] == pytest.approx(loop.time(), abs=0.05)
    assert not proto.close.called
    await conn.close()


async def test_release_not_opened(
    loop: asyncio.AbstractEventLoop, key: ConnectionKey
) -> None:
    conn = aiohttp.BaseConnector()

    proto = create_mocked_conn(loop)
    conn._acquired.add(proto)
    conn._release(key, proto)
    assert proto.close.called


async def test_connect(loop: asyncio.AbstractEventLoop, key: ConnectionKey) -> None:
    proto = create_mocked_conn(loop)
    proto.is_connected.return_value = True

    req = ClientRequest("GET", URL("http://localhost:80"), loop=loop)

    conn = aiohttp.BaseConnector()
    conn._conns[key] = [(proto, loop.time())]
    with mock.patch.object(conn, "_create_connection", create_mocked_conn(loop)) as m:
        m.return_value = loop.create_future()
        m.return_value.set_result(proto)

        connection = await conn.connect(req, [], ClientTimeout())
        assert not m.called
        assert connection._protocol is proto
        assert connection.transport is proto.transport
        assert isinstance(connection, Connection)
        connection.close()


async def test_connect_tracing(loop: asyncio.AbstractEventLoop) -> None:
    session = mock.Mock()
    trace_config_ctx = mock.Mock()
    on_connection_create_start = mock.Mock(side_effect=make_mocked_coro(mock.Mock()))
    on_connection_create_end = mock.Mock(side_effect=make_mocked_coro(mock.Mock()))

    trace_config = aiohttp.TraceConfig(
        trace_config_ctx_factory=mock.Mock(return_value=trace_config_ctx)
    )
    trace_config.on_connection_create_start.append(on_connection_create_start)
    trace_config.on_connection_create_end.append(on_connection_create_end)
    trace_config.freeze()
    traces = [Trace(session, trace_config, trace_config.trace_config_ctx())]

    proto = create_mocked_conn(loop)
    proto.is_connected.return_value = True

    req = ClientRequest("GET", URL("http://host:80"), loop=loop)

    conn = aiohttp.BaseConnector()
    with mock.patch.object(
        conn, "_create_connection", autospec=True, spec_set=True, return_value=proto
    ):
        conn2 = await conn.connect(req, traces, ClientTimeout())
        conn2.release()

        on_connection_create_start.assert_called_with(
            session, trace_config_ctx, aiohttp.TraceConnectionCreateStartParams()
        )
        on_connection_create_end.assert_called_with(
            session, trace_config_ctx, aiohttp.TraceConnectionCreateEndParams()
        )


async def test_close_during_connect(loop: asyncio.AbstractEventLoop) -> None:
    proto = create_mocked_conn(loop)
    proto.is_connected.return_value = True

    fut = loop.create_future()
    req = ClientRequest("GET", URL("http://host:80"), loop=loop)

    conn = aiohttp.BaseConnector()
    with mock.patch.object(conn, "_create_connection", lambda *args: fut):
        task = loop.create_task(conn.connect(req, [], ClientTimeout()))
        await asyncio.sleep(0)
        await conn.close()

        fut.set_result(proto)
        with pytest.raises(aiohttp.ClientConnectionError):
            await task

        assert proto.close.called


async def test_ctor_cleanup() -> None:
    loop = mock.Mock()
    loop.time.return_value = 1.5
    conn = aiohttp.BaseConnector(keepalive_timeout=10, enable_cleanup_closed=True)
    assert conn._cleanup_handle is None
    assert conn._cleanup_closed_handle is not None


async def test_cleanup(key: ConnectionKey) -> None:
    m1 = mock.Mock()
    m2 = mock.Mock()
    m1.is_connected.return_value = True
    m2.is_connected.return_value = False
    testset: Dict[ConnectionKey, List[Tuple[ResponseHandler, float]]] = {
        key: [(m1, 10), (m2, 300)],
    }

    loop = mock.Mock()
    loop.time.return_value = 300
    conn = aiohttp.BaseConnector()
    conn._conns = testset
    existing_handle = conn._cleanup_handle = mock.Mock()

    conn._cleanup()
    assert existing_handle.cancel.called
    assert conn._conns == {}
    assert conn._cleanup_handle is None


async def test_cleanup_close_ssl_transport(
    loop: asyncio.AbstractEventLoop, ssl_key: ConnectionKey
) -> None:
    proto = create_mocked_conn(loop)
    transport = proto.transport
    testset: Dict[ConnectionKey, List[Tuple[ResponseHandler, float]]] = {
        ssl_key: [(proto, 10)]
    }

    loop = mock.Mock()
    loop.time.return_value = asyncio.get_event_loop().time() + 300
    conn = aiohttp.BaseConnector(enable_cleanup_closed=True)
    conn._loop = loop
    conn._conns = testset
    existing_handle = conn._cleanup_handle = mock.Mock()

    conn._cleanup()
    assert existing_handle.cancel.called
    assert conn._conns == {}
    assert conn._cleanup_closed_transports == [transport]


async def test_cleanup2(loop: asyncio.AbstractEventLoop, key: ConnectionKey) -> None:
    m = create_mocked_conn()
    m.is_connected.return_value = True
    testset: Dict[ConnectionKey, List[Tuple[ResponseHandler, float]]] = {
        key: [(m, 300)]
    }

    conn = aiohttp.BaseConnector(keepalive_timeout=10)
    conn._loop = mock.Mock()
    conn._loop.time.return_value = 300
    conn._conns = testset
    conn._cleanup()
    assert conn._conns == testset

    assert conn._cleanup_handle is not None
    conn._loop.call_at.assert_called_with(310, mock.ANY, mock.ANY)
    await conn.close()


async def test_cleanup3(loop: asyncio.AbstractEventLoop, key: ConnectionKey) -> None:
    m = create_mocked_conn(loop)
    m.is_connected.return_value = True
    testset: Dict[ConnectionKey, List[Tuple[ResponseHandler, float]]] = {
        key: [(m, 290.1), (create_mocked_conn(loop), 305.1)]
    }

    conn = aiohttp.BaseConnector(keepalive_timeout=10)
    conn._loop = mock.Mock()
    conn._loop.time.return_value = 308.5
    conn._conns = testset

    conn._cleanup()
    assert conn._conns == {key: [testset[key][1]]}

    assert conn._cleanup_handle is not None
    conn._loop.call_at.assert_called_with(319, mock.ANY, mock.ANY)
    await conn.close()


async def test_cleanup_closed(
    loop: asyncio.AbstractEventLoop, mocker: MockerFixture
) -> None:
    if not hasattr(loop, "__dict__"):
        pytest.skip("can not override loop attributes")

    m = mocker.spy(loop, "call_at")
    conn = aiohttp.BaseConnector(enable_cleanup_closed=True)

    tr = mock.Mock()
    conn._cleanup_closed_handle = cleanup_closed_handle = mock.Mock()
    conn._cleanup_closed_transports = [tr]
    conn._cleanup_closed()
    assert tr.abort.called
    assert not conn._cleanup_closed_transports
    assert m.called
    assert cleanup_closed_handle.cancel.called


async def test_cleanup_closed_disabled(
    loop: asyncio.AbstractEventLoop, mocker: MockerFixture
) -> None:
    conn = aiohttp.BaseConnector(enable_cleanup_closed=False)

    tr = mock.Mock()
    conn._cleanup_closed_transports = [tr]
    conn._cleanup_closed()
    assert tr.abort.called
    assert not conn._cleanup_closed_transports


async def test_tcp_connector_ctor(loop: asyncio.AbstractEventLoop) -> None:
    conn = aiohttp.TCPConnector()
    assert conn._ssl is True

    assert conn.use_dns_cache
    assert conn.family == 0


async def test_tcp_connector_allowed_protocols(loop: Any) -> None:
    conn = aiohttp.TCPConnector()
    assert conn.allowed_protocol_schema_set == {"", "tcp", "http", "https", "ws", "wss"}


async def test_invalid_ssl_param() -> None:
    with pytest.raises(TypeError):
        aiohttp.TCPConnector(ssl=object())  # type: ignore[arg-type]


async def test_tcp_connector_ctor_fingerprint_valid(
    loop: asyncio.AbstractEventLoop,
) -> None:
    valid = aiohttp.Fingerprint(hashlib.sha256(b"foo").digest())
    conn = aiohttp.TCPConnector(ssl=valid)
    assert conn._ssl is valid


async def test_insecure_fingerprint_md5(loop: asyncio.AbstractEventLoop) -> None:
    with pytest.raises(ValueError):
        aiohttp.TCPConnector(ssl=aiohttp.Fingerprint(hashlib.md5(b"foo").digest()))


async def test_insecure_fingerprint_sha1(loop: asyncio.AbstractEventLoop) -> None:
    with pytest.raises(ValueError):
        aiohttp.TCPConnector(ssl=aiohttp.Fingerprint(hashlib.sha1(b"foo").digest()))


async def test_tcp_connector_clear_dns_cache(loop: asyncio.AbstractEventLoop) -> None:
    conn = aiohttp.TCPConnector()
    h1: ResolveResult = {
        "hostname": "a",
        "host": "127.0.0.1",
        "port": 80,
        "family": socket.AF_INET,
        "proto": 0,
        "flags": socket.AI_NUMERICHOST,
    }
    h2: ResolveResult = {
        "hostname": "a",
        "host": "127.0.0.1",
        "port": 80,
        "family": socket.AF_INET,
        "proto": 0,
        "flags": socket.AI_NUMERICHOST,
    }
    hosts = [h1, h2]
    conn._cached_hosts.add(("localhost", 123), hosts)
    conn._cached_hosts.add(("localhost", 124), hosts)
    conn.clear_dns_cache("localhost", 123)
    with pytest.raises(KeyError):
        conn._cached_hosts.next_addrs(("localhost", 123))

    assert conn._cached_hosts.next_addrs(("localhost", 124)) == hosts

    # Remove removed element is OK
    conn.clear_dns_cache("localhost", 123)
    with pytest.raises(KeyError):
        conn._cached_hosts.next_addrs(("localhost", 123))

    conn.clear_dns_cache()
    with pytest.raises(KeyError):
        conn._cached_hosts.next_addrs(("localhost", 124))


async def test_tcp_connector_clear_dns_cache_bad_args(
    loop: asyncio.AbstractEventLoop,
) -> None:
    conn = aiohttp.TCPConnector()
    with pytest.raises(ValueError):
        conn.clear_dns_cache("localhost")


async def test_dont_recreate_ssl_context(loop: asyncio.AbstractEventLoop) -> None:
    conn = aiohttp.TCPConnector()
    ctx = conn._make_ssl_context(True)
    assert ctx is conn._make_ssl_context(True)


async def test_dont_recreate_ssl_context2(loop: asyncio.AbstractEventLoop) -> None:
    conn = aiohttp.TCPConnector()
    ctx = conn._make_ssl_context(False)
    assert ctx is conn._make_ssl_context(False)


async def test___get_ssl_context1(loop: asyncio.AbstractEventLoop) -> None:
    conn = aiohttp.TCPConnector()
    req = mock.Mock()
    req.is_ssl.return_value = False
    assert conn._get_ssl_context(req) is None


async def test___get_ssl_context2(loop: asyncio.AbstractEventLoop) -> None:
    ctx = ssl.SSLContext(ssl.PROTOCOL_TLS_CLIENT)
    conn = aiohttp.TCPConnector()
    req = mock.Mock()
    req.is_ssl.return_value = True
    req.ssl = ctx
    assert conn._get_ssl_context(req) is ctx


async def test___get_ssl_context3(loop: asyncio.AbstractEventLoop) -> None:
    ctx = ssl.SSLContext(ssl.PROTOCOL_TLS_CLIENT)
    conn = aiohttp.TCPConnector(ssl=ctx)
    req = mock.Mock()
    req.is_ssl.return_value = True
    req.ssl = True
    assert conn._get_ssl_context(req) is ctx


async def test___get_ssl_context4(loop: asyncio.AbstractEventLoop) -> None:
    ctx = ssl.SSLContext(ssl.PROTOCOL_TLS_CLIENT)
    conn = aiohttp.TCPConnector(ssl=ctx)
    req = mock.Mock()
    req.is_ssl.return_value = True
    req.ssl = False
    assert conn._get_ssl_context(req) is conn._make_ssl_context(False)


async def test___get_ssl_context5(loop: asyncio.AbstractEventLoop) -> None:
    ctx = ssl.SSLContext(ssl.PROTOCOL_TLS_CLIENT)
    conn = aiohttp.TCPConnector(ssl=ctx)
    req = mock.Mock()
    req.is_ssl.return_value = True
    req.ssl = aiohttp.Fingerprint(hashlib.sha256(b"1").digest())
    assert conn._get_ssl_context(req) is conn._make_ssl_context(False)


async def test___get_ssl_context6(loop: asyncio.AbstractEventLoop) -> None:
    conn = aiohttp.TCPConnector()
    req = mock.Mock()
    req.is_ssl.return_value = True
    req.ssl = True
    assert conn._get_ssl_context(req) is conn._make_ssl_context(True)


async def test_close_twice(loop: asyncio.AbstractEventLoop, key: ConnectionKey) -> None:
    proto: ResponseHandler = create_mocked_conn(loop)

    conn = aiohttp.BaseConnector()
    conn._conns[key] = [(proto, 0)]
    await conn.close()

    assert not conn._conns
    assert proto.close.called  # type: ignore[attr-defined]
    assert conn.closed

    conn._conns = "Invalid"  # type: ignore[assignment]  # fill with garbage
    await conn.close()
    assert conn.closed


async def test_close_cancels_cleanup_handle(
    loop: asyncio.AbstractEventLoop, key: ConnectionKey
) -> None:
    conn = aiohttp.BaseConnector()
    conn._release(key, create_mocked_conn(should_close=False))
    assert conn._cleanup_handle is not None
    await conn.close()
    assert conn._cleanup_handle is None


async def test_close_abort_closed_transports(loop: asyncio.AbstractEventLoop) -> None:
    tr = mock.Mock()

    conn = aiohttp.BaseConnector()
    conn._cleanup_closed_transports.append(tr)
    await conn.close()

    assert not conn._cleanup_closed_transports
    assert tr.abort.called
    assert conn.closed


async def test_close_cancels_cleanup_closed_handle(
    loop: asyncio.AbstractEventLoop,
) -> None:
    conn = aiohttp.BaseConnector(enable_cleanup_closed=True)
    assert conn._cleanup_closed_handle is not None
    await conn.close()
    assert conn._cleanup_closed_handle is None


async def test_ctor_with_default_loop(loop: asyncio.AbstractEventLoop) -> None:
    conn = aiohttp.BaseConnector()
    assert loop is conn._loop


<<<<<<< HEAD
async def test_base_connector_allows_all_protocols(loop: Any) -> None:
    conn = aiohttp.BaseConnector()
    assert conn.allowed_protocol_schema_set == {
        "",
        "http",
        "https",
        "ws",
        "wss",
        "tcp",
        "unix",
        "npipe",
    }


async def test_connect_with_limit(loop: Any, key: Any) -> None:
=======
async def test_connect_with_limit(
    loop: asyncio.AbstractEventLoop, key: ConnectionKey
) -> None:
>>>>>>> e0ff5246
    proto = create_mocked_conn(loop)
    proto.is_connected.return_value = True

    req = ClientRequest(
        "GET", URL("http://localhost:80"), loop=loop, response_class=mock.Mock()
    )

    conn = aiohttp.BaseConnector(limit=1)
    conn._conns[key] = [(proto, loop.time())]
    with mock.patch.object(
        conn, "_create_connection", autospec=True, spec_set=True, return_value=proto
    ):
        connection1 = await conn.connect(req, [], ClientTimeout())
        assert connection1._protocol == proto

        assert 1 == len(conn._acquired)
        assert proto in conn._acquired
        assert key in conn._acquired_per_host
        assert proto in conn._acquired_per_host[key]

        acquired = False

        async def f() -> None:
            nonlocal acquired
            connection2 = await conn.connect(req, [], ClientTimeout())
            acquired = True
            assert 1 == len(conn._acquired)
            assert 1 == len(conn._acquired_per_host[key])
            connection2.release()

        task = loop.create_task(f())

        await asyncio.sleep(0.01)
        assert not acquired
        connection1.release()
        await asyncio.sleep(0)
        assert acquired
        await task
        await conn.close()


async def test_connect_queued_operation_tracing(
    loop: asyncio.AbstractEventLoop, key: ConnectionKey
) -> None:
    session = mock.Mock()
    trace_config_ctx = mock.Mock()
    on_connection_queued_start = mock.Mock(side_effect=make_mocked_coro(mock.Mock()))
    on_connection_queued_end = mock.Mock(side_effect=make_mocked_coro(mock.Mock()))

    trace_config = aiohttp.TraceConfig(
        trace_config_ctx_factory=mock.Mock(return_value=trace_config_ctx)
    )
    trace_config.on_connection_queued_start.append(on_connection_queued_start)
    trace_config.on_connection_queued_end.append(on_connection_queued_end)
    trace_config.freeze()
    traces = [Trace(session, trace_config, trace_config.trace_config_ctx())]

    proto = create_mocked_conn(loop)
    proto.is_connected.return_value = True

    req = ClientRequest(
        "GET", URL("http://localhost1:80"), loop=loop, response_class=mock.Mock()
    )

    conn = aiohttp.BaseConnector(limit=1)
    conn._conns[key] = [(proto, loop.time())]
    with mock.patch.object(
        conn, "_create_connection", autospec=True, spec_set=True, return_value=proto
    ):
        connection1 = await conn.connect(req, traces, ClientTimeout())

        async def f() -> None:
            connection2 = await conn.connect(req, traces, ClientTimeout())
            on_connection_queued_start.assert_called_with(
                session, trace_config_ctx, aiohttp.TraceConnectionQueuedStartParams()
            )
            on_connection_queued_end.assert_called_with(
                session, trace_config_ctx, aiohttp.TraceConnectionQueuedEndParams()
            )
            connection2.release()

        task = asyncio.ensure_future(f())
        await asyncio.sleep(0.01)
        connection1.release()
        await task
        await conn.close()


async def test_connect_reuseconn_tracing(
    loop: asyncio.AbstractEventLoop, key: ConnectionKey
) -> None:
    session = mock.Mock()
    trace_config_ctx = mock.Mock()
    on_connection_reuseconn = mock.Mock(side_effect=make_mocked_coro(mock.Mock()))

    trace_config = aiohttp.TraceConfig(
        trace_config_ctx_factory=mock.Mock(return_value=trace_config_ctx)
    )
    trace_config.on_connection_reuseconn.append(on_connection_reuseconn)
    trace_config.freeze()
    traces = [Trace(session, trace_config, trace_config.trace_config_ctx())]

    proto = create_mocked_conn(loop)
    proto.is_connected.return_value = True

    req = ClientRequest(
        "GET", URL("http://localhost:80"), loop=loop, response_class=mock.Mock()
    )

    conn = aiohttp.BaseConnector(limit=1)
    conn._conns[key] = [(proto, loop.time())]
    conn2 = await conn.connect(req, traces, ClientTimeout())
    conn2.release()

    on_connection_reuseconn.assert_called_with(
        session, trace_config_ctx, aiohttp.TraceConnectionReuseconnParams()
    )
    await conn.close()


async def test_connect_with_limit_and_limit_per_host(
    loop: asyncio.AbstractEventLoop, key: ConnectionKey
) -> None:
    proto = create_mocked_conn(loop)
    proto.is_connected.return_value = True

    req = ClientRequest("GET", URL("http://localhost:80"), loop=loop)

    conn = aiohttp.BaseConnector(limit=1000, limit_per_host=1)
    conn._conns[key] = [(proto, loop.time())]
    with mock.patch.object(
        conn, "_create_connection", autospec=True, spec_set=True, return_value=proto
    ):
        acquired = False
        connection1 = await conn.connect(req, [], ClientTimeout())

        async def f() -> None:
            nonlocal acquired
            connection2 = await conn.connect(req, [], ClientTimeout())
            acquired = True
            assert 1 == len(conn._acquired)
            assert 1 == len(conn._acquired_per_host[key])
            connection2.release()

        task = loop.create_task(f())

        await asyncio.sleep(0.01)
        assert not acquired
        connection1.release()
        await asyncio.sleep(0)
        assert acquired
        await task
        await conn.close()


async def test_connect_with_no_limit_and_limit_per_host(
    loop: asyncio.AbstractEventLoop, key: ConnectionKey
) -> None:
    proto = create_mocked_conn(loop)
    proto.is_connected.return_value = True

    req = ClientRequest("GET", URL("http://localhost1:80"), loop=loop)

    conn = aiohttp.BaseConnector(limit=0, limit_per_host=1)
    conn._conns[key] = [(proto, loop.time())]
    with mock.patch.object(
        conn, "_create_connection", autospec=True, spec_set=True, return_value=proto
    ):
        acquired = False
        connection1 = await conn.connect(req, [], ClientTimeout())

        async def f() -> None:
            nonlocal acquired
            connection2 = await conn.connect(req, [], ClientTimeout())
            acquired = True
            connection2.release()

        task = loop.create_task(f())

        await asyncio.sleep(0.01)
        assert not acquired
        connection1.release()
        await asyncio.sleep(0)
        assert acquired
        await task
        await conn.close()


async def test_connect_with_no_limits(
    loop: asyncio.AbstractEventLoop, key: ConnectionKey
) -> None:
    proto = create_mocked_conn(loop)
    proto.is_connected.return_value = True

    req = ClientRequest("GET", URL("http://localhost:80"), loop=loop)

    conn = aiohttp.BaseConnector(limit=0, limit_per_host=0)
    conn._conns[key] = [(proto, loop.time())]
    with mock.patch.object(
        conn, "_create_connection", autospec=True, spec_set=True, return_value=proto
    ):
        acquired = False
        connection1 = await conn.connect(req, [], ClientTimeout())

        async def f() -> None:
            nonlocal acquired
            connection2 = await conn.connect(req, [], ClientTimeout())
            acquired = True
            assert 1 == len(conn._acquired)
            assert 1 == len(conn._acquired_per_host[key])
            connection2.release()

        task = loop.create_task(f())

        await asyncio.sleep(0.01)
        assert acquired
        connection1.release()
        await task
        await conn.close()


async def test_connect_with_limit_cancelled(
    loop: asyncio.AbstractEventLoop, key: ConnectionKey
) -> None:
    proto = create_mocked_conn(loop)
    proto.is_connected.return_value = True

    req = ClientRequest("GET", URL("http://host:80"), loop=loop)

    conn = aiohttp.BaseConnector(limit=1)
    conn._conns[key] = [(proto, loop.time())]
    with mock.patch.object(
        conn, "_create_connection", autospec=True, spec_set=True, return_value=proto
    ):
        connection = await conn.connect(req, [], ClientTimeout())
        assert connection._protocol == proto
        assert connection.transport == proto.transport

        assert 1 == len(conn._acquired)

        with pytest.raises(asyncio.TimeoutError):
            # limit exhausted
            await asyncio.wait_for(conn.connect(req, [], ClientTimeout()), 0.01)
        connection.close()

        await conn.close()


async def test_connect_with_capacity_release_waiters(
    loop: asyncio.AbstractEventLoop,
) -> None:
    async def check_with_exc(err: Exception) -> None:
        conn = aiohttp.BaseConnector(limit=1)
        with mock.patch.object(
            conn, "_create_connection", autospec=True, spec_set=True, side_effect=err
        ):
            with pytest.raises(Exception):
                req = mock.Mock()
                await conn.connect(req, [], ClientTimeout())

            assert not conn._waiters

    await check_with_exc(OSError(1, "permission error"))
    await check_with_exc(RuntimeError())
    await check_with_exc(asyncio.TimeoutError())


async def test_connect_with_limit_concurrent(loop: asyncio.AbstractEventLoop) -> None:
    proto = create_mocked_conn(loop)
    proto.should_close = False
    proto.is_connected.return_value = True

    req = ClientRequest("GET", URL("http://host:80"), loop=loop)

    max_connections = 2
    num_connections = 0

    conn = aiohttp.BaseConnector(limit=max_connections)

    # Use a real coroutine for _create_connection; a mock would mask
    # problems that only happen when the method yields.

    async def create_connection(
        req: object, traces: object, timeout: object
    ) -> ResponseHandler:
        nonlocal num_connections
        num_connections += 1
        await asyncio.sleep(0)

        # Make a new transport mock each time because acquired
        # transports are stored in a set. Reusing the same object
        # messes with the count.
        proto = create_mocked_conn(loop, should_close=False)
        proto.is_connected.return_value = True

        return proto

    # Simulate something like a crawler. It opens a connection, does
    # something with it, closes it, then creates tasks that make more
    # connections and waits for them to finish. The crawler is started
    # with multiple concurrent requests and stops when it hits a
    # predefined maximum number of requests.

    max_requests = 50
    num_requests = 0
    start_requests = max_connections + 1

    async def f(start: bool = True) -> None:
        nonlocal num_requests
        if num_requests == max_requests:
            return
        num_requests += 1
        if not start:
            connection = await conn.connect(req, [], ClientTimeout())
            await asyncio.sleep(0)
            connection.release()
            await asyncio.sleep(0)
        tasks = [loop.create_task(f(start=False)) for i in range(start_requests)]
        await asyncio.wait(tasks)

    with mock.patch.object(conn, "_create_connection", create_connection):
        await f()
        await conn.close()

        assert max_connections == num_connections


async def test_connect_waiters_cleanup(loop: asyncio.AbstractEventLoop) -> None:
    proto = create_mocked_conn(loop)
    proto.is_connected.return_value = True

    req = ClientRequest("GET", URL("http://host:80"), loop=loop)

    conn = aiohttp.BaseConnector(limit=1)
    with mock.patch.object(conn, "_available_connections", return_value=0):
        t = loop.create_task(conn.connect(req, [], ClientTimeout()))

        await asyncio.sleep(0)
        assert conn._waiters.keys()

        t.cancel()
        await asyncio.sleep(0)
        assert not conn._waiters.keys()


async def test_connect_waiters_cleanup_key_error(
    loop: asyncio.AbstractEventLoop,
) -> None:
    proto = create_mocked_conn(loop)
    proto.is_connected.return_value = True

    req = ClientRequest("GET", URL("http://host:80"), loop=loop)

    conn = aiohttp.BaseConnector(limit=1)
    with mock.patch.object(
        conn, "_available_connections", autospec=True, spec_set=True, return_value=0
    ):
        t = loop.create_task(conn.connect(req, [], ClientTimeout()))

        await asyncio.sleep(0)
        assert conn._waiters.keys()

        # we delete the entry explicitly before the
        # canceled connection grabs the loop again, we
        # must expect a none failure termination
        conn._waiters.clear()
        t.cancel()
        await asyncio.sleep(0)
        assert not conn._waiters.keys() == []


async def test_close_with_acquired_connection(
    loop: asyncio.AbstractEventLoop, key: ConnectionKey
) -> None:
    proto = create_mocked_conn(loop)
    proto.is_connected.return_value = True

    req = ClientRequest("GET", URL("http://host:80"), loop=loop)

    conn = aiohttp.BaseConnector(limit=1)
    conn._conns[key] = [(proto, loop.time())]
    with mock.patch.object(
        conn, "_create_connection", autospec=True, spec_set=True, return_value=proto
    ):
        connection = await conn.connect(req, [], ClientTimeout())

        assert 1 == len(conn._acquired)
        await conn.close()
        assert 0 == len(conn._acquired)
        assert conn.closed
        proto.close.assert_called_with()

        assert not connection.closed
        connection.close()
        assert connection.closed


async def test_default_force_close(loop: asyncio.AbstractEventLoop) -> None:
    connector = aiohttp.BaseConnector()
    assert not connector.force_close


async def test_limit_property(loop: asyncio.AbstractEventLoop) -> None:
    conn = aiohttp.BaseConnector(limit=15)
    assert 15 == conn.limit

    await conn.close()


async def test_limit_per_host_property(loop: asyncio.AbstractEventLoop) -> None:
    conn = aiohttp.BaseConnector(limit_per_host=15)
    assert 15 == conn.limit_per_host

    await conn.close()


async def test_limit_property_default(loop: asyncio.AbstractEventLoop) -> None:
    conn = aiohttp.BaseConnector()
    assert conn.limit == 100
    await conn.close()


async def test_limit_per_host_property_default(loop: asyncio.AbstractEventLoop) -> None:
    conn = aiohttp.BaseConnector()
    assert conn.limit_per_host == 0
    await conn.close()


async def test_force_close_and_explicit_keep_alive(
    loop: asyncio.AbstractEventLoop,
) -> None:
    aiohttp.BaseConnector(force_close=True)
    aiohttp.BaseConnector(force_close=True, keepalive_timeout=None)
    with pytest.raises(ValueError):
        aiohttp.BaseConnector(keepalive_timeout=30, force_close=True)


async def test_error_on_connection(
    loop: asyncio.AbstractEventLoop, key: ConnectionKey
) -> None:
    conn = aiohttp.BaseConnector(limit=1)

    req = mock.Mock()
    req.connection_key = key
    proto = create_mocked_conn(loop)
    i = 0

    fut = loop.create_future()
    exc = OSError()

    async def create_connection(
        req: object, traces: object, timeout: object
    ) -> ResponseHandler:
        nonlocal i
        i += 1
        if i == 1:
            await fut
            raise exc
        elif i == 2:
            return proto
        assert False

    with mock.patch.object(conn, "_create_connection", create_connection):
        t1 = loop.create_task(conn.connect(req, [], ClientTimeout()))
        t2 = loop.create_task(conn.connect(req, [], ClientTimeout()))
        await asyncio.sleep(0)
        assert not t1.done()
        assert not t2.done()
        assert len(conn._acquired_per_host[key]) == 1

        fut.set_result(None)
        with pytest.raises(OSError):
            await t1

        ret = await t2
        assert len(conn._acquired_per_host[key]) == 1

        assert ret._key == key
        assert ret.protocol == proto
        assert proto in conn._acquired
        ret.release()


async def test_cancelled_waiter(loop: asyncio.AbstractEventLoop) -> None:
    conn = aiohttp.BaseConnector(limit=1)
    req = mock.Mock()
    req.connection_key = "key"
    proto = create_mocked_conn(loop)

    async def create_connection(req: object, traces: object = None) -> ResponseHandler:
        await asyncio.sleep(1)
        return proto

    with mock.patch.object(conn, "_create_connection", create_connection):
        conn._acquired.add(proto)

        conn2 = loop.create_task(conn.connect(req, [], ClientTimeout()))
        await asyncio.sleep(0)
        conn2.cancel()

        with pytest.raises(asyncio.CancelledError):
            await conn2


async def test_error_on_connection_with_cancelled_waiter(
    loop: asyncio.AbstractEventLoop, key: ConnectionKey
) -> None:
    conn = aiohttp.BaseConnector(limit=1)

    req = mock.Mock()
    req.connection_key = key
    proto = create_mocked_conn()
    i = 0

    fut1 = loop.create_future()
    fut2 = loop.create_future()
    exc = OSError()

    async def create_connection(
        req: object, traces: object, timeout: object
    ) -> ResponseHandler:
        nonlocal i
        i += 1
        if i == 1:
            await fut1
            raise exc
        if i == 2:
            await fut2
        elif i == 3:
            return proto
        assert False

    with mock.patch.object(conn, "_create_connection", create_connection):
        t1 = loop.create_task(conn.connect(req, [], ClientTimeout()))
        t2 = loop.create_task(conn.connect(req, [], ClientTimeout()))
        t3 = loop.create_task(conn.connect(req, [], ClientTimeout()))
        await asyncio.sleep(0)
        assert not t1.done()
        assert not t2.done()
        assert len(conn._acquired_per_host[key]) == 1

        fut1.set_result(None)
        fut2.cancel()
        with pytest.raises(OSError):
            await t1

        with pytest.raises(asyncio.CancelledError):
            await t2

        ret = await t3
        assert len(conn._acquired_per_host[key]) == 1

        assert ret._key == key
        assert ret.protocol == proto
        assert proto in conn._acquired
        ret.release()


async def test_tcp_connector(
    aiohttp_client: AiohttpClient, loop: asyncio.AbstractEventLoop
) -> None:
    async def handler(request: web.Request) -> web.Response:
        return web.Response()

    app = web.Application()
    app.router.add_get("/", handler)
    client = await aiohttp_client(app)

    r = await client.get("/")
    assert r.status == 200


@pytest.mark.skipif(not hasattr(socket, "AF_UNIX"), reason="requires UNIX sockets")
async def test_unix_connector_not_found(loop: asyncio.AbstractEventLoop) -> None:
    connector = aiohttp.UnixConnector("/" + uuid.uuid4().hex)

    req = ClientRequest("GET", URL("http://www.python.org"), loop=loop)
    with pytest.raises(aiohttp.ClientConnectorError):
        await connector.connect(req, [], ClientTimeout())


@pytest.mark.skipif(not hasattr(socket, "AF_UNIX"), reason="requires UNIX sockets")
async def test_unix_connector_permission(loop: asyncio.AbstractEventLoop) -> None:
    m = make_mocked_coro(raise_exception=PermissionError())
    with mock.patch.object(loop, "create_unix_connection", m):
        connector = aiohttp.UnixConnector("/" + uuid.uuid4().hex)

        req = ClientRequest("GET", URL("http://www.python.org"), loop=loop)
        with pytest.raises(aiohttp.ClientConnectorError):
            await connector.connect(req, [], ClientTimeout())


@pytest.mark.skipif(
    platform.system() != "Windows", reason="Proactor Event loop present only in Windows"
)
async def test_named_pipe_connector_wrong_loop(
    selector_loop: asyncio.AbstractEventLoop, pipe_name: str
) -> None:
    with pytest.raises(RuntimeError):
        aiohttp.NamedPipeConnector(pipe_name)


@pytest.mark.skipif(
    platform.system() != "Windows", reason="Proactor Event loop present only in Windows"
)
async def test_named_pipe_connector_not_found(
    proactor_loop: asyncio.AbstractEventLoop, pipe_name: str
) -> None:
    asyncio.set_event_loop(proactor_loop)
    connector = aiohttp.NamedPipeConnector(pipe_name)

    req = ClientRequest("GET", URL("http://www.python.org"), loop=proactor_loop)
    with pytest.raises(aiohttp.ClientConnectorError):
        await connector.connect(req, [], ClientTimeout())


@pytest.mark.skipif(
    platform.system() != "Windows", reason="Proactor Event loop present only in Windows"
)
async def test_named_pipe_connector_permission(
    proactor_loop: asyncio.AbstractEventLoop, pipe_name: str
) -> None:
    m = make_mocked_coro(raise_exception=PermissionError())
    with mock.patch.object(proactor_loop, "create_pipe_connection", m):
        asyncio.set_event_loop(proactor_loop)
        connector = aiohttp.NamedPipeConnector(pipe_name)

        req = ClientRequest("GET", URL("http://www.python.org"), loop=proactor_loop)
        with pytest.raises(aiohttp.ClientConnectorError):
            await connector.connect(req, [], ClientTimeout())


async def test_default_use_dns_cache() -> None:
    conn = aiohttp.TCPConnector()
    assert conn.use_dns_cache


async def test_resolver_not_called_with_address_is_ip(
    loop: asyncio.AbstractEventLoop,
) -> None:
    resolver = mock.MagicMock()
    connector = aiohttp.TCPConnector(resolver=resolver)

    req = ClientRequest(
        "GET",
        URL(f"http://127.0.0.1:{unused_port()}"),
        loop=loop,
        response_class=mock.Mock(),
    )

    with pytest.raises(OSError):
        await connector.connect(req, [], ClientTimeout())

    resolver.resolve.assert_not_called()


async def test_tcp_connector_raise_connector_ssl_error(
    aiohttp_server: AiohttpServer, ssl_ctx: ssl.SSLContext
) -> None:
    async def handler(request: web.Request) -> NoReturn:
        assert False

    app = web.Application()
    app.router.add_get("/", handler)

    srv = await aiohttp_server(app, ssl=ssl_ctx)

    port = unused_port()
    conn = aiohttp.TCPConnector(local_addr=("127.0.0.1", port))

    session = aiohttp.ClientSession(connector=conn)
    url = srv.make_url("/")

    err = aiohttp.ClientConnectorCertificateError
    with pytest.raises(err) as ctx:
        await session.get(url)

    assert isinstance(ctx.value, aiohttp.ClientConnectorCertificateError)
    assert isinstance(ctx.value.certificate_error, ssl.SSLError)

    await session.close()


@pytest.mark.parametrize(
    "host",
    (
        pytest.param("127.0.0.1", id="ip address"),
        pytest.param("localhost", id="domain name"),
        pytest.param("localhost.", id="fully-qualified domain name"),
        pytest.param(
            "localhost...", id="fully-qualified domain name with multiple trailing dots"
        ),
        pytest.param("príklad.localhost.", id="idna fully-qualified domain name"),
    ),
)
async def test_tcp_connector_do_not_raise_connector_ssl_error(
    aiohttp_server: AiohttpServer,
    ssl_ctx: ssl.SSLContext,
    client_ssl_ctx: ssl.SSLContext,
    host: str,
) -> None:
    async def handler(request: web.Request) -> web.Response:
        return web.Response()

    app = web.Application()
    app.router.add_get("/", handler)

    srv = await aiohttp_server(app, ssl=ssl_ctx)
    port = unused_port()
    conn = aiohttp.TCPConnector(local_addr=("127.0.0.1", port))

    # resolving something.localhost with the real DNS resolver does not work on macOS, so we have a stub.
    async def _resolve_host(
        host: str, port: int, traces: object = None
    ) -> List[ResolveResult]:
        return [
            {
                "hostname": host,
                "host": "127.0.0.1",
                "port": port,
                "family": socket.AF_INET,
                "proto": 0,
                "flags": socket.AI_NUMERICHOST,
            },
            {
                "hostname": host,
                "host": "::1",
                "port": port,
                "family": socket.AF_INET,
                "proto": 0,
                "flags": socket.AI_NUMERICHOST,
            },
        ]

    with mock.patch.object(
        conn, "_resolve_host", autospec=True, spec_set=True, side_effect=_resolve_host
    ):
        session = aiohttp.ClientSession(connector=conn)
        url = srv.make_url("/")

        r = await session.get(url.with_host(host), ssl=client_ssl_ctx)

        r.release()
        first_conn = next(iter(conn._conns.values()))[0][0]

        assert first_conn.transport is not None
        try:
            _sslcontext = first_conn.transport._ssl_protocol._sslcontext  # type: ignore[attr-defined]
        except AttributeError:
            _sslcontext = first_conn.transport._sslcontext  # type: ignore[attr-defined]

        assert _sslcontext is client_ssl_ctx
        r.close()

        await session.close()
        await conn.close()


async def test_tcp_connector_uses_provided_local_addr(
    aiohttp_server: AiohttpServer,
) -> None:
    async def handler(request: web.Request) -> web.Response:
        return web.Response()

    app = web.Application()
    app.router.add_get("/", handler)
    srv = await aiohttp_server(app)

    port = unused_port()
    conn = aiohttp.TCPConnector(local_addr=("127.0.0.1", port))

    session = aiohttp.ClientSession(connector=conn)
    url = srv.make_url("/")

    r = await session.get(url)
    r.release()

    first_conn = next(iter(conn._conns.values()))[0][0]
    assert first_conn.transport is not None
    assert first_conn.transport.get_extra_info("sockname") == ("127.0.0.1", port)
    r.close()
    await session.close()
    await conn.close()


async def test_unix_connector(
    unix_server: Callable[[web.Application], Awaitable[None]], unix_sockname: str
) -> None:
    async def handler(request: web.Request) -> web.Response:
        return web.Response()

    app = web.Application()
    app.router.add_get("/", handler)
    await unix_server(app)

    url = "http://127.0.0.1/"

    connector = aiohttp.UnixConnector(unix_sockname)
    assert unix_sockname == connector.path
    assert connector.allowed_protocol_schema_set == {
        "",
        "http",
        "https",
        "ws",
        "wss",
        "unix",
    }

    session = ClientSession(connector=connector)
    r = await session.get(url)
    assert r.status == 200
    r.close()
    await session.close()


@pytest.mark.skipif(
    platform.system() != "Windows", reason="Proactor Event loop present only in Windows"
)
async def test_named_pipe_connector(
    proactor_loop: asyncio.AbstractEventLoop,
    named_pipe_server: Callable[[web.Application], Awaitable[None]],
    pipe_name: str,
) -> None:
    async def handler(request: web.Request) -> web.Response:
        return web.Response()

    app = web.Application()
    app.router.add_get("/", handler)
    await named_pipe_server(app)

    url = "http://this-does-not-matter.com"

    connector = aiohttp.NamedPipeConnector(pipe_name)
    assert pipe_name == connector.path
    assert connector.allowed_protocol_schema_set == {
        "",
        "http",
        "https",
        "ws",
        "wss",
        "npipe",
    }

    session = ClientSession(connector=connector)
    r = await session.get(url)
    assert r.status == 200
    r.close()
    await session.close()


class TestDNSCacheTable:
    host1 = ("localhost", 80)
    host2 = ("foo", 80)
    result1: ResolveResult = {
        "hostname": "localhost",
        "host": "127.0.0.1",
        "port": 80,
        "family": socket.AF_INET,
        "proto": 0,
        "flags": socket.AI_NUMERICHOST,
    }
    result2: ResolveResult = {
        "hostname": "foo",
        "host": "127.0.0.2",
        "port": 80,
        "family": socket.AF_INET,
        "proto": 0,
        "flags": socket.AI_NUMERICHOST,
    }

    @pytest.fixture
    def dns_cache_table(self) -> _DNSCacheTable:
        return _DNSCacheTable()

    def test_next_addrs_basic(self, dns_cache_table: _DNSCacheTable) -> None:
        dns_cache_table.add(self.host1, [self.result1])
        dns_cache_table.add(self.host2, [self.result2])

        addrs = dns_cache_table.next_addrs(self.host1)
        assert addrs == [self.result1]
        addrs = dns_cache_table.next_addrs(self.host2)
        assert addrs == [self.result2]
        with pytest.raises(KeyError):
            dns_cache_table.next_addrs(("no-such-host", 80))

    def test_remove(self, dns_cache_table: _DNSCacheTable) -> None:
        dns_cache_table.add(self.host1, [self.result1])
        dns_cache_table.remove(self.host1)
        with pytest.raises(KeyError):
            dns_cache_table.next_addrs(self.host1)

    def test_clear(self, dns_cache_table: _DNSCacheTable) -> None:
        dns_cache_table.add(self.host1, [self.result1])
        dns_cache_table.clear()
        with pytest.raises(KeyError):
            dns_cache_table.next_addrs(self.host1)

    def test_not_expired_ttl_None(self, dns_cache_table: _DNSCacheTable) -> None:
        dns_cache_table.add(self.host1, [self.result1])
        assert not dns_cache_table.expired(self.host1)

    def test_not_expired_ttl(self) -> None:
        dns_cache_table = _DNSCacheTable(ttl=0.1)
        dns_cache_table.add(self.host1, [self.result1])
        assert not dns_cache_table.expired(self.host1)

    def test_expired_ttl(self, monkeypatch: pytest.MonkeyPatch) -> None:
        dns_cache_table = _DNSCacheTable(ttl=1)
        monkeypatch.setattr("aiohttp.connector.monotonic", lambda: 1)
        dns_cache_table.add(self.host1, [self.result1])
        monkeypatch.setattr("aiohttp.connector.monotonic", lambda: 2)
        assert not dns_cache_table.expired(self.host1)
        monkeypatch.setattr("aiohttp.connector.monotonic", lambda: 3)
        assert dns_cache_table.expired(self.host1)

    def test_never_expire(self, monkeypatch: pytest.MonkeyPatch) -> None:
        dns_cache_table = _DNSCacheTable(ttl=None)
        monkeypatch.setattr("aiohttp.connector.monotonic", lambda: 1)
        dns_cache_table.add(self.host1, [self.result1])
        monkeypatch.setattr("aiohttp.connector.monotonic", lambda: 10000000)
        assert not dns_cache_table.expired(self.host1)

    def test_always_expire(self, monkeypatch: pytest.MonkeyPatch) -> None:
        dns_cache_table = _DNSCacheTable(ttl=0)
        monkeypatch.setattr("aiohttp.connector.monotonic", lambda: 1)
        dns_cache_table.add(self.host1, [self.result1])
        monkeypatch.setattr("aiohttp.connector.monotonic", lambda: 1.00001)
        assert dns_cache_table.expired(self.host1)

    def test_next_addrs(self, dns_cache_table: _DNSCacheTable) -> None:
        result3: ResolveResult = {
            "hostname": "foo",
            "host": "127.0.0.3",
            "port": 80,
            "family": socket.AF_INET,
            "proto": 0,
            "flags": socket.AI_NUMERICHOST,
        }
        dns_cache_table.add(self.host2, [self.result1, self.result2, result3])

        # Each calls to next_addrs return the hosts using
        # a round robin strategy.
        addrs = dns_cache_table.next_addrs(self.host2)
        assert addrs == [self.result1, self.result2, result3]

        addrs = dns_cache_table.next_addrs(self.host2)
        assert addrs == [self.result2, result3, self.result1]

        addrs = dns_cache_table.next_addrs(self.host2)
        assert addrs == [result3, self.result1, self.result2]

        addrs = dns_cache_table.next_addrs(self.host2)
        assert addrs == [self.result1, self.result2, result3]

    def test_next_addrs_single(self, dns_cache_table: _DNSCacheTable) -> None:
        dns_cache_table.add(self.host2, [self.result1])

        addrs = dns_cache_table.next_addrs(self.host2)
        assert addrs == [self.result1]

        addrs = dns_cache_table.next_addrs(self.host2)
        assert addrs == [self.result1]


async def test_connector_cache_trace_race() -> None:
    class DummyTracer(Trace):
        def __init__(self) -> None:
            """Dummy"""

        async def send_dns_cache_hit(self, *args: object, **kwargs: object) -> None:
            connector._cached_hosts.remove(("", 0))

    token: ResolveResult = {
        "hostname": "localhost",
        "host": "127.0.0.1",
        "port": 80,
        "family": socket.AF_INET,
        "proto": 0,
        "flags": socket.AI_NUMERICHOST,
    }
    connector = TCPConnector()
    connector._cached_hosts.add(("", 0), [token])

    traces = [DummyTracer()]
    assert await connector._resolve_host("", 0, traces) == [token]


async def test_connector_throttle_trace_race(loop: asyncio.AbstractEventLoop) -> None:
    key = ("", 0)
    token: ResolveResult = {
        "hostname": "localhost",
        "host": "127.0.0.1",
        "port": 80,
        "family": socket.AF_INET,
        "proto": 0,
        "flags": socket.AI_NUMERICHOST,
    }

    class DummyTracer(Trace):
        def __init__(self) -> None:
            """Dummy"""

        async def send_dns_cache_hit(self, *args: object, **kwargs: object) -> None:
            event = connector._throttle_dns_events.pop(key)
            event.set()
            connector._cached_hosts.add(key, [token])

    connector = TCPConnector()
    connector._throttle_dns_events[key] = EventResultOrError(loop)
    traces = [DummyTracer()]
    assert await connector._resolve_host("", 0, traces) == [token]


async def test_connector_does_not_remove_needed_waiters(
    loop: asyncio.AbstractEventLoop, key: ConnectionKey
) -> None:
    proto = create_mocked_conn(loop)
    proto.is_connected.return_value = True

    req = ClientRequest("GET", URL("https://localhost:80"), loop=loop)
    connection_key = req.connection_key

    async def await_connection_and_check_waiters() -> None:
        connection = await connector.connect(req, [], ClientTimeout())
        try:
            assert connection_key in connector._waiters
            assert dummy_waiter in connector._waiters[connection_key]
        finally:
            connection.close()

    async def allow_connection_and_add_dummy_waiter() -> None:
        # `asyncio.gather` may execute coroutines not in order.
        # Skip one event loop run cycle in such a case.
        if connection_key not in connector._waiters:
            await asyncio.sleep(0)
        connector._waiters[connection_key].popleft().set_result(None)
        del connector._waiters[connection_key]
        connector._waiters[connection_key].append(dummy_waiter)

    connector = aiohttp.BaseConnector()
    with mock.patch.object(
        connector,
        "_available_connections",
        autospec=True,
        spec_set=True,
        return_value=0,
    ):
        connector._conns[key] = [(proto, loop.time())]
        with mock.patch.object(
            connector,
            "_create_connection",
            autospec=True,
            spec_set=True,
            return_value=proto,
        ):
            dummy_waiter = loop.create_future()

            await asyncio.gather(
                await_connection_and_check_waiters(),
                allow_connection_and_add_dummy_waiter(),
            )

            await connector.close()<|MERGE_RESOLUTION|>--- conflicted
+++ resolved
@@ -1636,7 +1636,7 @@
     assert conn.family == 0
 
 
-async def test_tcp_connector_allowed_protocols(loop: Any) -> None:
+async def test_tcp_connector_allowed_protocols(loop: asyncio.AbstractEventLoop) -> None:
     conn = aiohttp.TCPConnector()
     assert conn.allowed_protocol_schema_set == {"", "tcp", "http", "https", "ws", "wss"}
 
@@ -1824,8 +1824,9 @@
     assert loop is conn._loop
 
 
-<<<<<<< HEAD
-async def test_base_connector_allows_all_protocols(loop: Any) -> None:
+async def test_base_connector_allows_all_protocols(
+    loop: asyncio.AbstractEventLoop,
+) -> None:
     conn = aiohttp.BaseConnector()
     assert conn.allowed_protocol_schema_set == {
         "",
@@ -1839,12 +1840,9 @@
     }
 
 
-async def test_connect_with_limit(loop: Any, key: Any) -> None:
-=======
 async def test_connect_with_limit(
     loop: asyncio.AbstractEventLoop, key: ConnectionKey
 ) -> None:
->>>>>>> e0ff5246
     proto = create_mocked_conn(loop)
     proto.is_connected.return_value = True
 
