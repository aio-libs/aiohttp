# Tests of http client with custom Connector
import asyncio
import gc
import hashlib
import platform
import socket
import ssl
import sys
import uuid
from collections import deque
from concurrent import futures
from contextlib import closing, suppress
from typing import (
    Awaitable,
    Callable,
    Dict,
    Iterator,
    List,
    Literal,
    NoReturn,
    Optional,
    Sequence,
    Tuple,
)
from unittest import mock

import pytest
from aiohappyeyeballs import AddrInfoType
from pytest_mock import MockerFixture
from yarl import URL

import aiohttp
from aiohttp import (
    ClientRequest,
    ClientSession,
    ClientTimeout,
    connector as connector_module,
    web,
)
from aiohttp.abc import ResolveResult
from aiohttp.client_proto import ResponseHandler
from aiohttp.client_reqrep import ConnectionKey
from aiohttp.connector import (
    _SSL_CONTEXT_UNVERIFIED,
    _SSL_CONTEXT_VERIFIED,
    Connection,
    TCPConnector,
    _DNSCacheTable,
)
from aiohttp.locks import EventResultOrError
from aiohttp.pytest_plugin import AiohttpClient, AiohttpServer
from aiohttp.test_utils import make_mocked_coro, unused_port
from aiohttp.tracing import Trace


@pytest.fixture()
def key() -> ConnectionKey:
    # Connection key
    return ConnectionKey("localhost", 80, False, True, None, None, None)


@pytest.fixture
def key2() -> ConnectionKey:
    # Connection key
    return ConnectionKey("localhost", 80, False, True, None, None, None)


@pytest.fixture
def ssl_key() -> ConnectionKey:
    # Connection key
    return ConnectionKey("localhost", 80, True, True, None, None, None)


@pytest.fixture
def unix_server(
    loop: asyncio.AbstractEventLoop, unix_sockname: str
) -> Iterator[Callable[[web.Application], Awaitable[None]]]:
    runners = []

    async def go(app: web.Application) -> None:
        runner = web.AppRunner(app)
        runners.append(runner)
        await runner.setup()
        site = web.UnixSite(runner, unix_sockname)
        await site.start()

    yield go

    for runner in runners:
        loop.run_until_complete(runner.cleanup())


@pytest.fixture
def named_pipe_server(
    proactor_loop: asyncio.AbstractEventLoop, pipe_name: str
) -> Iterator[Callable[[web.Application], Awaitable[None]]]:
    runners = []

    async def go(app: web.Application) -> None:
        runner = web.AppRunner(app)
        runners.append(runner)
        await runner.setup()
        site = web.NamedPipeSite(runner, pipe_name)
        await site.start()

    yield go

    for runner in runners:
        proactor_loop.run_until_complete(runner.cleanup())


def create_mocked_conn(
    conn_closing_result: Optional[asyncio.AbstractEventLoop] = None,
    should_close: bool = True,
    **kwargs: object,
) -> mock.Mock:
    assert "loop" not in kwargs
    try:
        loop = asyncio.get_running_loop()
    except RuntimeError:
        loop = asyncio.get_event_loop_policy().get_event_loop()

    f = loop.create_future()
    proto: mock.Mock = mock.create_autospec(
        ResponseHandler, instance=True, should_close=should_close, closed=f
    )
    f.set_result(conn_closing_result)
    return proto


def test_connection_del(loop: asyncio.AbstractEventLoop) -> None:
    connector = mock.Mock()
    key = mock.Mock()
    protocol = mock.Mock()
    loop.set_debug(False)
    conn = Connection(connector, key, protocol, loop=loop)
    exc_handler = mock.Mock()
    loop.set_exception_handler(exc_handler)

    with pytest.warns(ResourceWarning):
        del conn
        gc.collect()

    connector._release.assert_called_with(key, protocol, should_close=True)
    msg = {
        "message": mock.ANY,
        "client_connection": mock.ANY,
    }
    exc_handler.assert_called_with(loop, msg)


def test_connection_del_loop_debug(loop: asyncio.AbstractEventLoop) -> None:
    connector = mock.Mock()
    key = mock.Mock()
    protocol = mock.Mock()
    loop.set_debug(True)
    conn = Connection(connector, key, protocol, loop=loop)
    exc_handler = mock.Mock()
    loop.set_exception_handler(exc_handler)

    with pytest.warns(ResourceWarning):
        del conn
        gc.collect()

    msg = {
        "message": mock.ANY,
        "client_connection": mock.ANY,
        "source_traceback": mock.ANY,
    }
    exc_handler.assert_called_with(loop, msg)


def test_connection_del_loop_closed(loop: asyncio.AbstractEventLoop) -> None:
    connector = mock.Mock()
    key = mock.Mock()
    protocol = mock.Mock()
    loop.set_debug(True)
    conn = Connection(connector, key, protocol, loop=loop)
    exc_handler = mock.Mock()
    loop.set_exception_handler(exc_handler)
    loop.close()

    with pytest.warns(ResourceWarning):
        del conn
        gc.collect()

    assert not connector._release.called
    assert not exc_handler.called


async def test_del(loop: asyncio.AbstractEventLoop, key: ConnectionKey) -> None:
    conn = aiohttp.BaseConnector()
    proto = create_mocked_conn(loop, should_close=False)
    conn._release(key, proto)
    conns_impl = conn._conns

    exc_handler = mock.Mock()
    loop.set_exception_handler(exc_handler)

    with pytest.warns(ResourceWarning):
        del conn
        gc.collect()

    assert not conns_impl
    proto.close.assert_called_with()
    msg = {
        "connector": mock.ANY,  # conn was deleted
        "connections": mock.ANY,
        "message": "Unclosed connector",
    }
    if loop.get_debug():
        msg["source_traceback"] = mock.ANY
    exc_handler.assert_called_with(loop, msg)


@pytest.mark.xfail
async def test_del_with_scheduled_cleanup(
    loop: asyncio.AbstractEventLoop, key: ConnectionKey
) -> None:
    loop.set_debug(True)
    conn = aiohttp.BaseConnector(keepalive_timeout=0.01)
    transp = create_mocked_conn(loop)
    conn._conns[key] = [(transp, 123)]

    conns_impl = conn._conns
    exc_handler = mock.Mock()
    loop.set_exception_handler(exc_handler)

    with pytest.warns(ResourceWarning):
        # obviously doesn't deletion because loop has a strong
        # reference to connector's instance method, isn't it?
        del conn
        await asyncio.sleep(0.01)
        gc.collect()

    assert not conns_impl
    transp.close.assert_called_with()
    msg = {"connector": mock.ANY, "message": "Unclosed connector"}  # conn was deleted
    if loop.get_debug():
        msg["source_traceback"] = mock.ANY
    exc_handler.assert_called_with(loop, msg)


@pytest.mark.skipif(
    sys.implementation.name != "cpython", reason="CPython GC is required for the test"
)
def test_del_with_closed_loop(
    loop: asyncio.AbstractEventLoop, key: ConnectionKey
) -> None:
    async def make_conn() -> aiohttp.BaseConnector:
        return aiohttp.BaseConnector()

    conn = loop.run_until_complete(make_conn())
    transp = create_mocked_conn(loop)
    conn._conns[key] = [(transp, 123)]

    conns_impl = conn._conns
    exc_handler = mock.Mock()
    loop.set_exception_handler(exc_handler)
    loop.close()

    with pytest.warns(ResourceWarning):
        del conn
        gc.collect()

    assert not conns_impl
    assert not transp.close.called
    assert exc_handler.called


async def test_del_empty_connector(loop: asyncio.AbstractEventLoop) -> None:
    conn = aiohttp.BaseConnector()

    exc_handler = mock.Mock()
    loop.set_exception_handler(exc_handler)

    del conn

    assert not exc_handler.called


async def test_create_conn() -> None:
    conn = aiohttp.BaseConnector()
    with pytest.raises(NotImplementedError):
        await conn._create_connection(object(), [], object())  # type: ignore[arg-type]


async def test_async_context_manager(loop: asyncio.AbstractEventLoop) -> None:
    conn = aiohttp.BaseConnector()

    async with conn as c:
        assert conn is c

    assert conn.closed


async def test_close(key: ConnectionKey) -> None:
    proto = create_mocked_conn()

    conn = aiohttp.BaseConnector()
    assert not conn.closed
    conn._conns[key] = [(proto, 0)]
    await conn.close()

    assert not conn._conns
    assert proto.close.called
    assert conn.closed


async def test_get(loop: asyncio.AbstractEventLoop, key: ConnectionKey) -> None:
    conn = aiohttp.BaseConnector()
    assert conn._get(key) is None

    proto = create_mocked_conn(loop)
    conn._conns[key] = [(proto, loop.time())]
    assert conn._get(key) == proto
    await conn.close()


async def test_get_unconnected_proto(loop: asyncio.AbstractEventLoop) -> None:
    conn = aiohttp.BaseConnector()
    key = ConnectionKey("localhost", 80, False, False, None, None, None)
    assert conn._get(key) is None

    proto = create_mocked_conn(loop)
    conn._conns[key] = [(proto, loop.time())]
    assert conn._get(key) == proto

    assert conn._get(key) is None
    conn._conns[key] = [(proto, loop.time())]
    proto.is_connected = lambda *args: False
    assert conn._get(key) is None
    await conn.close()


async def test_get_unconnected_proto_ssl(loop: asyncio.AbstractEventLoop) -> None:
    conn = aiohttp.BaseConnector()
    key = ConnectionKey("localhost", 80, True, False, None, None, None)
    assert conn._get(key) is None

    proto = create_mocked_conn(loop)
    conn._conns[key] = [(proto, loop.time())]
    assert conn._get(key) == proto

    assert conn._get(key) is None
    conn._conns[key] = [(proto, loop.time())]
    proto.is_connected = lambda *args: False
    assert conn._get(key) is None
    await conn.close()


async def test_get_expired(loop: asyncio.AbstractEventLoop) -> None:
    conn = aiohttp.BaseConnector()
    key = ConnectionKey("localhost", 80, False, False, None, None, None)
    assert conn._get(key) is None

    proto = create_mocked_conn(loop)
    conn._conns[key] = [(proto, loop.time() - 1000)]
    assert conn._get(key) is None
    assert not conn._conns
    await conn.close()


async def test_get_expired_ssl(loop: asyncio.AbstractEventLoop) -> None:
    conn = aiohttp.BaseConnector(enable_cleanup_closed=True)
    key = ConnectionKey("localhost", 80, True, False, None, None, None)
    assert conn._get(key) is None

    proto = create_mocked_conn(loop)
    transport = proto.transport
    conn._conns[key] = [(proto, loop.time() - 1000)]
    assert conn._get(key) is None
    assert not conn._conns
    assert conn._cleanup_closed_transports == [transport]
    await conn.close()


async def test_release_acquired(key: ConnectionKey) -> None:
    proto = create_mocked_conn()
    conn = aiohttp.BaseConnector(limit=5)
    with mock.patch.object(conn, "_release_waiter", autospec=True, spec_set=True) as m:
        conn._acquired.add(proto)
        conn._acquired_per_host[key].add(proto)
        conn._release_acquired(key, proto)
        assert 0 == len(conn._acquired)
        assert 0 == len(conn._acquired_per_host)
        assert m.called

        conn._release_acquired(key, proto)
        assert 0 == len(conn._acquired)
        assert 0 == len(conn._acquired_per_host)

        await conn.close()


async def test_release_acquired_closed(key: ConnectionKey) -> None:
    proto = create_mocked_conn()
    conn = aiohttp.BaseConnector(limit=5)
    with mock.patch.object(conn, "_release_waiter", autospec=True, spec_set=True) as m:
        conn._acquired.add(proto)
        conn._acquired_per_host[key].add(proto)
        conn._closed = True
        conn._release_acquired(key, proto)
        assert 1 == len(conn._acquired)
        assert 1 == len(conn._acquired_per_host[key])
        assert not m.called
        await conn.close()


async def test_release(loop: asyncio.AbstractEventLoop, key: ConnectionKey) -> None:
    conn = aiohttp.BaseConnector()
    with mock.patch.object(conn, "_release_waiter", autospec=True, spec_set=True) as m:
        proto = create_mocked_conn(loop, should_close=False)

        conn._acquired.add(proto)
        conn._acquired_per_host[key].add(proto)

        conn._release(key, proto)
        assert m.called
        assert conn._cleanup_handle is not None
        assert conn._conns[key][0][0] == proto
        assert conn._conns[key][0][1] == pytest.approx(loop.time(), abs=0.1)
        assert not conn._cleanup_closed_transports
        await conn.close()


async def test_release_ssl_transport(
    loop: asyncio.AbstractEventLoop, ssl_key: ConnectionKey
) -> None:
    conn = aiohttp.BaseConnector(enable_cleanup_closed=True)
    with mock.patch.object(conn, "_release_waiter", autospec=True, spec_set=True):
        proto = create_mocked_conn(loop)
        transport = proto.transport
        conn._acquired.add(proto)
        conn._acquired_per_host[ssl_key].add(proto)

        conn._release(ssl_key, proto, should_close=True)
        assert conn._cleanup_closed_transports == [transport]
        await conn.close()


async def test_release_already_closed(key: ConnectionKey) -> None:
    conn = aiohttp.BaseConnector()

    proto = create_mocked_conn()
    conn._acquired.add(proto)
    await conn.close()

    with mock.patch.object(
        conn, "_release_acquired", autospec=True, spec_set=True
    ) as m1:
        with mock.patch.object(
            conn, "_release_waiter", autospec=True, spec_set=True
        ) as m2:
            conn._release(key, proto)
            assert not m1.called
            assert not m2.called


async def test_release_waiter_no_limit(
    loop: asyncio.AbstractEventLoop, key: ConnectionKey, key2: ConnectionKey
) -> None:
    # limit is 0
    conn = aiohttp.BaseConnector(limit=0)
    w = mock.Mock()
    w.done.return_value = False
    conn._waiters[key].append(w)
    conn._release_waiter()
    assert len(conn._waiters[key]) == 0
    assert w.done.called
    await conn.close()


async def test_release_waiter_first_available(
    loop: asyncio.AbstractEventLoop, key: ConnectionKey, key2: ConnectionKey
) -> None:
    conn = aiohttp.BaseConnector()
    w1, w2 = mock.Mock(), mock.Mock()
    w1.done.return_value = False
    w2.done.return_value = False
    conn._waiters[key].append(w2)
    conn._waiters[key2].append(w1)
    conn._release_waiter()
    assert (
        w1.set_result.called
        and not w2.set_result.called
        or not w1.set_result.called
        and w2.set_result.called
    )
    await conn.close()


async def test_release_waiter_release_first(
    loop: asyncio.AbstractEventLoop, key: ConnectionKey, key2: ConnectionKey
) -> None:
    conn = aiohttp.BaseConnector(limit=1)
    w1, w2 = mock.Mock(), mock.Mock()
    w1.done.return_value = False
    w2.done.return_value = False
    conn._waiters[key] = deque([w1, w2])
    conn._release_waiter()
    assert w1.set_result.called
    assert not w2.set_result.called
    await conn.close()


async def test_release_waiter_skip_done_waiter(
    loop: asyncio.AbstractEventLoop, key: ConnectionKey, key2: ConnectionKey
) -> None:
    conn = aiohttp.BaseConnector(limit=1)
    w1, w2 = mock.Mock(), mock.Mock()
    w1.done.return_value = True
    w2.done.return_value = False
    conn._waiters[key] = deque([w1, w2])
    conn._release_waiter()
    assert not w1.set_result.called
    assert w2.set_result.called
    await conn.close()


async def test_release_waiter_per_host(
    loop: asyncio.AbstractEventLoop, key: ConnectionKey, key2: ConnectionKey
) -> None:
    # no limit
    conn = aiohttp.BaseConnector(limit=0, limit_per_host=2)
    w1, w2 = mock.Mock(), mock.Mock()
    w1.done.return_value = False
    w2.done.return_value = False
    conn._waiters[key] = deque([w1])
    conn._waiters[key2] = deque([w2])
    conn._release_waiter()
    assert (w1.set_result.called and not w2.set_result.called) or (
        not w1.set_result.called and w2.set_result.called
    )
    await conn.close()


async def test_release_waiter_no_available(
    loop: asyncio.AbstractEventLoop, key: ConnectionKey, key2: ConnectionKey
) -> None:
    # limit is 0
    conn = aiohttp.BaseConnector(limit=0)
    w = mock.Mock()
    w.done.return_value = False
    conn._waiters[key].append(w)
    with mock.patch.object(
        conn, "_available_connections", autospec=True, spec_set=True, return_value=0
    ):
        conn._release_waiter()
        assert len(conn._waiters) == 1
        assert not w.done.called
        await conn.close()


async def test_release_close(key: ConnectionKey) -> None:
    conn = aiohttp.BaseConnector()
    proto = create_mocked_conn(should_close=True)

    conn._acquired.add(proto)
    conn._release(key, proto)
    assert not conn._conns
    assert proto.close.called


async def test_release_proto_closed_future(
    loop: asyncio.AbstractEventLoop, key: ConnectionKey
) -> None:
    conn = aiohttp.BaseConnector()
    protocol = mock.Mock(should_close=True, closed=loop.create_future())
    conn._release(key, protocol)
    # See PR #6321
    assert protocol.closed.result() is None


async def test__drop_acquire_per_host1(
    loop: asyncio.AbstractEventLoop, key: ConnectionKey
) -> None:
    conn = aiohttp.BaseConnector()
    conn._drop_acquired_per_host(key, create_mocked_conn(loop))
    assert len(conn._acquired_per_host) == 0


async def test__drop_acquire_per_host2(
    loop: asyncio.AbstractEventLoop, key: ConnectionKey
) -> None:
    conn = aiohttp.BaseConnector()
    handler = create_mocked_conn(loop)
    conn._acquired_per_host[key].add(handler)
    conn._drop_acquired_per_host(key, handler)
    assert len(conn._acquired_per_host) == 0


async def test__drop_acquire_per_host3(
    loop: asyncio.AbstractEventLoop, key: ConnectionKey
) -> None:
    conn = aiohttp.BaseConnector()
    handler = create_mocked_conn(loop)
    handler2 = create_mocked_conn(loop)
    conn._acquired_per_host[key].add(handler)
    conn._acquired_per_host[key].add(handler2)
    conn._drop_acquired_per_host(key, handler)
    assert len(conn._acquired_per_host) == 1
    assert conn._acquired_per_host[key] == {handler2}


async def test_tcp_connector_certificate_error(
    loop: asyncio.AbstractEventLoop, start_connection: mock.AsyncMock
) -> None:
    req = ClientRequest("GET", URL("https://127.0.0.1:443"), loop=loop)

    conn = aiohttp.TCPConnector()
    with mock.patch.object(
        conn._loop,
        "create_connection",
        autospec=True,
        spec_set=True,
        side_effect=ssl.CertificateError,
    ):
        with pytest.raises(aiohttp.ClientConnectorCertificateError) as ctx:
            await conn.connect(req, [], ClientTimeout())

        assert isinstance(ctx.value, ssl.CertificateError)
        assert isinstance(ctx.value.certificate_error, ssl.CertificateError)
        assert isinstance(ctx.value, aiohttp.ClientSSLError)


async def test_tcp_connector_server_hostname_default(
    loop: asyncio.AbstractEventLoop, start_connection: mock.AsyncMock
) -> None:
    conn = aiohttp.TCPConnector()

    with mock.patch.object(
        conn._loop, "create_connection", autospec=True, spec_set=True
    ) as create_connection:
        create_connection.return_value = mock.Mock(), mock.Mock()

        req = ClientRequest("GET", URL("https://127.0.0.1:443"), loop=loop)

        with closing(await conn.connect(req, [], ClientTimeout())):
            assert create_connection.call_args.kwargs["server_hostname"] == "127.0.0.1"


async def test_tcp_connector_server_hostname_override(
    loop: asyncio.AbstractEventLoop, start_connection: mock.AsyncMock
) -> None:
    conn = aiohttp.TCPConnector()

    with mock.patch.object(
        conn._loop, "create_connection", autospec=True, spec_set=True
    ) as create_connection:
        create_connection.return_value = mock.Mock(), mock.Mock()

        req = ClientRequest(
            "GET", URL("https://127.0.0.1:443"), loop=loop, server_hostname="localhost"
        )

        with closing(await conn.connect(req, [], ClientTimeout())):
            assert create_connection.call_args.kwargs["server_hostname"] == "localhost"


async def test_tcp_connector_multiple_hosts_errors(
    loop: asyncio.AbstractEventLoop,
) -> None:
    conn = aiohttp.TCPConnector()

    ip1 = "192.168.1.1"
    ip2 = "192.168.1.2"
    ip3 = "192.168.1.3"
    ip4 = "192.168.1.4"
    ip5 = "192.168.1.5"
    ips = [ip1, ip2, ip3, ip4, ip5]
    addrs_tried = []
    ips_tried = []

    fingerprint = hashlib.sha256(b"foo").digest()

    req = ClientRequest(
        "GET",
        URL("https://mocked.host"),
        ssl=aiohttp.Fingerprint(fingerprint),
        loop=loop,
    )

    async def _resolve_host(
        host: str, port: int, traces: object = None
    ) -> List[ResolveResult]:
        return [
            {
                "hostname": host,
                "host": ip,
                "port": port,
                "family": socket.AF_INET,
                "proto": 0,
                "flags": socket.AI_NUMERICHOST,
            }
            for ip in ips
        ]

    os_error = certificate_error = ssl_error = fingerprint_error = False
    connected = False

    async def start_connection(
        addr_infos: Sequence[AddrInfoType], **kwargs: object
    ) -> socket.socket:
        first_addr_info = addr_infos[0]
        first_addr_info_addr = first_addr_info[-1]
        addrs_tried.append(first_addr_info_addr)

        mock_socket = mock.create_autospec(socket.socket, spec_set=True, instance=True)
        mock_socket.getpeername.return_value = first_addr_info_addr
        return mock_socket  # type: ignore[no-any-return]

    async def create_connection(
        *args: object, sock: Optional[socket.socket] = None, **kwargs: object
    ) -> Tuple[ResponseHandler, ResponseHandler]:
        nonlocal os_error, certificate_error, ssl_error, fingerprint_error
        nonlocal connected

        assert isinstance(sock, socket.socket)
        addr_info = sock.getpeername()
        ip = addr_info[0]

        ips_tried.append(ip)

        if ip == ip1:
            os_error = True
            raise OSError

        if ip == ip2:
            certificate_error = True
            raise ssl.CertificateError

        if ip == ip3:
            ssl_error = True
            raise ssl.SSLError

        if ip == ip4:
            # Close the socket since we are not actually connecting
            # and we don't want to leak it.
            sock.close()

            fingerprint_error = True
            tr = create_mocked_conn(loop)
            pr = create_mocked_conn(loop)

            def get_extra_info(param: str) -> object:
                if param == "sslcontext":
                    return True

                if param == "ssl_object":
                    s = mock.Mock()
                    s.getpeercert.return_value = b"not foo"
                    return s

                if param == "peername":
                    return ("192.168.1.5", 12345)

                if param == "socket":
                    return sock

                assert False, param

            tr.get_extra_info = get_extra_info
            return tr, pr

        if ip == ip5:
            # Close the socket since we are not actually connecting
            # and we don't want to leak it.
            sock.close()

            connected = True
            tr = create_mocked_conn(loop)
            pr = create_mocked_conn(loop)

            def get_extra_info(param: str) -> object:
                if param == "sslcontext":
                    return True

                if param == "ssl_object":
                    s = mock.Mock()
                    s.getpeercert.return_value = b"foo"
                    return s

                assert False

            tr.get_extra_info = get_extra_info
            return tr, pr

        assert False

    with mock.patch.object(
        conn, "_resolve_host", autospec=True, spec_set=True, side_effect=_resolve_host
    ):
        with mock.patch.object(
            conn._loop,
            "create_connection",
            autospec=True,
            spec_set=True,
            side_effect=create_connection,
        ):
            with mock.patch(
                "aiohttp.connector.aiohappyeyeballs.start_connection", start_connection
            ):
                established_connection = await conn.connect(req, [], ClientTimeout())

            assert ips_tried == ips
            assert addrs_tried == [(ip, 443) for ip in ips]

            assert os_error
            assert certificate_error
            assert ssl_error
            assert fingerprint_error
            assert connected

            established_connection.close()


@pytest.mark.parametrize(
    ("happy_eyeballs_delay"),
    [0.1, 0.25, None],
)
async def test_tcp_connector_happy_eyeballs(
    loop: asyncio.AbstractEventLoop, happy_eyeballs_delay: Optional[float]
) -> None:
    conn = aiohttp.TCPConnector(happy_eyeballs_delay=happy_eyeballs_delay)

    ip1 = "dead::beef::"
    ip2 = "192.168.1.1"
    ips = [ip1, ip2]
    addrs_tried = []

    req = ClientRequest(
        "GET",
        URL("https://mocked.host"),
        loop=loop,
    )

    async def _resolve_host(
        host: str, port: int, traces: object = None
    ) -> List[ResolveResult]:
        return [
            {
                "hostname": host,
                "host": ip,
                "port": port,
                "family": socket.AF_INET6 if ":" in ip else socket.AF_INET,
                "proto": 0,
                "flags": socket.AI_NUMERICHOST,
            }
            for ip in ips
        ]

    os_error = False
    connected = False

    async def sock_connect(*args: Tuple[str, int], **kwargs: object) -> None:
        addr = args[1]
        nonlocal os_error

        addrs_tried.append(addr)

        if addr[0] == ip1:
            os_error = True
            raise OSError

    async def create_connection(
        *args: object, sock: Optional[socket.socket] = None, **kwargs: object
    ) -> Tuple[ResponseHandler, ResponseHandler]:
        assert isinstance(sock, socket.socket)
        # Close the socket since we are not actually connecting
        # and we don't want to leak it.
        sock.close()

        nonlocal connected
        connected = True
        tr = create_mocked_conn(loop)
        pr = create_mocked_conn(loop)
        return tr, pr

    with mock.patch.object(
        conn, "_resolve_host", autospec=True, spec_set=True, side_effect=_resolve_host
    ):
        with mock.patch.object(
            conn._loop,
            "sock_connect",
            autospec=True,
            spec_set=True,
            side_effect=sock_connect,
        ):
            with mock.patch.object(
                conn._loop,
                "create_connection",
                autospec=True,
                spec_set=True,
                side_effect=create_connection,
            ):
                established_connection = await conn.connect(req, [], ClientTimeout())

                assert addrs_tried == [(ip1, 443, 0, 0), (ip2, 443)]

                assert os_error
                assert connected

                established_connection.close()


async def test_tcp_connector_interleave(loop: asyncio.AbstractEventLoop) -> None:
    conn = aiohttp.TCPConnector(interleave=2)

    ip1 = "192.168.1.1"
    ip2 = "192.168.1.2"
    ip3 = "dead::beef::"
    ip4 = "aaaa::beef::"
    ip5 = "192.168.1.5"
    ips = [ip1, ip2, ip3, ip4, ip5]
    success_ips = []
    interleave_val = None

    req = ClientRequest(
        "GET",
        URL("https://mocked.host"),
        loop=loop,
    )

    async def _resolve_host(
        host: str, port: int, traces: object = None
    ) -> List[ResolveResult]:
        return [
            {
                "hostname": host,
                "host": ip,
                "port": port,
                "family": socket.AF_INET6 if ":" in ip else socket.AF_INET,
                "proto": 0,
                "flags": socket.AI_NUMERICHOST,
            }
            for ip in ips
        ]

    async def start_connection(
        addr_infos: Sequence[AddrInfoType],
        *,
        interleave: Optional[int] = None,
        **kwargs: object,
    ) -> socket.socket:
        nonlocal interleave_val
        interleave_val = interleave
        # Mock the 4th host connecting successfully
        fourth_addr_info = addr_infos[3]
        fourth_addr_info_addr = fourth_addr_info[-1]
        mock_socket = mock.create_autospec(socket.socket, spec_set=True, instance=True)
        mock_socket.getpeername.return_value = fourth_addr_info_addr
        return mock_socket  # type: ignore[no-any-return]

    async def create_connection(
        *args: object, sock: Optional[socket.socket] = None, **kwargs: object
    ) -> Tuple[ResponseHandler, ResponseHandler]:
        assert isinstance(sock, socket.socket)
        addr_info = sock.getpeername()
        ip = addr_info[0]

        success_ips.append(ip)

        # Close the socket since we are not actually connecting
        # and we don't want to leak it.
        sock.close()
        tr = create_mocked_conn(loop)
        pr = create_mocked_conn(loop)
        return tr, pr

    with mock.patch.object(
        conn, "_resolve_host", autospec=True, spec_set=True, side_effect=_resolve_host
    ):
        with mock.patch.object(
            conn._loop,
            "create_connection",
            autospec=True,
            spec_set=True,
            side_effect=create_connection,
        ):
            with mock.patch(
                "aiohttp.connector.aiohappyeyeballs.start_connection", start_connection
            ):
                established_connection = await conn.connect(req, [], ClientTimeout())

            assert success_ips == [ip4]
            assert interleave_val == 2
            established_connection.close()


async def test_tcp_connector_family_is_respected(
    loop: asyncio.AbstractEventLoop,
) -> None:
    conn = aiohttp.TCPConnector(family=socket.AF_INET)

    ip1 = "dead::beef::"
    ip2 = "192.168.1.1"
    ips = [ip1, ip2]
    addrs_tried = []

    req = ClientRequest(
        "GET",
        URL("https://mocked.host"),
        loop=loop,
    )

    async def _resolve_host(
        host: str, port: int, traces: object = None
    ) -> List[ResolveResult]:
        return [
            {
                "hostname": host,
                "host": ip,
                "port": port,
                "family": socket.AF_INET6 if ":" in ip else socket.AF_INET,
                "proto": 0,
                "flags": socket.AI_NUMERICHOST,
            }
            for ip in ips
        ]

    connected = False

    async def sock_connect(*args: Tuple[str, int], **kwargs: object) -> None:
        addr = args[1]
        addrs_tried.append(addr)

    async def create_connection(
        *args: object, sock: Optional[socket.socket] = None, **kwargs: object
    ) -> Tuple[ResponseHandler, ResponseHandler]:
        assert isinstance(sock, socket.socket)
        # Close the socket since we are not actually connecting
        # and we don't want to leak it.
        sock.close()

        nonlocal connected
        connected = True
        tr = create_mocked_conn(loop)
        pr = create_mocked_conn(loop)
        return tr, pr

<<<<<<< HEAD
    conn._loop.sock_connect = sock_connect
    conn._loop.create_connection = create_connection

    established_connection = await conn.connect(req, [], ClientTimeout())

    # We should only try the IPv4 address since we specified
    # the family to be AF_INET
    assert addrs_tried == [(ip2, 443)]

    assert connected

    established_connection.close()


async def test_tcp_connector_multiple_hosts_one_timeout(loop: Any) -> None:
    conn = aiohttp.TCPConnector()

    ip1 = "192.168.1.1"
    ip2 = "192.168.1.2"
    ips = [ip1, ip2]
    ips_tried = []

    req = ClientRequest(
        "GET",
        URL("https://mocked.host"),
        loop=loop,
    )

    async def _resolve_host(host, port, traces=None):
        return [
            {
                "hostname": host,
                "host": ip,
                "port": port,
                "family": socket.AF_INET,
                "proto": 0,
                "flags": socket.AI_NUMERICHOST,
            }
            for ip in ips
        ]

    conn._resolve_host = _resolve_host

    timeout_error = False
    connected = False

    async def create_connection(*args, **kwargs):
        nonlocal timeout_error, connected

        ip = args[1]

        ips_tried.append(ip)

        if ip == ip1:
            timeout_error = True
            raise asyncio.TimeoutError

        if ip == ip2:
            connected = True
            tr = create_mocked_conn(loop)
            pr = create_mocked_conn(loop)

            def get_extra_info(param):
                if param == "sslcontext":
                    return True

                if param == "ssl_object":
                    s = create_mocked_conn(loop)
                    s.getpeercert.return_value = b"foo"
                    return s

                assert False

            tr.get_extra_info = get_extra_info
            return tr, pr

        assert False

    conn._loop.create_connection = create_connection

    established_connection = await conn.connect(req, [], ClientTimeout())
    assert ips == ips_tried

    assert timeout_error
    assert connected

    established_connection.close()


async def test_tcp_connector_resolve_host(loop: Any) -> None:
=======
    with mock.patch.object(
        conn, "_resolve_host", autospec=True, spec_set=True, side_effect=_resolve_host
    ):
        with mock.patch.object(
            conn._loop,
            "sock_connect",
            autospec=True,
            spec_set=True,
            side_effect=sock_connect,
        ):
            with mock.patch.object(
                conn._loop,
                "create_connection",
                autospec=True,
                spec_set=True,
                side_effect=create_connection,
            ):
                established_connection = await conn.connect(req, [], ClientTimeout())

                # We should only try the IPv4 address since we specified
                # the family to be AF_INET
                assert addrs_tried == [(ip2, 443)]

                assert connected

                established_connection.close()


async def test_tcp_connector_resolve_host(loop: asyncio.AbstractEventLoop) -> None:
>>>>>>> bee613d0
    conn = aiohttp.TCPConnector(use_dns_cache=True)

    res = await conn._resolve_host("localhost", 8080)
    assert res
    for rec in res:
        if rec["family"] == socket.AF_INET:
            assert rec["host"] == "127.0.0.1"
            assert rec["hostname"] == "localhost"
            assert rec["port"] == 8080
        else:
            assert rec["family"] == socket.AF_INET6
            assert rec["hostname"] == "localhost"
            assert rec["port"] == 8080
            if platform.system() == "Darwin":
                assert rec["host"] in ("::1", "fe80::1", "fe80::1%lo0")
            else:
                assert rec["host"] == "::1"


@pytest.fixture
def dns_response(loop: asyncio.AbstractEventLoop) -> Callable[[], Awaitable[List[str]]]:
    async def coro() -> List[str]:
        # simulates a network operation
        await asyncio.sleep(0)
        return ["127.0.0.1"]

    return coro


async def test_tcp_connector_dns_cache_not_expired(
    loop: asyncio.AbstractEventLoop, dns_response: Callable[[], Awaitable[List[str]]]
) -> None:
    with mock.patch("aiohttp.connector.DefaultResolver") as m_resolver:
        conn = aiohttp.TCPConnector(use_dns_cache=True, ttl_dns_cache=10)
        m_resolver().resolve.return_value = dns_response()
        await conn._resolve_host("localhost", 8080)
        await conn._resolve_host("localhost", 8080)
        m_resolver().resolve.assert_called_once_with("localhost", 8080, family=0)


async def test_tcp_connector_dns_cache_forever(
    loop: asyncio.AbstractEventLoop, dns_response: Callable[[], Awaitable[List[str]]]
) -> None:
    with mock.patch("aiohttp.connector.DefaultResolver") as m_resolver:
        conn = aiohttp.TCPConnector(use_dns_cache=True, ttl_dns_cache=10)
        m_resolver().resolve.return_value = dns_response()
        await conn._resolve_host("localhost", 8080)
        await conn._resolve_host("localhost", 8080)
        m_resolver().resolve.assert_called_once_with("localhost", 8080, family=0)


async def test_tcp_connector_use_dns_cache_disabled(
    loop: asyncio.AbstractEventLoop, dns_response: Callable[[], Awaitable[List[str]]]
) -> None:
    with mock.patch("aiohttp.connector.DefaultResolver") as m_resolver:
        conn = aiohttp.TCPConnector(use_dns_cache=False)
        m_resolver().resolve.side_effect = [dns_response(), dns_response()]
        await conn._resolve_host("localhost", 8080)
        await conn._resolve_host("localhost", 8080)
        m_resolver().resolve.assert_has_calls(
            [
                mock.call("localhost", 8080, family=0),
                mock.call("localhost", 8080, family=0),
            ]
        )


async def test_tcp_connector_dns_throttle_requests(
    loop: asyncio.AbstractEventLoop, dns_response: Callable[[], Awaitable[List[str]]]
) -> None:
    with mock.patch("aiohttp.connector.DefaultResolver") as m_resolver:
        conn = aiohttp.TCPConnector(use_dns_cache=True, ttl_dns_cache=10)
        m_resolver().resolve.return_value = dns_response()
        t = loop.create_task(conn._resolve_host("localhost", 8080))
        t2 = loop.create_task(conn._resolve_host("localhost", 8080))
        await asyncio.sleep(0)
        await asyncio.sleep(0)
        m_resolver().resolve.assert_called_once_with("localhost", 8080, family=0)
        t.cancel()
        t2.cancel()
        with pytest.raises(asyncio.CancelledError):
            await asyncio.gather(t, t2)


async def test_tcp_connector_dns_throttle_requests_exception_spread(
    loop: asyncio.AbstractEventLoop,
) -> None:
    with mock.patch("aiohttp.connector.DefaultResolver") as m_resolver:
        conn = aiohttp.TCPConnector(use_dns_cache=True, ttl_dns_cache=10)
        e = Exception()
        m_resolver().resolve.side_effect = e
        r1 = loop.create_task(conn._resolve_host("localhost", 8080))
        r2 = loop.create_task(conn._resolve_host("localhost", 8080))
        await asyncio.sleep(0)
        await asyncio.sleep(0)
        await asyncio.sleep(0)
        await asyncio.sleep(0)
        assert r1.exception() == e
        assert r2.exception() == e


async def test_tcp_connector_dns_throttle_requests_cancelled_when_close(
    loop: asyncio.AbstractEventLoop, dns_response: Callable[[], Awaitable[List[str]]]
) -> None:
    with mock.patch("aiohttp.connector.DefaultResolver") as m_resolver:
        conn = aiohttp.TCPConnector(use_dns_cache=True, ttl_dns_cache=10)
        m_resolver().resolve.return_value = dns_response()
        t = loop.create_task(conn._resolve_host("localhost", 8080))
        f = loop.create_task(conn._resolve_host("localhost", 8080))

        await asyncio.sleep(0)
        await asyncio.sleep(0)
        await conn.close()

        t.cancel()
        with pytest.raises(asyncio.CancelledError):
            await asyncio.gather(t, f)


@pytest.fixture
def dns_response_error(
    loop: asyncio.AbstractEventLoop,
) -> Callable[[], Awaitable[NoReturn]]:
    async def coro() -> NoReturn:
        # simulates a network operation
        await asyncio.sleep(0)
        raise socket.gaierror(-3, "Temporary failure in name resolution")

    return coro


async def test_tcp_connector_cancel_dns_error_captured(
    loop: asyncio.AbstractEventLoop,
    dns_response_error: Callable[[], Awaitable[NoReturn]],
) -> None:
    exception_handler_called = False

    def exception_handler(loop: asyncio.AbstractEventLoop, context: object) -> None:
        nonlocal exception_handler_called
        exception_handler_called = True

    loop.set_exception_handler(mock.Mock(side_effect=exception_handler))

    with mock.patch("aiohttp.connector.DefaultResolver") as m_resolver:
        req = ClientRequest(
            method="GET", url=URL("http://temporary-failure:80"), loop=loop
        )
        conn = aiohttp.TCPConnector(
            use_dns_cache=False,
        )
        m_resolver().resolve.return_value = dns_response_error()
        f = loop.create_task(conn._create_direct_connection(req, [], ClientTimeout(0)))

        await asyncio.sleep(0)
        f.cancel()
        with pytest.raises(asyncio.CancelledError):
            await f

        gc.collect()
        assert exception_handler_called is False


async def test_tcp_connector_dns_tracing(
    loop: asyncio.AbstractEventLoop, dns_response: Callable[[], Awaitable[List[str]]]
) -> None:
    session = mock.Mock()
    trace_config_ctx = mock.Mock()
    on_dns_resolvehost_start = mock.Mock(side_effect=make_mocked_coro(mock.Mock()))
    on_dns_resolvehost_end = mock.Mock(side_effect=make_mocked_coro(mock.Mock()))
    on_dns_cache_hit = mock.Mock(side_effect=make_mocked_coro(mock.Mock()))
    on_dns_cache_miss = mock.Mock(side_effect=make_mocked_coro(mock.Mock()))

    trace_config = aiohttp.TraceConfig(
        trace_config_ctx_factory=mock.Mock(return_value=trace_config_ctx)
    )
    trace_config.on_dns_resolvehost_start.append(on_dns_resolvehost_start)
    trace_config.on_dns_resolvehost_end.append(on_dns_resolvehost_end)
    trace_config.on_dns_cache_hit.append(on_dns_cache_hit)
    trace_config.on_dns_cache_miss.append(on_dns_cache_miss)
    trace_config.freeze()
    traces = [Trace(session, trace_config, trace_config.trace_config_ctx())]

    with mock.patch("aiohttp.connector.DefaultResolver") as m_resolver:
        conn = aiohttp.TCPConnector(use_dns_cache=True, ttl_dns_cache=10)

        m_resolver().resolve.return_value = dns_response()

        await conn._resolve_host("localhost", 8080, traces=traces)
        on_dns_resolvehost_start.assert_called_once_with(
            session,
            trace_config_ctx,
            aiohttp.TraceDnsResolveHostStartParams("localhost"),
        )
        on_dns_resolvehost_end.assert_called_once_with(
            session, trace_config_ctx, aiohttp.TraceDnsResolveHostEndParams("localhost")
        )
        on_dns_cache_miss.assert_called_once_with(
            session, trace_config_ctx, aiohttp.TraceDnsCacheMissParams("localhost")
        )
        assert not on_dns_cache_hit.called

        await conn._resolve_host("localhost", 8080, traces=traces)
        on_dns_cache_hit.assert_called_once_with(
            session, trace_config_ctx, aiohttp.TraceDnsCacheHitParams("localhost")
        )


async def test_tcp_connector_dns_tracing_cache_disabled(
    loop: asyncio.AbstractEventLoop, dns_response: Callable[[], Awaitable[List[str]]]
) -> None:
    session = mock.Mock()
    trace_config_ctx = mock.Mock()
    on_dns_resolvehost_start = mock.Mock(side_effect=make_mocked_coro(mock.Mock()))
    on_dns_resolvehost_end = mock.Mock(side_effect=make_mocked_coro(mock.Mock()))

    trace_config = aiohttp.TraceConfig(
        trace_config_ctx_factory=mock.Mock(return_value=trace_config_ctx)
    )
    trace_config.on_dns_resolvehost_start.append(on_dns_resolvehost_start)
    trace_config.on_dns_resolvehost_end.append(on_dns_resolvehost_end)
    trace_config.freeze()
    traces = [Trace(session, trace_config, trace_config.trace_config_ctx())]

    with mock.patch("aiohttp.connector.DefaultResolver") as m_resolver:
        conn = aiohttp.TCPConnector(use_dns_cache=False)

        m_resolver().resolve.side_effect = [dns_response(), dns_response()]

        await conn._resolve_host("localhost", 8080, traces=traces)

        await conn._resolve_host("localhost", 8080, traces=traces)

        on_dns_resolvehost_start.assert_has_calls(
            [
                mock.call(
                    session,
                    trace_config_ctx,
                    aiohttp.TraceDnsResolveHostStartParams("localhost"),
                ),
                mock.call(
                    session,
                    trace_config_ctx,
                    aiohttp.TraceDnsResolveHostStartParams("localhost"),
                ),
            ]
        )
        on_dns_resolvehost_end.assert_has_calls(
            [
                mock.call(
                    session,
                    trace_config_ctx,
                    aiohttp.TraceDnsResolveHostEndParams("localhost"),
                ),
                mock.call(
                    session,
                    trace_config_ctx,
                    aiohttp.TraceDnsResolveHostEndParams("localhost"),
                ),
            ]
        )


async def test_tcp_connector_dns_tracing_throttle_requests(
    loop: asyncio.AbstractEventLoop, dns_response: Callable[[], Awaitable[List[str]]]
) -> None:
    session = mock.Mock()
    trace_config_ctx = mock.Mock()
    on_dns_cache_hit = mock.Mock(side_effect=make_mocked_coro(mock.Mock()))
    on_dns_cache_miss = mock.Mock(side_effect=make_mocked_coro(mock.Mock()))

    trace_config = aiohttp.TraceConfig(
        trace_config_ctx_factory=mock.Mock(return_value=trace_config_ctx)
    )
    trace_config.on_dns_cache_hit.append(on_dns_cache_hit)
    trace_config.on_dns_cache_miss.append(on_dns_cache_miss)
    trace_config.freeze()
    traces = [Trace(session, trace_config, trace_config.trace_config_ctx())]

    with mock.patch("aiohttp.connector.DefaultResolver") as m_resolver:
        conn = aiohttp.TCPConnector(use_dns_cache=True, ttl_dns_cache=10)
        m_resolver().resolve.return_value = dns_response()
        t = loop.create_task(conn._resolve_host("localhost", 8080, traces=traces))
        t1 = loop.create_task(conn._resolve_host("localhost", 8080, traces=traces))
        await asyncio.sleep(0)
        await asyncio.sleep(0)
        on_dns_cache_hit.assert_called_once_with(
            session, trace_config_ctx, aiohttp.TraceDnsCacheHitParams("localhost")
        )
        on_dns_cache_miss.assert_called_once_with(
            session, trace_config_ctx, aiohttp.TraceDnsCacheMissParams("localhost")
        )
        t.cancel()
        t1.cancel()
        with pytest.raises(asyncio.CancelledError):
            await asyncio.gather(t, t1)


async def test_dns_error(loop: asyncio.AbstractEventLoop) -> None:
    connector = aiohttp.TCPConnector()
    with mock.patch.object(
        connector,
        "_resolve_host",
        autospec=True,
        spec_set=True,
        side_effect=OSError("dont take it serious"),
    ):
        req = ClientRequest("GET", URL("http://www.python.org"), loop=loop)

        with pytest.raises(aiohttp.ClientConnectorError):
            await connector.connect(req, [], ClientTimeout())


async def test_get_pop_empty_conns(
    loop: asyncio.AbstractEventLoop, key: ConnectionKey
) -> None:
    # see issue #473
    conn = aiohttp.BaseConnector()
    conn._conns[key] = []
    proto = conn._get(key)
    assert proto is None
    assert not conn._conns


async def test_release_close_do_not_add_to_pool(
    loop: asyncio.AbstractEventLoop, key: ConnectionKey
) -> None:
    # see issue #473
    conn = aiohttp.BaseConnector()

    proto = create_mocked_conn(loop, should_close=True)

    conn._acquired.add(proto)
    conn._release(key, proto)
    assert not conn._conns


async def test_release_close_do_not_delete_existing_connections(
    loop: asyncio.AbstractEventLoop, key: ConnectionKey
) -> None:
    proto1 = create_mocked_conn(loop)

    conn = aiohttp.BaseConnector()
    conn._conns[key] = [(proto1, 1)]

    proto = create_mocked_conn(loop, should_close=True)
    conn._acquired.add(proto)
    conn._release(key, proto)
    assert conn._conns[key] == [(proto1, 1)]
    assert proto.close.called
    await conn.close()


async def test_release_not_started(
    loop: asyncio.AbstractEventLoop, key: ConnectionKey
) -> None:
    conn = aiohttp.BaseConnector()
    proto = create_mocked_conn(should_close=False)
    conn._acquired.add(proto)
    conn._release(key, proto)
    # assert conn._conns == {key: [(proto, 10)]}
    rec = conn._conns[key]
    assert rec[0][0] == proto
    assert rec[0][1] == pytest.approx(loop.time(), abs=0.05)
    assert not proto.close.called
    await conn.close()


async def test_release_not_opened(
    loop: asyncio.AbstractEventLoop, key: ConnectionKey
) -> None:
    conn = aiohttp.BaseConnector()

    proto = create_mocked_conn(loop)
    conn._acquired.add(proto)
    conn._release(key, proto)
    assert proto.close.called


async def test_connect(loop: asyncio.AbstractEventLoop, key: ConnectionKey) -> None:
    proto = create_mocked_conn(loop)
    proto.is_connected.return_value = True

    req = ClientRequest("GET", URL("http://localhost:80"), loop=loop)

    conn = aiohttp.BaseConnector()
    conn._conns[key] = [(proto, loop.time())]
    with mock.patch.object(conn, "_create_connection", create_mocked_conn(loop)) as m:
        m.return_value = loop.create_future()
        m.return_value.set_result(proto)

        connection = await conn.connect(req, [], ClientTimeout())
        assert not m.called
        assert connection._protocol is proto
        assert connection.transport is proto.transport
        assert isinstance(connection, Connection)
        connection.close()


async def test_connect_tracing(loop: asyncio.AbstractEventLoop) -> None:
    session = mock.Mock()
    trace_config_ctx = mock.Mock()
    on_connection_create_start = mock.Mock(side_effect=make_mocked_coro(mock.Mock()))
    on_connection_create_end = mock.Mock(side_effect=make_mocked_coro(mock.Mock()))

    trace_config = aiohttp.TraceConfig(
        trace_config_ctx_factory=mock.Mock(return_value=trace_config_ctx)
    )
    trace_config.on_connection_create_start.append(on_connection_create_start)
    trace_config.on_connection_create_end.append(on_connection_create_end)
    trace_config.freeze()
    traces = [Trace(session, trace_config, trace_config.trace_config_ctx())]

    proto = create_mocked_conn(loop)
    proto.is_connected.return_value = True

    req = ClientRequest("GET", URL("http://host:80"), loop=loop)

    conn = aiohttp.BaseConnector()
    with mock.patch.object(
        conn, "_create_connection", autospec=True, spec_set=True, return_value=proto
    ):
        conn2 = await conn.connect(req, traces, ClientTimeout())
        conn2.release()

        on_connection_create_start.assert_called_with(
            session, trace_config_ctx, aiohttp.TraceConnectionCreateStartParams()
        )
        on_connection_create_end.assert_called_with(
            session, trace_config_ctx, aiohttp.TraceConnectionCreateEndParams()
        )


async def test_close_during_connect(loop: asyncio.AbstractEventLoop) -> None:
    proto = create_mocked_conn(loop)
    proto.is_connected.return_value = True

    fut = loop.create_future()
    req = ClientRequest("GET", URL("http://host:80"), loop=loop)

    conn = aiohttp.BaseConnector()
    with mock.patch.object(conn, "_create_connection", lambda *args: fut):
        task = loop.create_task(conn.connect(req, [], ClientTimeout()))
        await asyncio.sleep(0)
        await conn.close()

        fut.set_result(proto)
        with pytest.raises(aiohttp.ClientConnectionError):
            await task

        assert proto.close.called


async def test_ctor_cleanup() -> None:
    loop = mock.Mock()
    loop.time.return_value = 1.5
    conn = aiohttp.BaseConnector(keepalive_timeout=10, enable_cleanup_closed=True)
    assert conn._cleanup_handle is None
    assert conn._cleanup_closed_handle is not None


async def test_cleanup(key: ConnectionKey) -> None:
    m1 = mock.Mock()
    m2 = mock.Mock()
    m1.is_connected.return_value = True
    m2.is_connected.return_value = False
    testset: Dict[ConnectionKey, List[Tuple[ResponseHandler, float]]] = {
        key: [(m1, 10), (m2, 300)],
    }

    loop = mock.Mock()
    loop.time.return_value = 300
    conn = aiohttp.BaseConnector()
    conn._conns = testset
    existing_handle = conn._cleanup_handle = mock.Mock()

    conn._cleanup()
    assert existing_handle.cancel.called
    assert conn._conns == {}
    assert conn._cleanup_handle is None


async def test_cleanup_close_ssl_transport(
    loop: asyncio.AbstractEventLoop, ssl_key: ConnectionKey
) -> None:
    proto = create_mocked_conn(loop)
    transport = proto.transport
    testset: Dict[ConnectionKey, List[Tuple[ResponseHandler, float]]] = {
        ssl_key: [(proto, 10)]
    }

    loop = mock.Mock()
    loop.time.return_value = asyncio.get_event_loop().time() + 300
    conn = aiohttp.BaseConnector(enable_cleanup_closed=True)
    conn._loop = loop
    conn._conns = testset
    existing_handle = conn._cleanup_handle = mock.Mock()

    conn._cleanup()
    assert existing_handle.cancel.called
    assert conn._conns == {}
    assert conn._cleanup_closed_transports == [transport]


async def test_cleanup2(loop: asyncio.AbstractEventLoop, key: ConnectionKey) -> None:
    m = create_mocked_conn()
    m.is_connected.return_value = True
    testset: Dict[ConnectionKey, List[Tuple[ResponseHandler, float]]] = {
        key: [(m, 300)]
    }

    conn = aiohttp.BaseConnector(keepalive_timeout=10)
    conn._loop = mock.Mock()
    conn._loop.time.return_value = 300
    conn._conns = testset
    conn._cleanup()
    assert conn._conns == testset

    assert conn._cleanup_handle is not None
    conn._loop.call_at.assert_called_with(310, mock.ANY, mock.ANY)
    await conn.close()


async def test_cleanup3(loop: asyncio.AbstractEventLoop, key: ConnectionKey) -> None:
    m = create_mocked_conn(loop)
    m.is_connected.return_value = True
    testset: Dict[ConnectionKey, List[Tuple[ResponseHandler, float]]] = {
        key: [(m, 290.1), (create_mocked_conn(loop), 305.1)]
    }

    conn = aiohttp.BaseConnector(keepalive_timeout=10)
    conn._loop = mock.Mock()
    conn._loop.time.return_value = 308.5
    conn._conns = testset

    conn._cleanup()
    assert conn._conns == {key: [testset[key][1]]}

    assert conn._cleanup_handle is not None
    conn._loop.call_at.assert_called_with(319, mock.ANY, mock.ANY)
    await conn.close()


async def test_cleanup_closed(
    loop: asyncio.AbstractEventLoop, mocker: MockerFixture
) -> None:
    if not hasattr(loop, "__dict__"):
        pytest.skip("can not override loop attributes")

    m = mocker.spy(loop, "call_at")
    conn = aiohttp.BaseConnector(enable_cleanup_closed=True)

    tr = mock.Mock()
    conn._cleanup_closed_handle = cleanup_closed_handle = mock.Mock()
    conn._cleanup_closed_transports = [tr]
    conn._cleanup_closed()
    assert tr.abort.called
    assert not conn._cleanup_closed_transports
    assert m.called
    assert cleanup_closed_handle.cancel.called


async def test_cleanup_closed_disabled(
    loop: asyncio.AbstractEventLoop, mocker: MockerFixture
) -> None:
    conn = aiohttp.BaseConnector(enable_cleanup_closed=False)

    tr = mock.Mock()
    conn._cleanup_closed_transports = [tr]
    conn._cleanup_closed()
    assert tr.abort.called
    assert not conn._cleanup_closed_transports


async def test_tcp_connector_ctor(loop: asyncio.AbstractEventLoop) -> None:
    conn = aiohttp.TCPConnector()
    assert conn._ssl is True

    assert conn.use_dns_cache
    assert conn.family == 0


async def test_tcp_connector_allowed_protocols(loop: asyncio.AbstractEventLoop) -> None:
    conn = aiohttp.TCPConnector()
    assert conn.allowed_protocol_schema_set == {"", "tcp", "http", "https", "ws", "wss"}


async def test_invalid_ssl_param() -> None:
    with pytest.raises(TypeError):
        aiohttp.TCPConnector(ssl=object())  # type: ignore[arg-type]


async def test_tcp_connector_ctor_fingerprint_valid(
    loop: asyncio.AbstractEventLoop,
) -> None:
    valid = aiohttp.Fingerprint(hashlib.sha256(b"foo").digest())
    conn = aiohttp.TCPConnector(ssl=valid)
    assert conn._ssl is valid


async def test_insecure_fingerprint_md5(loop: asyncio.AbstractEventLoop) -> None:
    with pytest.raises(ValueError):
        aiohttp.TCPConnector(ssl=aiohttp.Fingerprint(hashlib.md5(b"foo").digest()))


async def test_insecure_fingerprint_sha1(loop: asyncio.AbstractEventLoop) -> None:
    with pytest.raises(ValueError):
        aiohttp.TCPConnector(ssl=aiohttp.Fingerprint(hashlib.sha1(b"foo").digest()))


async def test_tcp_connector_clear_dns_cache(loop: asyncio.AbstractEventLoop) -> None:
    conn = aiohttp.TCPConnector()
    h1: ResolveResult = {
        "hostname": "a",
        "host": "127.0.0.1",
        "port": 80,
        "family": socket.AF_INET,
        "proto": 0,
        "flags": socket.AI_NUMERICHOST,
    }
    h2: ResolveResult = {
        "hostname": "a",
        "host": "127.0.0.1",
        "port": 80,
        "family": socket.AF_INET,
        "proto": 0,
        "flags": socket.AI_NUMERICHOST,
    }
    hosts = [h1, h2]
    conn._cached_hosts.add(("localhost", 123), hosts)
    conn._cached_hosts.add(("localhost", 124), hosts)
    conn.clear_dns_cache("localhost", 123)
    with pytest.raises(KeyError):
        conn._cached_hosts.next_addrs(("localhost", 123))

    assert conn._cached_hosts.next_addrs(("localhost", 124)) == hosts

    # Remove removed element is OK
    conn.clear_dns_cache("localhost", 123)
    with pytest.raises(KeyError):
        conn._cached_hosts.next_addrs(("localhost", 123))

    conn.clear_dns_cache()
    with pytest.raises(KeyError):
        conn._cached_hosts.next_addrs(("localhost", 124))


async def test_tcp_connector_clear_dns_cache_bad_args(
    loop: asyncio.AbstractEventLoop,
) -> None:
    conn = aiohttp.TCPConnector()
    with pytest.raises(ValueError):
        conn.clear_dns_cache("localhost")


async def test___get_ssl_context1() -> None:
    conn = aiohttp.TCPConnector()
    req = mock.Mock()
    req.is_ssl.return_value = False
    assert conn._get_ssl_context(req) is None


async def test___get_ssl_context2() -> None:
    ctx = ssl.SSLContext(ssl.PROTOCOL_TLS_CLIENT)
    conn = aiohttp.TCPConnector()
    req = mock.Mock()
    req.is_ssl.return_value = True
    req.ssl = ctx
    assert conn._get_ssl_context(req) is ctx


async def test___get_ssl_context3() -> None:
    ctx = ssl.SSLContext(ssl.PROTOCOL_TLS_CLIENT)
    conn = aiohttp.TCPConnector(ssl=ctx)
    req = mock.Mock()
    req.is_ssl.return_value = True
    req.ssl = True
    assert conn._get_ssl_context(req) is ctx


async def test___get_ssl_context4() -> None:
    ctx = ssl.SSLContext(ssl.PROTOCOL_TLS_CLIENT)
    conn = aiohttp.TCPConnector(ssl=ctx)
    req = mock.Mock()
    req.is_ssl.return_value = True
    req.ssl = False
    assert conn._get_ssl_context(req) is _SSL_CONTEXT_UNVERIFIED


async def test___get_ssl_context5() -> None:
    ctx = ssl.SSLContext(ssl.PROTOCOL_TLS_CLIENT)
    conn = aiohttp.TCPConnector(ssl=ctx)
    req = mock.Mock()
    req.is_ssl.return_value = True
    req.ssl = aiohttp.Fingerprint(hashlib.sha256(b"1").digest())
    assert conn._get_ssl_context(req) is _SSL_CONTEXT_UNVERIFIED


async def test___get_ssl_context6() -> None:
    conn = aiohttp.TCPConnector()
    req = mock.Mock()
    req.is_ssl.return_value = True
    req.ssl = True
    assert conn._get_ssl_context(req) is _SSL_CONTEXT_VERIFIED


async def test_ssl_context_once() -> None:
    """Test the ssl context is created only once and shared between connectors."""
    conn1 = aiohttp.TCPConnector()
    conn2 = aiohttp.TCPConnector()
    conn3 = aiohttp.TCPConnector()

    req = mock.Mock()
    req.is_ssl.return_value = True
    req.ssl = True
    assert conn1._get_ssl_context(req) is _SSL_CONTEXT_VERIFIED
    assert conn2._get_ssl_context(req) is _SSL_CONTEXT_VERIFIED
    assert conn3._get_ssl_context(req) is _SSL_CONTEXT_VERIFIED


async def test_close_twice(loop: asyncio.AbstractEventLoop, key: ConnectionKey) -> None:
    proto: ResponseHandler = create_mocked_conn(loop)

    conn = aiohttp.BaseConnector()
    conn._conns[key] = [(proto, 0)]
    await conn.close()

    assert not conn._conns
    assert proto.close.called  # type: ignore[attr-defined]
    assert conn.closed

    conn._conns = "Invalid"  # type: ignore[assignment]  # fill with garbage
    await conn.close()
    assert conn.closed


async def test_close_cancels_cleanup_handle(
    loop: asyncio.AbstractEventLoop, key: ConnectionKey
) -> None:
    conn = aiohttp.BaseConnector()
    conn._release(key, create_mocked_conn(should_close=False))
    assert conn._cleanup_handle is not None
    await conn.close()
    assert conn._cleanup_handle is None


async def test_close_cancels_resolve_host(loop: asyncio.AbstractEventLoop) -> None:
    cancelled = False

    async def delay_resolve_host(*args: object) -> None:
        """Delay _resolve_host() task in order to test cancellation."""
        nonlocal cancelled
        try:
            await asyncio.sleep(10)
        except asyncio.CancelledError:
            cancelled = True
            raise

    conn = aiohttp.TCPConnector()
    req = ClientRequest(
        "GET", URL("http://localhost:80"), loop=loop, response_class=mock.Mock()
    )
    with mock.patch.object(conn, "_resolve_host_with_throttle", delay_resolve_host):
        t = asyncio.create_task(conn.connect(req, [], ClientTimeout()))
        # Let it create the internal task
        await asyncio.sleep(0)
        # Let that task start running
        await asyncio.sleep(0)

        # We now have a task being tracked and can ensure that .close() cancels it.
        assert len(conn._resolve_host_tasks) == 1
        await conn.close()
        assert cancelled
        assert len(conn._resolve_host_tasks) == 0

        with suppress(asyncio.CancelledError):
            await t


async def test_close_abort_closed_transports(loop: asyncio.AbstractEventLoop) -> None:
    tr = mock.Mock()

    conn = aiohttp.BaseConnector()
    conn._cleanup_closed_transports.append(tr)
    await conn.close()

    assert not conn._cleanup_closed_transports
    assert tr.abort.called
    assert conn.closed


async def test_close_cancels_cleanup_closed_handle(
    loop: asyncio.AbstractEventLoop,
) -> None:
    conn = aiohttp.BaseConnector(enable_cleanup_closed=True)
    assert conn._cleanup_closed_handle is not None
    await conn.close()
    assert conn._cleanup_closed_handle is None


async def test_ctor_with_default_loop(loop: asyncio.AbstractEventLoop) -> None:
    conn = aiohttp.BaseConnector()
    assert loop is conn._loop


async def test_base_connector_allows_high_level_protocols(
    loop: asyncio.AbstractEventLoop,
) -> None:
    conn = aiohttp.BaseConnector()
    assert conn.allowed_protocol_schema_set == {
        "",
        "http",
        "https",
        "ws",
        "wss",
    }


async def test_connect_with_limit(
    loop: asyncio.AbstractEventLoop, key: ConnectionKey
) -> None:
    proto = create_mocked_conn(loop)
    proto.is_connected.return_value = True

    req = ClientRequest(
        "GET", URL("http://localhost:80"), loop=loop, response_class=mock.Mock()
    )

    conn = aiohttp.BaseConnector(limit=1)
    conn._conns[key] = [(proto, loop.time())]
    with mock.patch.object(
        conn, "_create_connection", autospec=True, spec_set=True, return_value=proto
    ):
        connection1 = await conn.connect(req, [], ClientTimeout())
        assert connection1._protocol == proto

        assert 1 == len(conn._acquired)
        assert proto in conn._acquired
        assert key in conn._acquired_per_host
        assert proto in conn._acquired_per_host[key]

        acquired = False

        async def f() -> None:
            nonlocal acquired
            connection2 = await conn.connect(req, [], ClientTimeout())
            acquired = True
            assert 1 == len(conn._acquired)
            assert 1 == len(conn._acquired_per_host[key])
            connection2.release()

        task = loop.create_task(f())

        await asyncio.sleep(0.01)
        assert not acquired
        connection1.release()
        await asyncio.sleep(0)
        assert acquired
        await task
        await conn.close()


async def test_connect_queued_operation_tracing(
    loop: asyncio.AbstractEventLoop, key: ConnectionKey
) -> None:
    session = mock.Mock()
    trace_config_ctx = mock.Mock()
    on_connection_queued_start = mock.Mock(side_effect=make_mocked_coro(mock.Mock()))
    on_connection_queued_end = mock.Mock(side_effect=make_mocked_coro(mock.Mock()))

    trace_config = aiohttp.TraceConfig(
        trace_config_ctx_factory=mock.Mock(return_value=trace_config_ctx)
    )
    trace_config.on_connection_queued_start.append(on_connection_queued_start)
    trace_config.on_connection_queued_end.append(on_connection_queued_end)
    trace_config.freeze()
    traces = [Trace(session, trace_config, trace_config.trace_config_ctx())]

    proto = create_mocked_conn(loop)
    proto.is_connected.return_value = True

    req = ClientRequest(
        "GET", URL("http://localhost1:80"), loop=loop, response_class=mock.Mock()
    )

    conn = aiohttp.BaseConnector(limit=1)
    conn._conns[key] = [(proto, loop.time())]
    with mock.patch.object(
        conn, "_create_connection", autospec=True, spec_set=True, return_value=proto
    ):
        connection1 = await conn.connect(req, traces, ClientTimeout())

        async def f() -> None:
            connection2 = await conn.connect(req, traces, ClientTimeout())
            on_connection_queued_start.assert_called_with(
                session, trace_config_ctx, aiohttp.TraceConnectionQueuedStartParams()
            )
            on_connection_queued_end.assert_called_with(
                session, trace_config_ctx, aiohttp.TraceConnectionQueuedEndParams()
            )
            connection2.release()

        task = asyncio.ensure_future(f())
        await asyncio.sleep(0.01)
        connection1.release()
        await task
        await conn.close()


async def test_connect_reuseconn_tracing(
    loop: asyncio.AbstractEventLoop, key: ConnectionKey
) -> None:
    session = mock.Mock()
    trace_config_ctx = mock.Mock()
    on_connection_reuseconn = mock.Mock(side_effect=make_mocked_coro(mock.Mock()))

    trace_config = aiohttp.TraceConfig(
        trace_config_ctx_factory=mock.Mock(return_value=trace_config_ctx)
    )
    trace_config.on_connection_reuseconn.append(on_connection_reuseconn)
    trace_config.freeze()
    traces = [Trace(session, trace_config, trace_config.trace_config_ctx())]

    proto = create_mocked_conn(loop)
    proto.is_connected.return_value = True

    req = ClientRequest(
        "GET", URL("http://localhost:80"), loop=loop, response_class=mock.Mock()
    )

    conn = aiohttp.BaseConnector(limit=1)
    conn._conns[key] = [(proto, loop.time())]
    conn2 = await conn.connect(req, traces, ClientTimeout())
    conn2.release()

    on_connection_reuseconn.assert_called_with(
        session, trace_config_ctx, aiohttp.TraceConnectionReuseconnParams()
    )
    await conn.close()


async def test_connect_with_limit_and_limit_per_host(
    loop: asyncio.AbstractEventLoop, key: ConnectionKey
) -> None:
    proto = create_mocked_conn(loop)
    proto.is_connected.return_value = True

    req = ClientRequest("GET", URL("http://localhost:80"), loop=loop)

    conn = aiohttp.BaseConnector(limit=1000, limit_per_host=1)
    conn._conns[key] = [(proto, loop.time())]
    with mock.patch.object(
        conn, "_create_connection", autospec=True, spec_set=True, return_value=proto
    ):
        acquired = False
        connection1 = await conn.connect(req, [], ClientTimeout())

        async def f() -> None:
            nonlocal acquired
            connection2 = await conn.connect(req, [], ClientTimeout())
            acquired = True
            assert 1 == len(conn._acquired)
            assert 1 == len(conn._acquired_per_host[key])
            connection2.release()

        task = loop.create_task(f())

        await asyncio.sleep(0.01)
        assert not acquired
        connection1.release()
        await asyncio.sleep(0)
        assert acquired
        await task
        await conn.close()


async def test_connect_with_no_limit_and_limit_per_host(
    loop: asyncio.AbstractEventLoop, key: ConnectionKey
) -> None:
    proto = create_mocked_conn(loop)
    proto.is_connected.return_value = True

    req = ClientRequest("GET", URL("http://localhost1:80"), loop=loop)

    conn = aiohttp.BaseConnector(limit=0, limit_per_host=1)
    conn._conns[key] = [(proto, loop.time())]
    with mock.patch.object(
        conn, "_create_connection", autospec=True, spec_set=True, return_value=proto
    ):
        acquired = False
        connection1 = await conn.connect(req, [], ClientTimeout())

        async def f() -> None:
            nonlocal acquired
            connection2 = await conn.connect(req, [], ClientTimeout())
            acquired = True
            connection2.release()

        task = loop.create_task(f())

        await asyncio.sleep(0.01)
        assert not acquired
        connection1.release()
        await asyncio.sleep(0)
        assert acquired
        await task
        await conn.close()


async def test_connect_with_no_limits(
    loop: asyncio.AbstractEventLoop, key: ConnectionKey
) -> None:
    proto = create_mocked_conn(loop)
    proto.is_connected.return_value = True

    req = ClientRequest("GET", URL("http://localhost:80"), loop=loop)

    conn = aiohttp.BaseConnector(limit=0, limit_per_host=0)
    conn._conns[key] = [(proto, loop.time())]
    with mock.patch.object(
        conn, "_create_connection", autospec=True, spec_set=True, return_value=proto
    ):
        acquired = False
        connection1 = await conn.connect(req, [], ClientTimeout())

        async def f() -> None:
            nonlocal acquired
            connection2 = await conn.connect(req, [], ClientTimeout())
            acquired = True
            assert 1 == len(conn._acquired)
            assert 1 == len(conn._acquired_per_host[key])
            connection2.release()

        task = loop.create_task(f())

        await asyncio.sleep(0.01)
        assert acquired
        connection1.release()
        await task
        await conn.close()


async def test_connect_with_limit_cancelled(
    loop: asyncio.AbstractEventLoop, key: ConnectionKey
) -> None:
    proto = create_mocked_conn(loop)
    proto.is_connected.return_value = True

    req = ClientRequest("GET", URL("http://host:80"), loop=loop)

    conn = aiohttp.BaseConnector(limit=1)
    conn._conns[key] = [(proto, loop.time())]
    with mock.patch.object(
        conn, "_create_connection", autospec=True, spec_set=True, return_value=proto
    ):
        connection = await conn.connect(req, [], ClientTimeout())
        assert connection._protocol == proto
        assert connection.transport == proto.transport

        assert 1 == len(conn._acquired)

        with pytest.raises(asyncio.TimeoutError):
            # limit exhausted
            await asyncio.wait_for(conn.connect(req, [], ClientTimeout()), 0.01)
        connection.close()

        await conn.close()


async def test_connect_with_capacity_release_waiters(
    loop: asyncio.AbstractEventLoop,
) -> None:
    async def check_with_exc(err: Exception) -> None:
        conn = aiohttp.BaseConnector(limit=1)
        with mock.patch.object(
            conn, "_create_connection", autospec=True, spec_set=True, side_effect=err
        ):
            with pytest.raises(Exception):
                req = mock.Mock()
                await conn.connect(req, [], ClientTimeout())

            assert not conn._waiters

    await check_with_exc(OSError(1, "permission error"))
    await check_with_exc(RuntimeError())
    await check_with_exc(asyncio.TimeoutError())


async def test_connect_with_limit_concurrent(loop: asyncio.AbstractEventLoop) -> None:
    proto = create_mocked_conn(loop)
    proto.should_close = False
    proto.is_connected.return_value = True

    req = ClientRequest("GET", URL("http://host:80"), loop=loop)

    max_connections = 2
    num_connections = 0

    conn = aiohttp.BaseConnector(limit=max_connections)

    # Use a real coroutine for _create_connection; a mock would mask
    # problems that only happen when the method yields.

    async def create_connection(
        req: object, traces: object, timeout: object
    ) -> ResponseHandler:
        nonlocal num_connections
        num_connections += 1
        await asyncio.sleep(0)

        # Make a new transport mock each time because acquired
        # transports are stored in a set. Reusing the same object
        # messes with the count.
        proto = create_mocked_conn(loop, should_close=False)
        proto.is_connected.return_value = True

        return proto

    # Simulate something like a crawler. It opens a connection, does
    # something with it, closes it, then creates tasks that make more
    # connections and waits for them to finish. The crawler is started
    # with multiple concurrent requests and stops when it hits a
    # predefined maximum number of requests.

    max_requests = 50
    num_requests = 0
    start_requests = max_connections + 1

    async def f(start: bool = True) -> None:
        nonlocal num_requests
        if num_requests == max_requests:
            return
        num_requests += 1
        if not start:
            connection = await conn.connect(req, [], ClientTimeout())
            await asyncio.sleep(0)
            connection.release()
            await asyncio.sleep(0)
        tasks = [loop.create_task(f(start=False)) for i in range(start_requests)]
        await asyncio.wait(tasks)

    with mock.patch.object(conn, "_create_connection", create_connection):
        await f()
        await conn.close()

        assert max_connections == num_connections


async def test_connect_waiters_cleanup(loop: asyncio.AbstractEventLoop) -> None:
    proto = create_mocked_conn(loop)
    proto.is_connected.return_value = True

    req = ClientRequest("GET", URL("http://host:80"), loop=loop)

    conn = aiohttp.BaseConnector(limit=1)
    with mock.patch.object(conn, "_available_connections", return_value=0):
        t = loop.create_task(conn.connect(req, [], ClientTimeout()))

        await asyncio.sleep(0)
        assert conn._waiters.keys()

        t.cancel()
        await asyncio.sleep(0)
        assert not conn._waiters.keys()


async def test_connect_waiters_cleanup_key_error(
    loop: asyncio.AbstractEventLoop,
) -> None:
    proto = create_mocked_conn(loop)
    proto.is_connected.return_value = True

    req = ClientRequest("GET", URL("http://host:80"), loop=loop)

    conn = aiohttp.BaseConnector(limit=1)
    with mock.patch.object(
        conn, "_available_connections", autospec=True, spec_set=True, return_value=0
    ):
        t = loop.create_task(conn.connect(req, [], ClientTimeout()))

        await asyncio.sleep(0)
        assert conn._waiters.keys()

        # we delete the entry explicitly before the
        # canceled connection grabs the loop again, we
        # must expect a none failure termination
        conn._waiters.clear()
        t.cancel()
        await asyncio.sleep(0)
        assert not conn._waiters.keys() == []


async def test_close_with_acquired_connection(
    loop: asyncio.AbstractEventLoop, key: ConnectionKey
) -> None:
    proto = create_mocked_conn(loop)
    proto.is_connected.return_value = True

    req = ClientRequest("GET", URL("http://host:80"), loop=loop)

    conn = aiohttp.BaseConnector(limit=1)
    conn._conns[key] = [(proto, loop.time())]
    with mock.patch.object(
        conn, "_create_connection", autospec=True, spec_set=True, return_value=proto
    ):
        connection = await conn.connect(req, [], ClientTimeout())

        assert 1 == len(conn._acquired)
        await conn.close()
        assert 0 == len(conn._acquired)
        assert conn.closed
        proto.close.assert_called_with()

        assert not connection.closed
        connection.close()
        assert connection.closed


async def test_default_force_close(loop: asyncio.AbstractEventLoop) -> None:
    connector = aiohttp.BaseConnector()
    assert not connector.force_close


async def test_limit_property(loop: asyncio.AbstractEventLoop) -> None:
    conn = aiohttp.BaseConnector(limit=15)
    assert 15 == conn.limit

    await conn.close()


async def test_limit_per_host_property(loop: asyncio.AbstractEventLoop) -> None:
    conn = aiohttp.BaseConnector(limit_per_host=15)
    assert 15 == conn.limit_per_host

    await conn.close()


async def test_limit_property_default(loop: asyncio.AbstractEventLoop) -> None:
    conn = aiohttp.BaseConnector()
    assert conn.limit == 100
    await conn.close()


async def test_limit_per_host_property_default(loop: asyncio.AbstractEventLoop) -> None:
    conn = aiohttp.BaseConnector()
    assert conn.limit_per_host == 0
    await conn.close()


async def test_force_close_and_explicit_keep_alive(
    loop: asyncio.AbstractEventLoop,
) -> None:
    aiohttp.BaseConnector(force_close=True)
    aiohttp.BaseConnector(force_close=True, keepalive_timeout=None)
    with pytest.raises(ValueError):
        aiohttp.BaseConnector(keepalive_timeout=30, force_close=True)


async def test_error_on_connection(
    loop: asyncio.AbstractEventLoop, key: ConnectionKey
) -> None:
    conn = aiohttp.BaseConnector(limit=1)

    req = mock.Mock()
    req.connection_key = key
    proto = create_mocked_conn(loop)
    i = 0

    fut = loop.create_future()
    exc = OSError()

    async def create_connection(
        req: object, traces: object, timeout: object
    ) -> ResponseHandler:
        nonlocal i
        i += 1
        if i == 1:
            await fut
            raise exc
        elif i == 2:
            return proto
        assert False

    with mock.patch.object(conn, "_create_connection", create_connection):
        t1 = loop.create_task(conn.connect(req, [], ClientTimeout()))
        t2 = loop.create_task(conn.connect(req, [], ClientTimeout()))
        await asyncio.sleep(0)
        assert not t1.done()
        assert not t2.done()
        assert len(conn._acquired_per_host[key]) == 1

        fut.set_result(None)
        with pytest.raises(OSError):
            await t1

        ret = await t2
        assert len(conn._acquired_per_host[key]) == 1

        assert ret._key == key
        assert ret.protocol == proto
        assert proto in conn._acquired
        ret.release()


async def test_cancelled_waiter(loop: asyncio.AbstractEventLoop) -> None:
    conn = aiohttp.BaseConnector(limit=1)
    req = mock.Mock()
    req.connection_key = "key"
    proto = create_mocked_conn(loop)

    async def create_connection(req: object, traces: object = None) -> ResponseHandler:
        await asyncio.sleep(1)
        return proto

    with mock.patch.object(conn, "_create_connection", create_connection):
        conn._acquired.add(proto)

        conn2 = loop.create_task(conn.connect(req, [], ClientTimeout()))
        await asyncio.sleep(0)
        conn2.cancel()

        with pytest.raises(asyncio.CancelledError):
            await conn2


async def test_error_on_connection_with_cancelled_waiter(
    loop: asyncio.AbstractEventLoop, key: ConnectionKey
) -> None:
    conn = aiohttp.BaseConnector(limit=1)

    req = mock.Mock()
    req.connection_key = key
    proto = create_mocked_conn()
    i = 0

    fut1 = loop.create_future()
    fut2 = loop.create_future()
    exc = OSError()

    async def create_connection(
        req: object, traces: object, timeout: object
    ) -> ResponseHandler:
        nonlocal i
        i += 1
        if i == 1:
            await fut1
            raise exc
        if i == 2:
            await fut2
        elif i == 3:
            return proto
        assert False

    with mock.patch.object(conn, "_create_connection", create_connection):
        t1 = loop.create_task(conn.connect(req, [], ClientTimeout()))
        t2 = loop.create_task(conn.connect(req, [], ClientTimeout()))
        t3 = loop.create_task(conn.connect(req, [], ClientTimeout()))
        await asyncio.sleep(0)
        assert not t1.done()
        assert not t2.done()
        assert len(conn._acquired_per_host[key]) == 1

        fut1.set_result(None)
        fut2.cancel()
        with pytest.raises(OSError):
            await t1

        with pytest.raises(asyncio.CancelledError):
            await t2

        ret = await t3
        assert len(conn._acquired_per_host[key]) == 1

        assert ret._key == key
        assert ret.protocol == proto
        assert proto in conn._acquired
        ret.release()


async def test_tcp_connector(
    aiohttp_client: AiohttpClient, loop: asyncio.AbstractEventLoop
) -> None:
    async def handler(request: web.Request) -> web.Response:
        return web.Response()

    app = web.Application()
    app.router.add_get("/", handler)
    client = await aiohttp_client(app)

    r = await client.get("/")
    assert r.status == 200


@pytest.mark.skipif(not hasattr(socket, "AF_UNIX"), reason="requires UNIX sockets")
async def test_unix_connector_not_found(loop: asyncio.AbstractEventLoop) -> None:
    connector = aiohttp.UnixConnector("/" + uuid.uuid4().hex)

    req = ClientRequest("GET", URL("http://www.python.org"), loop=loop)
    with pytest.raises(aiohttp.ClientConnectorError):
        await connector.connect(req, [], ClientTimeout())


@pytest.mark.skipif(not hasattr(socket, "AF_UNIX"), reason="requires UNIX sockets")
async def test_unix_connector_permission(loop: asyncio.AbstractEventLoop) -> None:
    m = make_mocked_coro(raise_exception=PermissionError())
    with mock.patch.object(loop, "create_unix_connection", m):
        connector = aiohttp.UnixConnector("/" + uuid.uuid4().hex)

        req = ClientRequest("GET", URL("http://www.python.org"), loop=loop)
        with pytest.raises(aiohttp.ClientConnectorError):
            await connector.connect(req, [], ClientTimeout())


@pytest.mark.skipif(
    platform.system() != "Windows", reason="Proactor Event loop present only in Windows"
)
async def test_named_pipe_connector_wrong_loop(
    selector_loop: asyncio.AbstractEventLoop, pipe_name: str
) -> None:
    with pytest.raises(RuntimeError):
        aiohttp.NamedPipeConnector(pipe_name)


@pytest.mark.skipif(
    platform.system() != "Windows", reason="Proactor Event loop present only in Windows"
)
async def test_named_pipe_connector_not_found(
    proactor_loop: asyncio.AbstractEventLoop, pipe_name: str
) -> None:
    asyncio.set_event_loop(proactor_loop)
    connector = aiohttp.NamedPipeConnector(pipe_name)

    req = ClientRequest("GET", URL("http://www.python.org"), loop=proactor_loop)
    with pytest.raises(aiohttp.ClientConnectorError):
        await connector.connect(req, [], ClientTimeout())


@pytest.mark.skipif(
    platform.system() != "Windows", reason="Proactor Event loop present only in Windows"
)
async def test_named_pipe_connector_permission(
    proactor_loop: asyncio.AbstractEventLoop, pipe_name: str
) -> None:
    m = make_mocked_coro(raise_exception=PermissionError())
    with mock.patch.object(proactor_loop, "create_pipe_connection", m):
        asyncio.set_event_loop(proactor_loop)
        connector = aiohttp.NamedPipeConnector(pipe_name)

        req = ClientRequest("GET", URL("http://www.python.org"), loop=proactor_loop)
        with pytest.raises(aiohttp.ClientConnectorError):
            await connector.connect(req, [], ClientTimeout())


async def test_default_use_dns_cache() -> None:
    conn = aiohttp.TCPConnector()
    assert conn.use_dns_cache


async def test_resolver_not_called_with_address_is_ip(
    loop: asyncio.AbstractEventLoop,
) -> None:
    resolver = mock.MagicMock()
    connector = aiohttp.TCPConnector(resolver=resolver)

    req = ClientRequest(
        "GET",
        URL(f"http://127.0.0.1:{unused_port()}"),
        loop=loop,
        response_class=mock.Mock(),
    )

    with pytest.raises(OSError):
        await connector.connect(req, [], ClientTimeout())

    resolver.resolve.assert_not_called()


async def test_tcp_connector_raise_connector_ssl_error(
    aiohttp_server: AiohttpServer, ssl_ctx: ssl.SSLContext
) -> None:
    async def handler(request: web.Request) -> NoReturn:
        assert False

    app = web.Application()
    app.router.add_get("/", handler)

    srv = await aiohttp_server(app, ssl=ssl_ctx)

    port = unused_port()
    conn = aiohttp.TCPConnector(local_addr=("127.0.0.1", port))

    session = aiohttp.ClientSession(connector=conn)
    url = srv.make_url("/")

    err = aiohttp.ClientConnectorCertificateError
    with pytest.raises(err) as ctx:
        await session.get(url)

    assert isinstance(ctx.value, aiohttp.ClientConnectorCertificateError)
    assert isinstance(ctx.value.certificate_error, ssl.SSLError)

    await session.close()


@pytest.mark.parametrize(
    "host",
    (
        pytest.param("127.0.0.1", id="ip address"),
        pytest.param("localhost", id="domain name"),
        pytest.param("localhost.", id="fully-qualified domain name"),
        pytest.param(
            "localhost...", id="fully-qualified domain name with multiple trailing dots"
        ),
        pytest.param("príklad.localhost.", id="idna fully-qualified domain name"),
    ),
)
async def test_tcp_connector_do_not_raise_connector_ssl_error(
    aiohttp_server: AiohttpServer,
    ssl_ctx: ssl.SSLContext,
    client_ssl_ctx: ssl.SSLContext,
    host: str,
) -> None:
    async def handler(request: web.Request) -> web.Response:
        return web.Response()

    app = web.Application()
    app.router.add_get("/", handler)

    srv = await aiohttp_server(app, ssl=ssl_ctx)
    port = unused_port()
    conn = aiohttp.TCPConnector(local_addr=("127.0.0.1", port))

    # resolving something.localhost with the real DNS resolver does not work on macOS, so we have a stub.
    async def _resolve_host(
        host: str, port: int, traces: object = None
    ) -> List[ResolveResult]:
        return [
            {
                "hostname": host,
                "host": "127.0.0.1",
                "port": port,
                "family": socket.AF_INET,
                "proto": 0,
                "flags": socket.AI_NUMERICHOST,
            },
            {
                "hostname": host,
                "host": "::1",
                "port": port,
                "family": socket.AF_INET,
                "proto": 0,
                "flags": socket.AI_NUMERICHOST,
            },
        ]

    with mock.patch.object(
        conn, "_resolve_host", autospec=True, spec_set=True, side_effect=_resolve_host
    ):
        session = aiohttp.ClientSession(connector=conn)
        url = srv.make_url("/")

        r = await session.get(url.with_host(host), ssl=client_ssl_ctx)

        r.release()
        first_conn = next(iter(conn._conns.values()))[0][0]

        assert first_conn.transport is not None
        try:
            _sslcontext = first_conn.transport._ssl_protocol._sslcontext  # type: ignore[attr-defined]
        except AttributeError:
            _sslcontext = first_conn.transport._sslcontext  # type: ignore[attr-defined]

        assert _sslcontext is client_ssl_ctx
        r.close()

        await session.close()
        await conn.close()


async def test_tcp_connector_uses_provided_local_addr(
    aiohttp_server: AiohttpServer,
) -> None:
    async def handler(request: web.Request) -> web.Response:
        return web.Response()

    app = web.Application()
    app.router.add_get("/", handler)
    srv = await aiohttp_server(app)

    port = unused_port()
    conn = aiohttp.TCPConnector(local_addr=("127.0.0.1", port))

    session = aiohttp.ClientSession(connector=conn)
    url = srv.make_url("/")

    r = await session.get(url)
    r.release()

    first_conn = next(iter(conn._conns.values()))[0][0]
    assert first_conn.transport is not None
    assert first_conn.transport.get_extra_info("sockname") == ("127.0.0.1", port)
    r.close()
    await session.close()
    await conn.close()


async def test_unix_connector(
    unix_server: Callable[[web.Application], Awaitable[None]], unix_sockname: str
) -> None:
    async def handler(request: web.Request) -> web.Response:
        return web.Response()

    app = web.Application()
    app.router.add_get("/", handler)
    await unix_server(app)

    url = "http://127.0.0.1/"

    connector = aiohttp.UnixConnector(unix_sockname)
    assert unix_sockname == connector.path
    assert connector.allowed_protocol_schema_set == {
        "",
        "http",
        "https",
        "ws",
        "wss",
        "unix",
    }

    session = ClientSession(connector=connector)
    r = await session.get(url)
    assert r.status == 200
    r.close()
    await session.close()


@pytest.mark.skipif(
    platform.system() != "Windows", reason="Proactor Event loop present only in Windows"
)
async def test_named_pipe_connector(
    proactor_loop: asyncio.AbstractEventLoop,
    named_pipe_server: Callable[[web.Application], Awaitable[None]],
    pipe_name: str,
) -> None:
    async def handler(request: web.Request) -> web.Response:
        return web.Response()

    app = web.Application()
    app.router.add_get("/", handler)
    await named_pipe_server(app)

    url = "http://this-does-not-matter.com"

    connector = aiohttp.NamedPipeConnector(pipe_name)
    assert pipe_name == connector.path
    assert connector.allowed_protocol_schema_set == {
        "",
        "http",
        "https",
        "ws",
        "wss",
        "npipe",
    }

    session = ClientSession(connector=connector)
    r = await session.get(url)
    assert r.status == 200
    r.close()
    await session.close()


class TestDNSCacheTable:
    host1 = ("localhost", 80)
    host2 = ("foo", 80)
    result1: ResolveResult = {
        "hostname": "localhost",
        "host": "127.0.0.1",
        "port": 80,
        "family": socket.AF_INET,
        "proto": 0,
        "flags": socket.AI_NUMERICHOST,
    }
    result2: ResolveResult = {
        "hostname": "foo",
        "host": "127.0.0.2",
        "port": 80,
        "family": socket.AF_INET,
        "proto": 0,
        "flags": socket.AI_NUMERICHOST,
    }

    @pytest.fixture
    def dns_cache_table(self) -> _DNSCacheTable:
        return _DNSCacheTable()

    def test_next_addrs_basic(self, dns_cache_table: _DNSCacheTable) -> None:
        dns_cache_table.add(self.host1, [self.result1])
        dns_cache_table.add(self.host2, [self.result2])

        addrs = dns_cache_table.next_addrs(self.host1)
        assert addrs == [self.result1]
        addrs = dns_cache_table.next_addrs(self.host2)
        assert addrs == [self.result2]
        with pytest.raises(KeyError):
            dns_cache_table.next_addrs(("no-such-host", 80))

    def test_remove(self, dns_cache_table: _DNSCacheTable) -> None:
        dns_cache_table.add(self.host1, [self.result1])
        dns_cache_table.remove(self.host1)
        with pytest.raises(KeyError):
            dns_cache_table.next_addrs(self.host1)

    def test_clear(self, dns_cache_table: _DNSCacheTable) -> None:
        dns_cache_table.add(self.host1, [self.result1])
        dns_cache_table.clear()
        with pytest.raises(KeyError):
            dns_cache_table.next_addrs(self.host1)

    def test_not_expired_ttl_None(self, dns_cache_table: _DNSCacheTable) -> None:
        dns_cache_table.add(self.host1, [self.result1])
        assert not dns_cache_table.expired(self.host1)

    def test_not_expired_ttl(self) -> None:
        dns_cache_table = _DNSCacheTable(ttl=0.1)
        dns_cache_table.add(self.host1, [self.result1])
        assert not dns_cache_table.expired(self.host1)

    def test_expired_ttl(self, monkeypatch: pytest.MonkeyPatch) -> None:
        dns_cache_table = _DNSCacheTable(ttl=1)
        monkeypatch.setattr("aiohttp.connector.monotonic", lambda: 1)
        dns_cache_table.add(self.host1, [self.result1])
        monkeypatch.setattr("aiohttp.connector.monotonic", lambda: 2)
        assert not dns_cache_table.expired(self.host1)
        monkeypatch.setattr("aiohttp.connector.monotonic", lambda: 3)
        assert dns_cache_table.expired(self.host1)

    def test_never_expire(self, monkeypatch: pytest.MonkeyPatch) -> None:
        dns_cache_table = _DNSCacheTable(ttl=None)
        monkeypatch.setattr("aiohttp.connector.monotonic", lambda: 1)
        dns_cache_table.add(self.host1, [self.result1])
        monkeypatch.setattr("aiohttp.connector.monotonic", lambda: 10000000)
        assert not dns_cache_table.expired(self.host1)

    def test_always_expire(self, monkeypatch: pytest.MonkeyPatch) -> None:
        dns_cache_table = _DNSCacheTable(ttl=0)
        monkeypatch.setattr("aiohttp.connector.monotonic", lambda: 1)
        dns_cache_table.add(self.host1, [self.result1])
        monkeypatch.setattr("aiohttp.connector.monotonic", lambda: 1.00001)
        assert dns_cache_table.expired(self.host1)

    def test_next_addrs(self, dns_cache_table: _DNSCacheTable) -> None:
        result3: ResolveResult = {
            "hostname": "foo",
            "host": "127.0.0.3",
            "port": 80,
            "family": socket.AF_INET,
            "proto": 0,
            "flags": socket.AI_NUMERICHOST,
        }
        dns_cache_table.add(self.host2, [self.result1, self.result2, result3])

        # Each calls to next_addrs return the hosts using
        # a round robin strategy.
        addrs = dns_cache_table.next_addrs(self.host2)
        assert addrs == [self.result1, self.result2, result3]

        addrs = dns_cache_table.next_addrs(self.host2)
        assert addrs == [self.result2, result3, self.result1]

        addrs = dns_cache_table.next_addrs(self.host2)
        assert addrs == [result3, self.result1, self.result2]

        addrs = dns_cache_table.next_addrs(self.host2)
        assert addrs == [self.result1, self.result2, result3]

    def test_next_addrs_single(self, dns_cache_table: _DNSCacheTable) -> None:
        dns_cache_table.add(self.host2, [self.result1])

        addrs = dns_cache_table.next_addrs(self.host2)
        assert addrs == [self.result1]

        addrs = dns_cache_table.next_addrs(self.host2)
        assert addrs == [self.result1]


async def test_connector_cache_trace_race() -> None:
    class DummyTracer(Trace):
        def __init__(self) -> None:
            """Dummy"""

        async def send_dns_cache_hit(self, *args: object, **kwargs: object) -> None:
            connector._cached_hosts.remove(("", 0))

    token: ResolveResult = {
        "hostname": "localhost",
        "host": "127.0.0.1",
        "port": 80,
        "family": socket.AF_INET,
        "proto": 0,
        "flags": socket.AI_NUMERICHOST,
    }
    connector = TCPConnector()
    connector._cached_hosts.add(("", 0), [token])

    traces = [DummyTracer()]
    assert await connector._resolve_host("", 0, traces) == [token]


async def test_connector_throttle_trace_race(loop: asyncio.AbstractEventLoop) -> None:
    key = ("", 0)
    token: ResolveResult = {
        "hostname": "localhost",
        "host": "127.0.0.1",
        "port": 80,
        "family": socket.AF_INET,
        "proto": 0,
        "flags": socket.AI_NUMERICHOST,
    }

    class DummyTracer(Trace):
        def __init__(self) -> None:
            """Dummy"""

        async def send_dns_cache_hit(self, *args: object, **kwargs: object) -> None:
            event = connector._throttle_dns_events.pop(key)
            event.set()
            connector._cached_hosts.add(key, [token])

    connector = TCPConnector()
    connector._throttle_dns_events[key] = EventResultOrError(loop)
    traces = [DummyTracer()]
    assert await connector._resolve_host("", 0, traces) == [token]


async def test_connector_does_not_remove_needed_waiters(
    loop: asyncio.AbstractEventLoop, key: ConnectionKey
) -> None:
    proto = create_mocked_conn(loop)
    proto.is_connected.return_value = True

    req = ClientRequest("GET", URL("https://localhost:80"), loop=loop)
    connection_key = req.connection_key

    async def await_connection_and_check_waiters() -> None:
        connection = await connector.connect(req, [], ClientTimeout())
        try:
            assert connection_key in connector._waiters
            assert dummy_waiter in connector._waiters[connection_key]
        finally:
            connection.close()

    async def allow_connection_and_add_dummy_waiter() -> None:
        # `asyncio.gather` may execute coroutines not in order.
        # Skip one event loop run cycle in such a case.
        if connection_key not in connector._waiters:
            await asyncio.sleep(0)
        connector._waiters[connection_key].popleft().set_result(None)
        del connector._waiters[connection_key]
        connector._waiters[connection_key].append(dummy_waiter)

    connector = aiohttp.BaseConnector()
    with mock.patch.object(
        connector,
        "_available_connections",
        autospec=True,
        spec_set=True,
        return_value=0,
    ):
        connector._conns[key] = [(proto, loop.time())]
        with mock.patch.object(
            connector,
            "_create_connection",
            autospec=True,
            spec_set=True,
            return_value=proto,
        ):
            dummy_waiter = loop.create_future()

            await asyncio.gather(
                await_connection_and_check_waiters(),
                allow_connection_and_add_dummy_waiter(),
            )

            await connector.close()


def test_connector_multiple_event_loop() -> None:
    """Test the connector with multiple event loops."""

    async def async_connect() -> Literal[True]:
        conn = aiohttp.TCPConnector()
        loop = asyncio.get_running_loop()
        req = ClientRequest("GET", URL("https://127.0.0.1"), loop=loop)
        with suppress(aiohttp.ClientConnectorError):
            with mock.patch.object(
                conn._loop,
                "create_connection",
                autospec=True,
                spec_set=True,
                side_effect=ssl.CertificateError,
            ):
                await conn.connect(req, [], ClientTimeout())
        return True

    def test_connect() -> Literal[True]:
        loop = asyncio.new_event_loop()
        try:
            return loop.run_until_complete(async_connect())
        finally:
            loop.close()

    with futures.ThreadPoolExecutor() as executor:
        res_list = [executor.submit(test_connect) for _ in range(2)]
        raw_response_list = [res.result() for res in futures.as_completed(res_list)]

    assert raw_response_list == [True, True]


def test_default_ssl_context_creation_without_ssl() -> None:
    """Verify _make_ssl_context does not raise when ssl is not available."""
    with mock.patch.object(connector_module, "ssl", None):
        assert connector_module._make_ssl_context(False) is None
        assert connector_module._make_ssl_context(True) is None<|MERGE_RESOLUTION|>--- conflicted
+++ resolved
@@ -1039,98 +1039,6 @@
         pr = create_mocked_conn(loop)
         return tr, pr
 
-<<<<<<< HEAD
-    conn._loop.sock_connect = sock_connect
-    conn._loop.create_connection = create_connection
-
-    established_connection = await conn.connect(req, [], ClientTimeout())
-
-    # We should only try the IPv4 address since we specified
-    # the family to be AF_INET
-    assert addrs_tried == [(ip2, 443)]
-
-    assert connected
-
-    established_connection.close()
-
-
-async def test_tcp_connector_multiple_hosts_one_timeout(loop: Any) -> None:
-    conn = aiohttp.TCPConnector()
-
-    ip1 = "192.168.1.1"
-    ip2 = "192.168.1.2"
-    ips = [ip1, ip2]
-    ips_tried = []
-
-    req = ClientRequest(
-        "GET",
-        URL("https://mocked.host"),
-        loop=loop,
-    )
-
-    async def _resolve_host(host, port, traces=None):
-        return [
-            {
-                "hostname": host,
-                "host": ip,
-                "port": port,
-                "family": socket.AF_INET,
-                "proto": 0,
-                "flags": socket.AI_NUMERICHOST,
-            }
-            for ip in ips
-        ]
-
-    conn._resolve_host = _resolve_host
-
-    timeout_error = False
-    connected = False
-
-    async def create_connection(*args, **kwargs):
-        nonlocal timeout_error, connected
-
-        ip = args[1]
-
-        ips_tried.append(ip)
-
-        if ip == ip1:
-            timeout_error = True
-            raise asyncio.TimeoutError
-
-        if ip == ip2:
-            connected = True
-            tr = create_mocked_conn(loop)
-            pr = create_mocked_conn(loop)
-
-            def get_extra_info(param):
-                if param == "sslcontext":
-                    return True
-
-                if param == "ssl_object":
-                    s = create_mocked_conn(loop)
-                    s.getpeercert.return_value = b"foo"
-                    return s
-
-                assert False
-
-            tr.get_extra_info = get_extra_info
-            return tr, pr
-
-        assert False
-
-    conn._loop.create_connection = create_connection
-
-    established_connection = await conn.connect(req, [], ClientTimeout())
-    assert ips == ips_tried
-
-    assert timeout_error
-    assert connected
-
-    established_connection.close()
-
-
-async def test_tcp_connector_resolve_host(loop: Any) -> None:
-=======
     with mock.patch.object(
         conn, "_resolve_host", autospec=True, spec_set=True, side_effect=_resolve_host
     ):
@@ -1159,8 +1067,82 @@
                 established_connection.close()
 
 
+async def test_tcp_connector_multiple_hosts_one_timeout(loop: asyncio.AbstractEventLoop) -> None:
+    conn = aiohttp.TCPConnector()
+
+    ip1 = "192.168.1.1"
+    ip2 = "192.168.1.2"
+    ips = [ip1, ip2]
+    ips_tried = []
+
+    req = ClientRequest(
+        "GET",
+        URL("https://mocked.host"),
+        loop=loop,
+    )
+
+    async def _resolve_host(host: str, por: intt, traces: Optional[Sequence[Trace]] = None) -> List[ResolveResult]:
+        return [
+            {
+                "hostname": host,
+                "host": ip,
+                "port": port,
+                "family": socket.AF_INET,
+                "proto": 0,
+                "flags": socket.AI_NUMERICHOST,
+            }
+            for ip in ips
+        ]
+
+    conn._resolve_host = _resolve_host
+
+    timeout_error = False
+    connected = False
+
+    async def create_connection(*args: object, **kwargs: object) -> Tuple[mock.Mock, mock.Mock]:
+        nonlocal timeout_error, connected
+
+        ip = args[1]
+
+        ips_tried.append(ip)
+
+        if ip == ip1:
+            timeout_error = True
+            raise asyncio.TimeoutError
+
+        if ip == ip2:
+            connected = True
+            tr = create_mocked_conn(loop)
+            pr = create_mocked_conn(loop)
+
+            def get_extra_info(param):
+                if param == "sslcontext":
+                    return True
+
+                if param == "ssl_object":
+                    s = create_mocked_conn(loop)
+                    s.getpeercert.return_value = b"foo"
+                    return s
+
+                assert False
+
+            tr.get_extra_info = get_extra_info
+            return tr, pr
+
+        assert False
+
+    conn._loop.create_connection = create_connection
+
+    established_connection = await conn.connect(req, [], ClientTimeout())
+    assert ips == ips_tried
+
+    assert timeout_error
+    assert connected
+
+    established_connection.close()
+
+
 async def test_tcp_connector_resolve_host(loop: asyncio.AbstractEventLoop) -> None:
->>>>>>> bee613d0
     conn = aiohttp.TCPConnector(use_dns_cache=True)
 
     res = await conn._resolve_host("localhost", 8080)
