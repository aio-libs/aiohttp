"""Tests of http client with custom Connector"""

import asyncio
import gc
import hashlib
import platform
import socket
import ssl
import sys
import uuid
from collections import deque
from unittest import mock

import pytest
from yarl import URL

import aiohttp
from aiohttp import client, web
from aiohttp.client import ClientRequest, ClientTimeout
from aiohttp.client_reqrep import ConnectionKey
from aiohttp.connector import Connection, _DNSCacheTable
from aiohttp.helpers import PY_37
from aiohttp.test_utils import make_mocked_coro, unused_port
from aiohttp.tracing import Trace
from conftest import needs_unix


@pytest.fixture()
def key():
    """Connection key"""
    return ConnectionKey('localhost', 80, False, None, None, None, None)


@pytest.fixture
def key2():
    """Connection key"""
    return ConnectionKey('localhost', 80, False, None, None, None, None)


@pytest.fixture
def ssl_key():
    """Connection key"""
    return ConnectionKey('localhost', 80, True, None, None, None, None)


@pytest.fixture
def unix_server(loop, unix_sockname):
    runners = []

    async def go(app):
        runner = web.AppRunner(app)
        runners.append(runner)
        await runner.setup()
        site = web.UnixSite(runner, unix_sockname)
        await site.start()

    yield go

    for runner in runners:
        loop.run_until_complete(runner.cleanup())


@pytest.fixture
def named_pipe_server(proactor_loop, pipe_name):
    runners = []

    async def go(app):
        runner = web.AppRunner(app)
        runners.append(runner)
        await runner.setup()
        site = web.NamedPipeSite(runner, pipe_name)
        await site.start()

    yield go

    for runner in runners:
        proactor_loop.run_until_complete(runner.cleanup())


def create_mocked_conn(conn_closing_result=None, **kwargs):
    assert 'loop' not in kwargs
    loop = asyncio.get_event_loop()
    proto = mock.Mock(**kwargs)
    proto.closed = loop.create_future()
    proto.closed.set_result(conn_closing_result)
    return proto


def test_connection_del(loop) -> None:
    connector = mock.Mock()
    key = mock.Mock()
    protocol = mock.Mock()
    loop.set_debug(0)
    conn = Connection(connector, key, protocol, loop=loop)
    exc_handler = mock.Mock()
    loop.set_exception_handler(exc_handler)

    with pytest.warns(ResourceWarning):
        del conn
        gc.collect()

    connector._release.assert_called_with(
        key,
        protocol,
        should_close=True
    )
    msg = {
        'message': mock.ANY,
        'client_connection': mock.ANY,
    }
    exc_handler.assert_called_with(loop, msg)


def test_connection_del_loop_debug(loop) -> None:
    connector = mock.Mock()
    key = mock.Mock()
    protocol = mock.Mock()
    loop.set_debug(1)
    conn = Connection(connector, key, protocol, loop=loop)
    exc_handler = mock.Mock()
    loop.set_exception_handler(exc_handler)

    with pytest.warns(ResourceWarning):
        del conn
        gc.collect()

    msg = {
        'message': mock.ANY,
        'client_connection': mock.ANY,
        'source_traceback': mock.ANY
    }
    exc_handler.assert_called_with(loop, msg)


def test_connection_del_loop_closed(loop) -> None:
    connector = mock.Mock()
    key = mock.Mock()
    protocol = mock.Mock()
    loop.set_debug(1)
    conn = Connection(connector, key, protocol, loop=loop)
    exc_handler = mock.Mock()
    loop.set_exception_handler(exc_handler)
    loop.close()

    with pytest.warns(ResourceWarning):
        del conn
        gc.collect()

    assert not connector._release.called
    assert not exc_handler.called


async def test_del(loop) -> None:
    conn = aiohttp.BaseConnector()
    proto = create_mocked_conn(loop, should_close=False)
    conn._release('a', proto)
    conns_impl = conn._conns

    exc_handler = mock.Mock()
    loop.set_exception_handler(exc_handler)

    with pytest.warns(ResourceWarning):
        del conn
        gc.collect()

    assert not conns_impl
    proto.close.assert_called_with()
    msg = {'connector': mock.ANY,  # conn was deleted
           'connections': mock.ANY,
           'message': 'Unclosed connector'}
    if loop.get_debug():
        msg['source_traceback'] = mock.ANY
    exc_handler.assert_called_with(loop, msg)


@pytest.mark.xfail
async def test_del_with_scheduled_cleanup(loop) -> None:
    loop.set_debug(True)
    conn = aiohttp.BaseConnector(keepalive_timeout=0.01)
    transp = create_mocked_conn(loop)
    conn._conns['a'] = [(transp, 123)]

    conns_impl = conn._conns
    exc_handler = mock.Mock()
    loop.set_exception_handler(exc_handler)

    with pytest.warns(ResourceWarning):
        # obviously doesn't deletion because loop has a strong
        # reference to connector's instance method, isn't it?
        del conn
        await asyncio.sleep(0.01, loop=loop)
        gc.collect()

    assert not conns_impl
    transp.close.assert_called_with()
    msg = {'connector': mock.ANY,  # conn was deleted
           'message': 'Unclosed connector'}
    if loop.get_debug():
        msg['source_traceback'] = mock.ANY
    exc_handler.assert_called_with(loop, msg)


@pytest.mark.skipif(sys.implementation.name != 'cpython',
                    reason="CPython GC is required for the test")
def test_del_with_closed_loop(loop) -> None:
    async def make_conn():
        return aiohttp.BaseConnector()
    conn = loop.run_until_complete(make_conn())
    transp = create_mocked_conn(loop)
    conn._conns['a'] = [(transp, 123)]

    conns_impl = conn._conns
    exc_handler = mock.Mock()
    loop.set_exception_handler(exc_handler)
    loop.close()

    with pytest.warns(ResourceWarning):
        del conn
        gc.collect()

    assert not conns_impl
    assert not transp.close.called
    assert exc_handler.called


async def test_del_empty_connector(loop) -> None:
    conn = aiohttp.BaseConnector()

    exc_handler = mock.Mock()
    loop.set_exception_handler(exc_handler)

    del conn

    assert not exc_handler.called


async def test_create_conn() -> None:
    conn = aiohttp.BaseConnector()
    with pytest.raises(NotImplementedError):
        await conn._create_connection(object(), [], object())


<<<<<<< HEAD
async def test_base_connector_as_context_manager_not_allowed() -> None:
    connector = aiohttp.BaseConnector()

    with pytest.raises(TypeError, match='use "async with Connector'):
        with connector:
            pass

    assert not connector.closed


async def test_async_context_manager() -> None:
    conn = aiohttp.BaseConnector()
=======
async def test_async_context_manager(loop) -> None:
    conn = aiohttp.BaseConnector(loop=loop)
>>>>>>> e1eb27ae

    async with conn as c:
        assert conn is c

    assert conn.closed


async def test_close() -> None:
    proto = create_mocked_conn()

    conn = aiohttp.BaseConnector()
    assert not conn.closed
    conn._conns[('host', 8080, False)] = [(proto, object())]
    await conn.close()

    assert not conn._conns
    assert proto.close.called
    assert conn.closed


async def test_get(loop) -> None:
    conn = aiohttp.BaseConnector()
    assert conn._get(1) is None

    proto = create_mocked_conn(loop)
    conn._conns[1] = [(proto, loop.time())]
    assert conn._get(1) == proto
    await conn.close()


async def test_get_expired(loop) -> None:
    conn = aiohttp.BaseConnector()
    key = ConnectionKey('localhost', 80, False, None, None, None, None)
    assert conn._get(key) is None

    proto = create_mocked_conn(loop)
    conn._conns[key] = [(proto, loop.time() - 1000)]
    assert conn._get(key) is None
    assert not conn._conns
    await conn.close()


async def test_get_expired_ssl(loop) -> None:
    conn = aiohttp.BaseConnector(enable_cleanup_closed=True)
    key = ConnectionKey('localhost', 80, True, None, None, None, None)
    assert conn._get(key) is None

    proto = create_mocked_conn(loop)
    transport = proto.transport
    conn._conns[key] = [(proto, loop.time() - 1000)]
    assert conn._get(key) is None
    assert not conn._conns
    assert conn._cleanup_closed_transports == [transport]
    await conn.close()


async def test_release_acquired(key) -> None:
    proto = create_mocked_conn()
    conn = aiohttp.BaseConnector(limit=5)
    conn._release_waiter = mock.Mock()

    conn._acquired.add(proto)
    conn._acquired_per_host[key].add(proto)
    conn._release_acquired(key, proto)
    assert 0 == len(conn._acquired)
    assert 0 == len(conn._acquired_per_host)
    assert conn._release_waiter.called

    conn._release_acquired(key, proto)
    assert 0 == len(conn._acquired)
    assert 0 == len(conn._acquired_per_host)

    await conn.close()


async def test_release_acquired_closed(key) -> None:
    proto = create_mocked_conn()
    conn = aiohttp.BaseConnector(limit=5)
    conn._release_waiter = mock.Mock()

    conn._acquired.add(proto)
    conn._acquired_per_host[key].add(proto)
    conn._closed = True
    conn._release_acquired(key, proto)
    assert 1 == len(conn._acquired)
    assert 1 == len(conn._acquired_per_host[key])
    assert not conn._release_waiter.called
    await conn.close()


async def test_release(loop, key) -> None:
    conn = aiohttp.BaseConnector()
    conn._release_waiter = mock.Mock()

    proto = create_mocked_conn(loop, should_close=False)

    conn._acquired.add(proto)
    conn._acquired_per_host[key].add(proto)

    conn._release(key, proto)
    assert conn._release_waiter.called
    assert conn._conns[key][0][0] == proto
    assert conn._conns[key][0][1] == pytest.approx(loop.time(), abs=0.1)
    assert not conn._cleanup_closed_transports
    await conn.close()


async def test_release_ssl_transport(loop, ssl_key) -> None:
    conn = aiohttp.BaseConnector(enable_cleanup_closed=True)
    conn._release_waiter = mock.Mock()

    proto = create_mocked_conn(loop)
    transport = proto.transport
    conn._acquired.add(proto)
    conn._acquired_per_host[ssl_key].add(proto)

    conn._release(ssl_key, proto, should_close=True)
    assert conn._cleanup_closed_transports == [transport]
    await conn.close()


async def test_release_already_closed() -> None:
    conn = aiohttp.BaseConnector()

    proto = create_mocked_conn()
    key = 1
    conn._acquired.add(proto)
    await conn.close()

    conn._release_waiters = mock.Mock()
    conn._release_acquired = mock.Mock()

    conn._release(key, proto)
    assert not conn._release_waiters.called
    assert not conn._release_acquired.called


async def test_release_waiter_no_limit(loop, key, key2) -> None:
    # limit is 0
    conn = aiohttp.BaseConnector(limit=0)
    w = mock.Mock()
    w.done.return_value = False
    conn._waiters[key].append(w)
    conn._release_waiter()
    assert len(conn._waiters[key]) == 0
    assert w.done.called
    await conn.close()


async def test_release_waiter_first_available(loop, key, key2) -> None:
    conn = aiohttp.BaseConnector()
    w1, w2 = mock.Mock(), mock.Mock()
    w1.done.return_value = False
    w2.done.return_value = False
    conn._waiters[key].append(w2)
    conn._waiters[key2].append(w1)
    conn._release_waiter()
    assert (w1.set_result.called and not w2.set_result.called or
            not w1.set_result.called and w2.set_result.called)
    await conn.close()


async def test_release_waiter_release_first(loop, key, key2) -> None:
    conn = aiohttp.BaseConnector(limit=1)
    w1, w2 = mock.Mock(), mock.Mock()
    w1.done.return_value = False
    w2.done.return_value = False
    conn._waiters[key] = deque([w1, w2])
    conn._release_waiter()
    assert w1.set_result.called
    assert not w2.set_result.called
    await conn.close()


async def test_release_waiter_skip_done_waiter(loop, key, key2) -> None:
    conn = aiohttp.BaseConnector(limit=1)
    w1, w2 = mock.Mock(), mock.Mock()
    w1.done.return_value = True
    w2.done.return_value = False
    conn._waiters[key] = deque([w1, w2])
    conn._release_waiter()
    assert not w1.set_result.called
    assert w2.set_result.called
    await conn.close()


async def test_release_waiter_per_host(loop, key, key2) -> None:
    # no limit
    conn = aiohttp.BaseConnector(limit=0, limit_per_host=2)
    w1, w2 = mock.Mock(), mock.Mock()
    w1.done.return_value = False
    w2.done.return_value = False
    conn._waiters[key] = deque([w1])
    conn._waiters[key2] = deque([w2])
    conn._release_waiter()
    assert ((w1.set_result.called and not w2.set_result.called) or
            (not w1.set_result.called and w2.set_result.called))
    await conn.close()


async def test_release_waiter_no_available(loop, key, key2) -> None:
    # limit is 0
    conn = aiohttp.BaseConnector(limit=0)
    w = mock.Mock()
    w.done.return_value = False
    conn._waiters[key].append(w)
    conn._available_connections = mock.Mock(return_value=0)
    conn._release_waiter()
    assert len(conn._waiters) == 1
    assert not w.done.called
    await conn.close()


async def test_release_close(key) -> None:
    conn = aiohttp.BaseConnector()
    proto = create_mocked_conn(should_close=True)

    conn._acquired.add(proto)
    conn._release(key, proto)
    assert not conn._conns
    assert proto.close.called


async def test__drop_acquire_per_host1(loop) -> None:
    conn = aiohttp.BaseConnector()
    conn._drop_acquired_per_host(123, 456)
    assert len(conn._acquired_per_host) == 0


async def test__drop_acquire_per_host2(loop) -> None:
    conn = aiohttp.BaseConnector()
    conn._acquired_per_host[123].add(456)
    conn._drop_acquired_per_host(123, 456)
    assert len(conn._acquired_per_host) == 0


async def test__drop_acquire_per_host3(loop) -> None:
    conn = aiohttp.BaseConnector()
    conn._acquired_per_host[123].add(456)
    conn._acquired_per_host[123].add(789)
    conn._drop_acquired_per_host(123, 456)
    assert len(conn._acquired_per_host) == 1
    assert conn._acquired_per_host[123] == {789}


async def test_tcp_connector_certificate_error(loop) -> None:
    req = ClientRequest('GET', URL('https://127.0.0.1:443'), loop=loop)

    async def certificate_error(*args, **kwargs):
        raise ssl.CertificateError

    conn = aiohttp.TCPConnector()
    conn._loop.create_connection = certificate_error

    with pytest.raises(aiohttp.ClientConnectorCertificateError) as ctx:
        await conn.connect(req, [], ClientTimeout())

    assert isinstance(ctx.value, ssl.CertificateError)
    assert isinstance(ctx.value.certificate_error, ssl.CertificateError)
    assert isinstance(ctx.value, aiohttp.ClientSSLError)


async def test_tcp_connector_multiple_hosts_errors(loop) -> None:
    conn = aiohttp.TCPConnector()

    ip1 = '192.168.1.1'
    ip2 = '192.168.1.2'
    ip3 = '192.168.1.3'
    ip4 = '192.168.1.4'
    ip5 = '192.168.1.5'
    ips = [ip1, ip2, ip3, ip4, ip5]
    ips_tried = []

    fingerprint = hashlib.sha256(b'foo').digest()

    req = ClientRequest('GET', URL('https://mocked.host'),
                        ssl=aiohttp.Fingerprint(fingerprint),
                        loop=loop)

    async def _resolve_host(host, port, traces=None):
        return [{
            'hostname': host,
            'host': ip,
            'port': port,
            'family': socket.AF_INET,
            'proto': 0,
            'flags': socket.AI_NUMERICHOST}
            for ip in ips]

    conn._resolve_host = _resolve_host

    os_error = certificate_error = ssl_error = fingerprint_error = False
    connected = False

    async def create_connection(*args, **kwargs):
        nonlocal os_error, certificate_error, ssl_error, fingerprint_error
        nonlocal connected

        ip = args[1]

        ips_tried.append(ip)

        if ip == ip1:
            os_error = True
            raise OSError

        if ip == ip2:
            certificate_error = True
            raise ssl.CertificateError

        if ip == ip3:
            ssl_error = True
            raise ssl.SSLError

        if ip == ip4:
            fingerprint_error = True
            tr = create_mocked_conn(loop)
            pr = create_mocked_conn(loop)

            def get_extra_info(param):
                if param == 'sslcontext':
                    return True

                if param == 'ssl_object':
                    s = create_mocked_conn(loop)
                    s.getpeercert.return_value = b'not foo'
                    return s

                if param == 'peername':
                    return ('192.168.1.5', 12345)

                assert False, param

            tr.get_extra_info = get_extra_info
            return tr, pr

        if ip == ip5:
            connected = True
            tr = create_mocked_conn(loop)
            pr = create_mocked_conn(loop)

            def get_extra_info(param):
                if param == 'sslcontext':
                    return True

                if param == 'ssl_object':
                    s = create_mocked_conn(loop)
                    s.getpeercert.return_value = b'foo'
                    return s

                assert False

            tr.get_extra_info = get_extra_info
            return tr, pr

        assert False

    conn._loop.create_connection = create_connection

    await conn.connect(req, [], ClientTimeout())
    assert ips == ips_tried

    assert os_error
    assert certificate_error
    assert ssl_error
    assert fingerprint_error
    assert connected


async def test_tcp_connector_resolve_host(loop) -> None:
    conn = aiohttp.TCPConnector(use_dns_cache=True)

    res = await conn._resolve_host('localhost', 8080)
    assert res
    for rec in res:
        if rec['family'] == socket.AF_INET:
            assert rec['host'] == '127.0.0.1'
            assert rec['hostname'] == 'localhost'
            assert rec['port'] == 8080
        elif rec['family'] == socket.AF_INET6:
            assert rec['hostname'] == 'localhost'
            assert rec['port'] == 8080
            if platform.system() == 'Darwin':
                assert rec['host'] in ('::1', 'fe80::1', 'fe80::1%lo0')
            else:
                assert rec['host'] == '::1'


@pytest.fixture
def dns_response(loop):
    async def coro():
        # simulates a network operation
        await asyncio.sleep(0)
        return ["127.0.0.1"]
    return coro


async def test_tcp_connector_dns_cache_not_expired(loop, dns_response) -> None:
    with mock.patch('aiohttp.connector.DefaultResolver') as m_resolver:
        conn = aiohttp.TCPConnector(
            use_dns_cache=True,
            ttl_dns_cache=10
        )
        m_resolver().resolve.return_value = dns_response()
        await conn._resolve_host('localhost', 8080)
        await conn._resolve_host('localhost', 8080)
        m_resolver().resolve.assert_called_once_with(
            'localhost',
            8080,
            family=0
        )


async def test_tcp_connector_dns_cache_forever(loop, dns_response) -> None:
    with mock.patch('aiohttp.connector.DefaultResolver') as m_resolver:
        conn = aiohttp.TCPConnector(
            use_dns_cache=True,
            ttl_dns_cache=10
        )
        m_resolver().resolve.return_value = dns_response()
        await conn._resolve_host('localhost', 8080)
        await conn._resolve_host('localhost', 8080)
        m_resolver().resolve.assert_called_once_with(
            'localhost',
            8080,
            family=0
        )


async def test_tcp_connector_use_dns_cache_disabled(loop,
                                                    dns_response) -> None:
    with mock.patch('aiohttp.connector.DefaultResolver') as m_resolver:
        conn = aiohttp.TCPConnector(use_dns_cache=False)
        m_resolver().resolve.side_effect = [dns_response(), dns_response()]
        await conn._resolve_host('localhost', 8080)
        await conn._resolve_host('localhost', 8080)
        m_resolver().resolve.assert_has_calls([
            mock.call('localhost', 8080, family=0),
            mock.call('localhost', 8080, family=0)
        ])


async def test_tcp_connector_dns_throttle_requests(loop, dns_response) -> None:
    with mock.patch('aiohttp.connector.DefaultResolver') as m_resolver:
        conn = aiohttp.TCPConnector(
            use_dns_cache=True,
            ttl_dns_cache=10
        )
        m_resolver().resolve.return_value = dns_response()
        loop.create_task(conn._resolve_host('localhost', 8080))
        loop.create_task(conn._resolve_host('localhost', 8080))
        await asyncio.sleep(0)
        m_resolver().resolve.assert_called_once_with(
            'localhost',
            8080,
            family=0
        )


async def test_tcp_connector_dns_throttle_requests_exception_spread(
        loop) -> None:
    with mock.patch('aiohttp.connector.DefaultResolver') as m_resolver:
        conn = aiohttp.TCPConnector(
            use_dns_cache=True,
            ttl_dns_cache=10
        )
        e = Exception()
        m_resolver().resolve.side_effect = e
        r1 = loop.create_task(conn._resolve_host('localhost', 8080))
        r2 = loop.create_task(conn._resolve_host('localhost', 8080))
        await asyncio.sleep(0)
        assert r1.exception() == e
        assert r2.exception() == e


async def test_tcp_connector_dns_throttle_requests_cancelled_when_close(
        loop,
        dns_response):

    with mock.patch('aiohttp.connector.DefaultResolver') as m_resolver:
        conn = aiohttp.TCPConnector(
            use_dns_cache=True,
            ttl_dns_cache=10
        )
        m_resolver().resolve.return_value = dns_response()
        loop.create_task(conn._resolve_host('localhost', 8080))
        f = loop.create_task(conn._resolve_host('localhost', 8080))

        await asyncio.sleep(0)
        await conn.close()

        with pytest.raises(asyncio.futures.CancelledError):
            await f


async def test_tcp_connector_dns_tracing(loop, dns_response) -> None:
    session = mock.Mock()
    trace_config_ctx = mock.Mock()
    on_dns_resolvehost_start = mock.Mock(
        side_effect=asyncio.coroutine(mock.Mock())
    )
    on_dns_resolvehost_end = mock.Mock(
        side_effect=asyncio.coroutine(mock.Mock())
    )
    on_dns_cache_hit = mock.Mock(
        side_effect=asyncio.coroutine(mock.Mock())
    )
    on_dns_cache_miss = mock.Mock(
        side_effect=asyncio.coroutine(mock.Mock())
    )

    trace_config = aiohttp.TraceConfig(
        trace_config_ctx_factory=mock.Mock(return_value=trace_config_ctx)
    )
    trace_config.on_dns_resolvehost_start.append(on_dns_resolvehost_start)
    trace_config.on_dns_resolvehost_end.append(on_dns_resolvehost_end)
    trace_config.on_dns_cache_hit.append(on_dns_cache_hit)
    trace_config.on_dns_cache_miss.append(on_dns_cache_miss)
    trace_config.freeze()
    traces = [
        Trace(
            session,
            trace_config,
            trace_config.trace_config_ctx()
        )
    ]

    with mock.patch('aiohttp.connector.DefaultResolver') as m_resolver:
        conn = aiohttp.TCPConnector(
            use_dns_cache=True,
            ttl_dns_cache=10
        )

        m_resolver().resolve.return_value = dns_response()

        await conn._resolve_host(
            'localhost',
            8080,
            traces=traces
        )
        on_dns_resolvehost_start.assert_called_once_with(
            session,
            trace_config_ctx,
            aiohttp.TraceDnsResolveHostStartParams('localhost')
        )
        on_dns_resolvehost_end.assert_called_once_with(
            session,
            trace_config_ctx,
            aiohttp.TraceDnsResolveHostEndParams('localhost')
        )
        on_dns_cache_miss.assert_called_once_with(
            session,
            trace_config_ctx,
            aiohttp.TraceDnsCacheMissParams('localhost')
        )
        assert not on_dns_cache_hit.called

        await conn._resolve_host(
            'localhost',
            8080,
            traces=traces
        )
        on_dns_cache_hit.assert_called_once_with(
            session,
            trace_config_ctx,
            aiohttp.TraceDnsCacheHitParams('localhost')
        )


async def test_tcp_connector_dns_tracing_cache_disabled(loop,
                                                        dns_response) -> None:
    session = mock.Mock()
    trace_config_ctx = mock.Mock()
    on_dns_resolvehost_start = mock.Mock(
        side_effect=asyncio.coroutine(mock.Mock())
    )
    on_dns_resolvehost_end = mock.Mock(
        side_effect=asyncio.coroutine(mock.Mock())
    )

    trace_config = aiohttp.TraceConfig(
        trace_config_ctx_factory=mock.Mock(return_value=trace_config_ctx)
    )
    trace_config.on_dns_resolvehost_start.append(on_dns_resolvehost_start)
    trace_config.on_dns_resolvehost_end.append(on_dns_resolvehost_end)
    trace_config.freeze()
    traces = [
        Trace(
            session,
            trace_config,
            trace_config.trace_config_ctx()
        )
    ]

    with mock.patch('aiohttp.connector.DefaultResolver') as m_resolver:
        conn = aiohttp.TCPConnector(
            use_dns_cache=False
        )

        m_resolver().resolve.side_effect = [
            dns_response(),
            dns_response()
        ]

        await conn._resolve_host(
            'localhost',
            8080,
            traces=traces
        )

        await conn._resolve_host(
            'localhost',
            8080,
            traces=traces
        )

        on_dns_resolvehost_start.assert_has_calls([
            mock.call(
                session,
                trace_config_ctx,
                aiohttp.TraceDnsResolveHostStartParams('localhost')
            ),
            mock.call(
                session,
                trace_config_ctx,
                aiohttp.TraceDnsResolveHostStartParams('localhost')
            )
        ])
        on_dns_resolvehost_end.assert_has_calls([
            mock.call(
                session,
                trace_config_ctx,
                aiohttp.TraceDnsResolveHostEndParams('localhost')
            ),
            mock.call(
                session,
                trace_config_ctx,
                aiohttp.TraceDnsResolveHostEndParams('localhost')
            )
        ])


async def test_tcp_connector_dns_tracing_throttle_requests(
        loop, dns_response) -> None:

    session = mock.Mock()
    trace_config_ctx = mock.Mock()
    on_dns_cache_hit = mock.Mock(
        side_effect=asyncio.coroutine(mock.Mock())
    )
    on_dns_cache_miss = mock.Mock(
        side_effect=asyncio.coroutine(mock.Mock())
    )

    trace_config = aiohttp.TraceConfig(
        trace_config_ctx_factory=mock.Mock(return_value=trace_config_ctx)
    )
    trace_config.on_dns_cache_hit.append(on_dns_cache_hit)
    trace_config.on_dns_cache_miss.append(on_dns_cache_miss)
    trace_config.freeze()
    traces = [
        Trace(
            session,
            trace_config,
            trace_config.trace_config_ctx()
        )
    ]

    with mock.patch('aiohttp.connector.DefaultResolver') as m_resolver:
        conn = aiohttp.TCPConnector(
            use_dns_cache=True,
            ttl_dns_cache=10
        )
        m_resolver().resolve.return_value = dns_response()
        loop.create_task(conn._resolve_host('localhost', 8080, traces=traces))
        loop.create_task(conn._resolve_host('localhost', 8080, traces=traces))
        await asyncio.sleep(0)
        on_dns_cache_hit.assert_called_once_with(
            session,
            trace_config_ctx,
            aiohttp.TraceDnsCacheHitParams('localhost')
        )
        on_dns_cache_miss.assert_called_once_with(
            session,
            trace_config_ctx,
            aiohttp.TraceDnsCacheMissParams('localhost')
        )


async def test_dns_error(loop) -> None:
    connector = aiohttp.TCPConnector()
    connector._resolve_host = make_mocked_coro(
        raise_exception=OSError('dont take it serious'))

    req = ClientRequest(
        'GET', URL('http://www.python.org'),
        loop=loop)

    with pytest.raises(aiohttp.ClientConnectorError):
        await connector.connect(req, [], ClientTimeout())


async def test_get_pop_empty_conns(loop) -> None:
    # see issue #473
    conn = aiohttp.BaseConnector()
    key = ('127.0.0.1', 80, False)
    conn._conns[key] = []
    proto = conn._get(key)
    assert proto is None
    assert not conn._conns


async def test_release_close_do_not_add_to_pool(loop, key) -> None:
    # see issue #473
    conn = aiohttp.BaseConnector()

    proto = create_mocked_conn(loop, should_close=True)

    conn._acquired.add(proto)
    conn._release(key, proto)
    assert not conn._conns


async def test_release_close_do_not_delete_existing_connections(loop,
                                                                key) -> None:

    proto1 = create_mocked_conn(loop)

    conn = aiohttp.BaseConnector()
    conn._conns[key] = [(proto1, 1)]

    proto = create_mocked_conn(loop, should_close=True)
    conn._acquired.add(proto)
    conn._release(key, proto)
    assert conn._conns[key] == [(proto1, 1)]
    assert proto.close.called
    await conn.close()


async def test_release_not_started(loop) -> None:
    conn = aiohttp.BaseConnector()
    proto = create_mocked_conn(should_close=False)
    key = 1
    conn._acquired.add(proto)
    conn._release(key, proto)
    # assert conn._conns == {1: [(proto, 10)]}
    rec = conn._conns[1]
    assert rec[0][0] == proto
    assert rec[0][1] == pytest.approx(loop.time(), abs=0.05)
    assert not proto.close.called
    await conn.close()


async def test_release_not_opened(loop, key) -> None:
    conn = aiohttp.BaseConnector()

    proto = create_mocked_conn(loop)
    conn._acquired.add(proto)
    conn._release(key, proto)
    assert proto.close.called


async def test_connect(loop, key) -> None:
    proto = create_mocked_conn(loop)
    proto.is_connected.return_value = True

    req = ClientRequest('GET', URL('http://localhost:80'), loop=loop)

    conn = aiohttp.BaseConnector()
    conn._conns[key] = [(proto, loop.time())]
    conn._create_connection = create_mocked_conn(loop)
    conn._create_connection.return_value = loop.create_future()
    conn._create_connection.return_value.set_result(proto)

    connection = await conn.connect(req, [], ClientTimeout())
    assert not conn._create_connection.called
    assert connection._protocol is proto
    assert connection.transport is proto.transport
    assert isinstance(connection, Connection)
    connection.close()


async def test_connect_tracing(loop) -> None:
    session = mock.Mock()
    trace_config_ctx = mock.Mock()
    on_connection_create_start = mock.Mock(
        side_effect=asyncio.coroutine(mock.Mock())
    )
    on_connection_create_end = mock.Mock(
        side_effect=asyncio.coroutine(mock.Mock())
    )

    trace_config = aiohttp.TraceConfig(
        trace_config_ctx_factory=mock.Mock(return_value=trace_config_ctx)
    )
    trace_config.on_connection_create_start.append(on_connection_create_start)
    trace_config.on_connection_create_end.append(on_connection_create_end)
    trace_config.freeze()
    traces = [
        Trace(
            session,
            trace_config,
            trace_config.trace_config_ctx()
        )
    ]

    proto = create_mocked_conn(loop)
    proto.is_connected.return_value = True

    req = ClientRequest('GET', URL('http://host:80'), loop=loop)

    conn = aiohttp.BaseConnector()
    conn._create_connection = mock.Mock()
    conn._create_connection.return_value = loop.create_future()
    conn._create_connection.return_value.set_result(proto)

    conn2 = await conn.connect(req, traces, ClientTimeout())
    conn2.release()

    on_connection_create_start.assert_called_with(
        session,
        trace_config_ctx,
        aiohttp.TraceConnectionCreateStartParams()
    )
    on_connection_create_end.assert_called_with(
        session,
        trace_config_ctx,
        aiohttp.TraceConnectionCreateEndParams()
    )


async def test_close_during_connect(loop) -> None:
    proto = create_mocked_conn(loop)
    proto.is_connected.return_value = True

    fut = loop.create_future()
    req = ClientRequest('GET', URL('http://host:80'), loop=loop)

    conn = aiohttp.BaseConnector()
    conn._create_connection = mock.Mock()
    conn._create_connection.return_value = fut

    task = loop.create_task(conn.connect(req, None, ClientTimeout()))
    await asyncio.sleep(0)
    await conn.close()

    fut.set_result(proto)
    with pytest.raises(aiohttp.ClientConnectionError):
        await task

    assert proto.close.called


async def test_ctor_cleanup() -> None:
    loop = mock.Mock()
    loop.time.return_value = 1.5
    conn = aiohttp.BaseConnector(
        keepalive_timeout=10, enable_cleanup_closed=True)
    assert conn._cleanup_handle is None
    assert conn._cleanup_closed_handle is not None


async def test_cleanup(key) -> None:
    testset = {
        key: [(mock.Mock(), 10),
              (mock.Mock(), 300)],
    }
    testset[key][0][0].is_connected.return_value = True
    testset[key][1][0].is_connected.return_value = False

    loop = mock.Mock()
    loop.time.return_value = 300
    conn = aiohttp.BaseConnector()
    conn._conns = testset
    existing_handle = conn._cleanup_handle = mock.Mock()

    conn._cleanup()
    assert existing_handle.cancel.called
    assert conn._conns == {}
    assert conn._cleanup_handle is not None


async def test_cleanup_close_ssl_transport(loop, ssl_key) -> None:
    proto = create_mocked_conn(loop)
    transport = proto.transport
    testset = {ssl_key: [(proto, 10)]}

    loop = mock.Mock()
    loop.time.return_value = asyncio.get_event_loop().time() + 300
    conn = aiohttp.BaseConnector(enable_cleanup_closed=True)
    conn._loop = loop
    conn._conns = testset
    existing_handle = conn._cleanup_handle = mock.Mock()

    conn._cleanup()
    assert existing_handle.cancel.called
    assert conn._conns == {}
    assert conn._cleanup_closed_transports == [transport]


async def test_cleanup2(loop) -> None:
    testset = {1: [(create_mocked_conn(), 300)]}
    testset[1][0][0].is_connected.return_value = True

    conn = aiohttp.BaseConnector(keepalive_timeout=10)
    conn._loop = mock.Mock()
    conn._loop.time.return_value = 300
    conn._conns = testset
    conn._cleanup()
    assert conn._conns == testset

    assert conn._cleanup_handle is not None
    conn._loop.call_at.assert_called_with(310, mock.ANY, mock.ANY)
    await conn.close()


async def test_cleanup3(loop, key) -> None:
    testset = {key: [(create_mocked_conn(loop), 290.1),
                     (create_mocked_conn(loop), 305.1)]}
    testset[key][0][0].is_connected.return_value = True

    conn = aiohttp.BaseConnector(keepalive_timeout=10)
    conn._loop = mock.Mock()
    conn._loop.time.return_value = 308.5
    conn._conns = testset

    conn._cleanup()
    assert conn._conns == {key: [testset[key][1]]}

    assert conn._cleanup_handle is not None
    conn._loop.call_at.assert_called_with(319, mock.ANY, mock.ANY)
    await conn.close()


async def test_cleanup_closed(loop, mocker) -> None:
    if not hasattr(loop, '__dict__'):
        pytest.skip("can not override loop attributes")

    mocker.spy(loop, 'call_at')
    conn = aiohttp.BaseConnector(enable_cleanup_closed=True)

    tr = mock.Mock()
    conn._cleanup_closed_handle = cleanup_closed_handle = mock.Mock()
    conn._cleanup_closed_transports = [tr]
    conn._cleanup_closed()
    assert tr.abort.called
    assert not conn._cleanup_closed_transports
    assert loop.call_at.called
    assert cleanup_closed_handle.cancel.called


async def test_cleanup_closed_disabled(loop, mocker) -> None:
    conn = aiohttp.BaseConnector(
        enable_cleanup_closed=False)

    tr = mock.Mock()
    conn._cleanup_closed_transports = [tr]
    conn._cleanup_closed()
    assert tr.abort.called
    assert not conn._cleanup_closed_transports


async def test_tcp_connector_ctor(loop) -> None:
    conn = aiohttp.TCPConnector()
    assert conn._ssl is None

    assert conn.use_dns_cache
    assert conn.family == 0


async def test_invalid_ssl_param() -> None:
    with pytest.raises(TypeError):
        aiohttp.TCPConnector(ssl=object())


async def test_tcp_connector_ctor_fingerprint_valid(loop) -> None:
    valid = aiohttp.Fingerprint(hashlib.sha256(b"foo").digest())
    conn = aiohttp.TCPConnector(ssl=valid)
    assert conn._ssl is valid


async def test_insecure_fingerprint_md5(loop) -> None:
    with pytest.raises(ValueError):
        aiohttp.TCPConnector(
            ssl=aiohttp.Fingerprint(hashlib.md5(b"foo").digest()))


async def test_insecure_fingerprint_sha1(loop) -> None:
    with pytest.raises(ValueError):
        aiohttp.TCPConnector(
            ssl=aiohttp.Fingerprint(hashlib.sha1(b"foo").digest()))


async def test_tcp_connector_clear_dns_cache(loop) -> None:
    conn = aiohttp.TCPConnector()
    hosts = ['a', 'b']
    conn._cached_hosts.add(('localhost', 123), hosts)
    conn._cached_hosts.add(('localhost', 124), hosts)
    conn.clear_dns_cache('localhost', 123)
    with pytest.raises(KeyError):
        conn._cached_hosts.next_addrs(('localhost', 123))

    assert conn._cached_hosts.next_addrs(('localhost', 124)) == hosts

    # Remove removed element is OK
    conn.clear_dns_cache('localhost', 123)
    with pytest.raises(KeyError):
        conn._cached_hosts.next_addrs(('localhost', 123))

    conn.clear_dns_cache()
    with pytest.raises(KeyError):
        conn._cached_hosts.next_addrs(('localhost', 124))


async def test_tcp_connector_clear_dns_cache_bad_args(loop) -> None:
    conn = aiohttp.TCPConnector()
    with pytest.raises(ValueError):
        conn.clear_dns_cache('localhost')


async def test_dont_recreate_ssl_context(loop) -> None:
    conn = aiohttp.TCPConnector()
    ctx = conn._make_ssl_context(True)
    assert ctx is conn._make_ssl_context(True)


async def test_dont_recreate_ssl_context2(loop) -> None:
    conn = aiohttp.TCPConnector()
    ctx = conn._make_ssl_context(False)
    assert ctx is conn._make_ssl_context(False)


async def test___get_ssl_context1(loop) -> None:
    conn = aiohttp.TCPConnector()
    req = mock.Mock()
    req.is_ssl.return_value = False
    assert conn._get_ssl_context(req) is None


async def test___get_ssl_context2(loop) -> None:
    ctx = ssl.SSLContext()
    conn = aiohttp.TCPConnector()
    req = mock.Mock()
    req.is_ssl.return_value = True
    req.ssl = ctx
    assert conn._get_ssl_context(req) is ctx


async def test___get_ssl_context3(loop) -> None:
    ctx = ssl.SSLContext()
    conn = aiohttp.TCPConnector(ssl=ctx)
    req = mock.Mock()
    req.is_ssl.return_value = True
    req.ssl = None
    assert conn._get_ssl_context(req) is ctx


async def test___get_ssl_context4(loop) -> None:
    ctx = ssl.SSLContext()
    conn = aiohttp.TCPConnector(ssl=ctx)
    req = mock.Mock()
    req.is_ssl.return_value = True
    req.ssl = False
    assert conn._get_ssl_context(req) is conn._make_ssl_context(False)


async def test___get_ssl_context5(loop) -> None:
    ctx = ssl.SSLContext()
    conn = aiohttp.TCPConnector(ssl=ctx)
    req = mock.Mock()
    req.is_ssl.return_value = True
    req.ssl = aiohttp.Fingerprint(hashlib.sha256(b'1').digest())
    assert conn._get_ssl_context(req) is conn._make_ssl_context(False)


async def test___get_ssl_context6(loop) -> None:
    conn = aiohttp.TCPConnector()
    req = mock.Mock()
    req.is_ssl.return_value = True
    req.ssl = None
    assert conn._get_ssl_context(req) is conn._make_ssl_context(True)


async def test_close_twice(loop) -> None:
    proto = create_mocked_conn(loop)

    conn = aiohttp.BaseConnector()
    conn._conns[1] = [(proto, object())]
    await conn.close()

    assert not conn._conns
    assert proto.close.called
    assert conn.closed

    conn._conns = 'Invalid'  # fill with garbage
    await conn.close()
    assert conn.closed


async def test_close_cancels_cleanup_handle(loop) -> None:
    conn = aiohttp.BaseConnector()
    conn._release(1, create_mocked_conn(should_close=False))
    assert conn._cleanup_handle is not None
    await conn.close()
    assert conn._cleanup_handle is None


async def test_close_abort_closed_transports(loop) -> None:
    tr = mock.Mock()

    conn = aiohttp.BaseConnector()
    conn._cleanup_closed_transports.append(tr)
    await conn.close()

    assert not conn._cleanup_closed_transports
    assert tr.abort.called
    assert conn.closed


async def test_close_cancels_cleanup_closed_handle(loop) -> None:
    conn = aiohttp.BaseConnector(enable_cleanup_closed=True)
    assert conn._cleanup_closed_handle is not None
    await conn.close()
    assert conn._cleanup_closed_handle is None


async def test_ctor_with_default_loop(loop) -> None:
    conn = aiohttp.BaseConnector()
    assert loop is conn._loop


async def test_connect_with_limit(loop, key) -> None:
    proto = create_mocked_conn(loop)
    proto.is_connected.return_value = True

    req = ClientRequest('GET', URL('http://localhost:80'),
                        loop=loop,
                        response_class=mock.Mock())

    conn = aiohttp.BaseConnector(limit=1)
    conn._conns[key] = [(proto, loop.time())]
    conn._create_connection = mock.Mock()
    conn._create_connection.return_value = loop.create_future()
    conn._create_connection.return_value.set_result(proto)

    connection1 = await conn.connect(req, None, ClientTimeout())
    assert connection1._protocol == proto

    assert 1 == len(conn._acquired)
    assert proto in conn._acquired
    assert key in conn._acquired_per_host
    assert proto in conn._acquired_per_host[key]

    acquired = False

    async def f():
        nonlocal acquired
        connection2 = await conn.connect(req, None, ClientTimeout())
        acquired = True
        assert 1 == len(conn._acquired)
        assert 1 == len(conn._acquired_per_host[key])
        connection2.release()

    task = loop.create_task(f())

    await asyncio.sleep(0.01)
    assert not acquired
    connection1.release()
    await asyncio.sleep(0)
    assert acquired
    await task
    await conn.close()


async def test_connect_queued_operation_tracing(loop, key) -> None:
    session = mock.Mock()
    trace_config_ctx = mock.Mock()
    on_connection_queued_start = mock.Mock(
        side_effect=asyncio.coroutine(mock.Mock())
    )
    on_connection_queued_end = mock.Mock(
        side_effect=asyncio.coroutine(mock.Mock())
    )

    trace_config = aiohttp.TraceConfig(
        trace_config_ctx_factory=mock.Mock(return_value=trace_config_ctx)
    )
    trace_config.on_connection_queued_start.append(on_connection_queued_start)
    trace_config.on_connection_queued_end.append(on_connection_queued_end)
    trace_config.freeze()
    traces = [
        Trace(
            session,
            trace_config,
            trace_config.trace_config_ctx()
        )
    ]

    proto = create_mocked_conn(loop)
    proto.is_connected.return_value = True

    req = ClientRequest('GET', URL('http://localhost1:80'),
                        loop=loop,
                        response_class=mock.Mock())

    conn = aiohttp.BaseConnector(limit=1)
    conn._conns[key] = [(proto, loop.time())]
    conn._create_connection = mock.Mock()
    conn._create_connection.return_value = loop.create_future()
    conn._create_connection.return_value.set_result(proto)

    connection1 = await conn.connect(req, traces, ClientTimeout())

    async def f():
        connection2 = await conn.connect(req, traces, ClientTimeout())
        on_connection_queued_start.assert_called_with(
            session,
            trace_config_ctx,
            aiohttp.TraceConnectionQueuedStartParams()
        )
        on_connection_queued_end.assert_called_with(
            session,
            trace_config_ctx,
            aiohttp.TraceConnectionQueuedEndParams()
        )
        connection2.release()

    task = asyncio.ensure_future(f())
    await asyncio.sleep(0.01)
    connection1.release()
    await task
    await conn.close()


async def test_connect_reuseconn_tracing(loop, key) -> None:
    session = mock.Mock()
    trace_config_ctx = mock.Mock()
    on_connection_reuseconn = mock.Mock(
        side_effect=asyncio.coroutine(mock.Mock())
    )

    trace_config = aiohttp.TraceConfig(
        trace_config_ctx_factory=mock.Mock(return_value=trace_config_ctx)
    )
    trace_config.on_connection_reuseconn.append(on_connection_reuseconn)
    trace_config.freeze()
    traces = [
        Trace(
            session,
            trace_config,
            trace_config.trace_config_ctx()
        )
    ]

    proto = create_mocked_conn(loop)
    proto.is_connected.return_value = True

    req = ClientRequest('GET', URL('http://localhost:80'),
                        loop=loop,
                        response_class=mock.Mock())

    conn = aiohttp.BaseConnector(limit=1)
    conn._conns[key] = [(proto, loop.time())]
    conn2 = await conn.connect(req, traces, ClientTimeout())
    conn2.release()

    on_connection_reuseconn.assert_called_with(
        session,
        trace_config_ctx,
        aiohttp.TraceConnectionReuseconnParams()
    )
    await conn.close()


async def test_connect_with_limit_and_limit_per_host(loop, key) -> None:

    proto = create_mocked_conn(loop)
    proto.is_connected.return_value = True

    req = ClientRequest('GET', URL('http://localhost:80'), loop=loop)

    conn = aiohttp.BaseConnector(limit=1000, limit_per_host=1)
    conn._conns[key] = [(proto, loop.time())]
    conn._create_connection = mock.Mock()
    conn._create_connection.return_value = loop.create_future()
    conn._create_connection.return_value.set_result(proto)

    acquired = False
    connection1 = await conn.connect(req, None, ClientTimeout())

    async def f():
        nonlocal acquired
        connection2 = await conn.connect(req, None, ClientTimeout())
        acquired = True
        assert 1 == len(conn._acquired)
        assert 1 == len(conn._acquired_per_host[key])
        connection2.release()

    task = loop.create_task(f())

    await asyncio.sleep(0.01)
    assert not acquired
    connection1.release()
    await asyncio.sleep(0)
    assert acquired
    await task
    await conn.close()


async def test_connect_with_no_limit_and_limit_per_host(loop, key) -> None:
    proto = create_mocked_conn(loop)
    proto.is_connected.return_value = True

    req = ClientRequest('GET', URL('http://localhost1:80'), loop=loop)

    conn = aiohttp.BaseConnector(limit=0, limit_per_host=1)
    conn._conns[key] = [(proto, loop.time())]
    conn._create_connection = mock.Mock()
    conn._create_connection.return_value = loop.create_future()
    conn._create_connection.return_value.set_result(proto)

    acquired = False
    connection1 = await conn.connect(req, None, ClientTimeout())

    async def f():
        nonlocal acquired
        connection2 = await conn.connect(req, None, ClientTimeout())
        acquired = True
        connection2.release()

    task = loop.create_task(f())

    await asyncio.sleep(0.01)
    assert not acquired
    connection1.release()
    await asyncio.sleep(0)
    assert acquired
    await task
    await conn.close()


async def test_connect_with_no_limits(loop, key) -> None:
    proto = create_mocked_conn(loop)
    proto.is_connected.return_value = True

    req = ClientRequest('GET', URL('http://localhost:80'), loop=loop)

    conn = aiohttp.BaseConnector(limit=0, limit_per_host=0)
    conn._conns[key] = [(proto, loop.time())]
    conn._create_connection = mock.Mock()
    conn._create_connection.return_value = loop.create_future()
    conn._create_connection.return_value.set_result(proto)

    acquired = False
    connection1 = await conn.connect(req, None, ClientTimeout())

    async def f():
        nonlocal acquired
        connection2 = await conn.connect(req, None, ClientTimeout())
        acquired = True
        assert 1 == len(conn._acquired)
        assert 1 == len(conn._acquired_per_host[key])
        connection2.release()

    task = loop.create_task(f())

    await asyncio.sleep(0.01)
    assert acquired
    connection1.release()
    await task
    await conn.close()


async def test_connect_with_limit_cancelled(loop) -> None:

    proto = create_mocked_conn(loop)
    proto.is_connected.return_value = True

    req = ClientRequest('GET', URL('http://host:80'), loop=loop)

    conn = aiohttp.BaseConnector(limit=1)
    key = ('host', 80, False)
    conn._conns[key] = [(proto, loop.time())]
    conn._create_connection = mock.Mock()
    conn._create_connection.return_value = loop.create_future()
    conn._create_connection.return_value.set_result(proto)

    connection = await conn.connect(req, None, ClientTimeout())
    assert connection._protocol == proto
    assert connection.transport == proto.transport

    assert 1 == len(conn._acquired)

    with pytest.raises(asyncio.TimeoutError):
        # limit exhausted
        await asyncio.wait_for(conn.connect(req, None, ClientTimeout()),
                               0.01)
    connection.close()


async def test_connect_with_capacity_release_waiters(loop) -> None:

    def check_with_exc(err):
        conn = aiohttp.BaseConnector(limit=1)
        conn._create_connection = mock.Mock()
        conn._create_connection.return_value = \
            loop.create_future()
        conn._create_connection.return_value.set_exception(err)

        with pytest.raises(Exception):
            req = mock.Mock()
            yield from conn.connect(req, None, ClientTimeout())

        assert not conn._waiters

    check_with_exc(OSError(1, 'permission error'))
    check_with_exc(RuntimeError())
    check_with_exc(asyncio.TimeoutError())


async def test_connect_with_limit_concurrent(loop) -> None:
    proto = create_mocked_conn(loop)
    proto.should_close = False
    proto.is_connected.return_value = True

    req = ClientRequest('GET', URL('http://host:80'), loop=loop)

    max_connections = 2
    num_connections = 0

    conn = aiohttp.BaseConnector(limit=max_connections)

    # Use a real coroutine for _create_connection; a mock would mask
    # problems that only happen when the method yields.

    async def create_connection(req, traces, timeout):
        nonlocal num_connections
        num_connections += 1
        await asyncio.sleep(0)

        # Make a new transport mock each time because acquired
        # transports are stored in a set. Reusing the same object
        # messes with the count.
        proto = create_mocked_conn(loop, should_close=False)
        proto.is_connected.return_value = True

        return proto

    conn._create_connection = create_connection

    # Simulate something like a crawler. It opens a connection, does
    # something with it, closes it, then creates tasks that make more
    # connections and waits for them to finish. The crawler is started
    # with multiple concurrent requests and stops when it hits a
    # predefined maximum number of requests.

    max_requests = 10
    num_requests = 0
    start_requests = max_connections + 1

    async def f(start=True):
        nonlocal num_requests
        if num_requests == max_requests:
            return
        num_requests += 1
        if not start:
            connection = await conn.connect(req, None, ClientTimeout())
            await asyncio.sleep(0)
            connection.release()
        tasks = [
            loop.create_task(f(start=False))
            for i in range(start_requests)
        ]
        await asyncio.wait(tasks)

    await f()
    await conn.close()

    assert max_connections == num_connections


async def test_connect_waiters_cleanup(loop) -> None:
    proto = create_mocked_conn(loop)
    proto.is_connected.return_value = True

    req = ClientRequest('GET', URL('http://host:80'), loop=loop)

    conn = aiohttp.BaseConnector(limit=1)
    conn._available_connections = mock.Mock(return_value=0)

    t = loop.create_task(conn.connect(req, None, ClientTimeout()))

    await asyncio.sleep(0)
    assert conn._waiters.keys()

    t.cancel()
    await asyncio.sleep(0)
    assert not conn._waiters.keys()


async def test_connect_waiters_cleanup_key_error(loop) -> None:
    proto = create_mocked_conn(loop)
    proto.is_connected.return_value = True

    req = ClientRequest('GET', URL('http://host:80'), loop=loop)

    conn = aiohttp.BaseConnector(limit=1)
    conn._available_connections = mock.Mock(return_value=0)

    t = loop.create_task(conn.connect(req, None, ClientTimeout()))

    await asyncio.sleep(0)
    assert conn._waiters.keys()

    # we delete the entry explicitly before the
    # canceled connection grabs the loop again, we
    # must expect a none failure termination
    conn._waiters.clear()
    t.cancel()
    await asyncio.sleep(0)
    assert not conn._waiters.keys() == []


async def test_close_with_acquired_connection(loop) -> None:
    proto = create_mocked_conn(loop)
    proto.is_connected.return_value = True

    req = ClientRequest('GET', URL('http://host:80'), loop=loop)

    conn = aiohttp.BaseConnector(limit=1)
    key = ('host', 80, False)
    conn._conns[key] = [(proto, loop.time())]
    conn._create_connection = mock.Mock()
    conn._create_connection.return_value = loop.create_future()
    conn._create_connection.return_value.set_result(proto)

    connection = await conn.connect(req, None, ClientTimeout())

    assert 1 == len(conn._acquired)
    await conn.close()
    assert 0 == len(conn._acquired)
    assert conn.closed
    proto.close.assert_called_with()

    assert not connection.closed
    connection.close()
    assert connection.closed


async def test_default_force_close(loop) -> None:
    connector = aiohttp.BaseConnector()
    assert not connector.force_close


async def test_limit_property(loop) -> None:
    conn = aiohttp.BaseConnector(limit=15)
    assert 15 == conn.limit

    await conn.close()


async def test_limit_per_host_property(loop) -> None:
    conn = aiohttp.BaseConnector(limit_per_host=15)
    assert 15 == conn.limit_per_host

    await conn.close()


async def test_limit_property_default(loop) -> None:
    conn = aiohttp.BaseConnector()
    assert conn.limit == 100
    await conn.close()


async def test_limit_per_host_property_default(loop) -> None:
    conn = aiohttp.BaseConnector()
    assert conn.limit_per_host == 0
    await conn.close()


async def test_force_close_and_explicit_keep_alive(loop) -> None:
    with pytest.raises(ValueError):
        aiohttp.BaseConnector(keepalive_timeout=30,
                              force_close=True)

    conn = aiohttp.BaseConnector(force_close=True,
                                 keepalive_timeout=None)
    assert conn

    conn = aiohttp.BaseConnector(force_close=True)

    assert conn


async def test_error_on_connection(loop, key) -> None:
    conn = aiohttp.BaseConnector(limit=1)

    req = mock.Mock()
    req.connection_key = key
    proto = create_mocked_conn(loop)
    i = 0

    fut = loop.create_future()
    exc = OSError()

    async def create_connection(req, traces, timeout):
        nonlocal i
        i += 1
        if i == 1:
            await fut
            raise exc
        elif i == 2:
            return proto

    conn._create_connection = create_connection

    t1 = loop.create_task(conn.connect(req, None, ClientTimeout()))
    t2 = loop.create_task(conn.connect(req, None, ClientTimeout()))
    await asyncio.sleep(0)
    assert not t1.done()
    assert not t2.done()
    assert len(conn._acquired_per_host[key]) == 1

    fut.set_result(None)
    with pytest.raises(OSError):
        await t1

    ret = await t2
    assert len(conn._acquired_per_host[key]) == 1

    assert ret._key == key
    assert ret.protocol == proto
    assert proto in conn._acquired
    ret.release()


async def test_cancelled_waiter(loop) -> None:
    conn = aiohttp.BaseConnector(limit=1)
    req = mock.Mock()
    req.connection_key = 'key'
    proto = create_mocked_conn(loop)

    async def create_connection(req, traces=None):
        await asyncio.sleep(1)
        return proto

    conn._create_connection = create_connection

    conn._acquired.add(proto)

    conn2 = loop.create_task(conn.connect(req, None, ClientTimeout()))
    await asyncio.sleep(0)
    conn2.cancel()

    with pytest.raises(asyncio.CancelledError):
        await conn2


async def test_error_on_connection_with_cancelled_waiter(
        loop, key) -> None:

    conn = aiohttp.BaseConnector(limit=1)

    req = mock.Mock()
    req.connection_key = key
    proto = create_mocked_conn()
    i = 0

    fut1 = loop.create_future()
    fut2 = loop.create_future()
    exc = OSError()

    async def create_connection(req, traces, timeout):
        nonlocal i
        i += 1
        if i == 1:
            await fut1
            raise exc
        if i == 2:
            await fut2
        elif i == 3:
            return proto

    conn._create_connection = create_connection

    t1 = loop.create_task(conn.connect(req, None, ClientTimeout()))
    t2 = loop.create_task(conn.connect(req, None, ClientTimeout()))
    t3 = loop.create_task(conn.connect(req, None, ClientTimeout()))
    await asyncio.sleep(0)
    assert not t1.done()
    assert not t2.done()
    assert len(conn._acquired_per_host[key]) == 1

    fut1.set_result(None)
    fut2.cancel()
    with pytest.raises(OSError):
        await t1

    with pytest.raises(asyncio.CancelledError):
        await t2

    ret = await t3
    assert len(conn._acquired_per_host[key]) == 1

    assert ret._key == key
    assert ret.protocol == proto
    assert proto in conn._acquired
    ret.release()


async def test_tcp_connector(aiohttp_client, loop) -> None:

    async def handler(request):
        return web.Response()

    app = web.Application()
    app.router.add_get('/', handler)
    client = await aiohttp_client(app)

    r = await client.get('/')
    assert r.status == 200


@needs_unix
async def test_unix_connector_not_found(loop) -> None:
    connector = aiohttp.UnixConnector('/' + uuid.uuid4().hex)

    req = ClientRequest(
        'GET', URL('http://www.python.org'),
        loop=loop)
    with pytest.raises(aiohttp.ClientConnectorError):
        await connector.connect(req, None, ClientTimeout())


@needs_unix
async def test_unix_connector_permission(loop) -> None:
    loop.create_unix_connection = make_mocked_coro(
        raise_exception=PermissionError())
    connector = aiohttp.UnixConnector('/' + uuid.uuid4().hex)

    req = ClientRequest(
        'GET', URL('http://www.python.org'),
        loop=loop)
    with pytest.raises(aiohttp.ClientConnectorError):
        await connector.connect(req, None, ClientTimeout())


@pytest.mark.skipif(platform.system() != "Windows",
                    reason="Proactor Event loop present only in Windows")
async def test_named_pipe_connector_wrong_loop(pipe_name) -> None:
    with pytest.raises(RuntimeError):
        aiohttp.NamedPipeConnector(pipe_name)


@pytest.mark.skipif(platform.system() != "Windows",
                    reason="Proactor Event loop present only in Windows")
async def test_named_pipe_connector_not_found(
    proactor_loop,
    pipe_name
) -> None:
    asyncio.set_event_loop(proactor_loop)
    connector = aiohttp.NamedPipeConnector(pipe_name)

    req = ClientRequest(
        'GET', URL('http://www.python.org'),
        loop=proactor_loop)
    with pytest.raises(aiohttp.ClientConnectorError):
        await connector.connect(req, None, ClientTimeout())


@pytest.mark.skipif(platform.system() != "Windows",
                    reason="Proactor Event loop present only in Windows")
async def test_named_pipe_connector_permission(
    proactor_loop,
    pipe_name
) -> None:
    proactor_loop.create_pipe_connection = make_mocked_coro(
        raise_exception=PermissionError()
    )
    asyncio.set_event_loop(proactor_loop)
    connector = aiohttp.NamedPipeConnector(pipe_name)

    req = ClientRequest('GET', URL('http://www.python.org'),
                        loop=proactor_loop)
    with pytest.raises(aiohttp.ClientConnectorError):
        await connector.connect(req, None, ClientTimeout())


async def test_default_use_dns_cache() -> None:
    conn = aiohttp.TCPConnector()
    assert conn.use_dns_cache


async def test_resolver_not_called_with_address_is_ip(loop) -> None:
    resolver = mock.MagicMock()
    connector = aiohttp.TCPConnector(resolver=resolver)

    req = ClientRequest('GET',
                        URL('http://127.0.0.1:{}'.format(unused_port())),
                        loop=loop,
                        response_class=mock.Mock())

    with pytest.raises(OSError):
        await connector.connect(req, None, ClientTimeout())

    resolver.resolve.assert_not_called()


async def test_tcp_connector_raise_connector_ssl_error(
        aiohttp_server, ssl_ctx,
) -> None:
    async def handler(request):
        return web.Response()

    app = web.Application()
    app.router.add_get('/', handler)

    srv = await aiohttp_server(app, ssl=ssl_ctx)

    port = unused_port()
    conn = aiohttp.TCPConnector(local_addr=('127.0.0.1', port))

    session = aiohttp.ClientSession(connector=conn)
    url = srv.make_url('/')

    if PY_37:
        err = aiohttp.ClientConnectorCertificateError
    else:
        err = aiohttp.ClientConnectorSSLError
    with pytest.raises(err) as ctx:
        await session.get(url)

    if PY_37:
        assert isinstance(ctx.value, aiohttp.ClientConnectorCertificateError)
        assert isinstance(ctx.value.certificate_error, ssl.SSLError)
    else:
        assert isinstance(ctx.value, aiohttp.ClientSSLError)
        assert isinstance(ctx.value.os_error, ssl.SSLError)

    await session.close()


async def test_tcp_connector_do_not_raise_connector_ssl_error(
        aiohttp_server, ssl_ctx, client_ssl_ctx,
) -> None:
    async def handler(request):
        return web.Response()

    app = web.Application()
    app.router.add_get('/', handler)

    srv = await aiohttp_server(app, ssl=ssl_ctx)
    port = unused_port()
    conn = aiohttp.TCPConnector(local_addr=('127.0.0.1', port))

    session = aiohttp.ClientSession(connector=conn)
    url = srv.make_url('/')

    r = await session.get(url, ssl=client_ssl_ctx)

    r.release()
    first_conn = next(iter(conn._conns.values()))[0][0]

    try:
        _sslcontext = first_conn.transport._ssl_protocol._sslcontext
    except AttributeError:
        _sslcontext = first_conn.transport._sslcontext

    assert _sslcontext is client_ssl_ctx
    r.close()

    await session.close()
    await conn.close()


async def test_tcp_connector_uses_provided_local_addr(aiohttp_server) -> None:
    async def handler(request):
        return web.Response()

    app = web.Application()
    app.router.add_get('/', handler)
    srv = await aiohttp_server(app)

    port = unused_port()
    conn = aiohttp.TCPConnector(local_addr=('127.0.0.1', port))

    session = aiohttp.ClientSession(connector=conn)
    url = srv.make_url('/')

    r = await session.get(url)
    r.release()

    first_conn = next(iter(conn._conns.values()))[0][0]
    assert first_conn.transport.get_extra_info(
        'sockname') == ('127.0.0.1', port)
    r.close()
    await session.close()
    await conn.close()


async def test_unix_connector(unix_server, unix_sockname) -> None:
    async def handler(request):
        return web.Response()

    app = web.Application()
    app.router.add_get('/', handler)
    await unix_server(app)

    url = "http://127.0.0.1/"

    connector = aiohttp.UnixConnector(unix_sockname)
    assert unix_sockname == connector.path

    session = client.ClientSession(connector=connector)
    r = await session.get(url)
    assert r.status == 200
    r.close()
    await session.close()


@pytest.mark.skipif(platform.system() != "Windows",
                    reason="Proactor Event loop present only in Windows")
async def test_named_pipe_connector(
    proactor_loop,
    named_pipe_server,
    pipe_name
) -> None:
    async def handler(request):
        return web.Response()

    app = web.Application()
    app.router.add_get('/', handler)
    await named_pipe_server(app)

    url = "http://this-does-not-matter.com"

    connector = aiohttp.NamedPipeConnector(pipe_name)
    assert pipe_name == connector.path

    session = client.ClientSession(connector=connector)
    r = await session.get(url)
    assert r.status == 200
    r.close()
    await session.close()


class TestDNSCacheTable:

    @pytest.fixture
    def dns_cache_table(self):
        return _DNSCacheTable()

    def test_next_addrs_basic(self, dns_cache_table) -> None:
        dns_cache_table.add('localhost', ['127.0.0.1'])
        dns_cache_table.add('foo', ['127.0.0.2'])

        addrs = dns_cache_table.next_addrs('localhost')
        assert addrs == ['127.0.0.1']
        addrs = dns_cache_table.next_addrs('foo')
        assert addrs == ['127.0.0.2']
        with pytest.raises(KeyError):
            dns_cache_table.next_addrs('no-such-host')

    def test_remove(self, dns_cache_table) -> None:
        dns_cache_table.add('localhost', ['127.0.0.1'])
        dns_cache_table.remove('localhost')
        with pytest.raises(KeyError):
            dns_cache_table.next_addrs('localhost')

    def test_clear(self, dns_cache_table) -> None:
        dns_cache_table.add('localhost', ['127.0.0.1'])
        dns_cache_table.clear()
        with pytest.raises(KeyError):
            dns_cache_table.next_addrs('localhost')

    def test_not_expired_ttl_None(self, dns_cache_table) -> None:
        dns_cache_table.add('localhost', ['127.0.0.1'])
        assert not dns_cache_table.expired('localhost')

    def test_not_expired_ttl(self) -> None:
        dns_cache_table = _DNSCacheTable(ttl=0.1)
        dns_cache_table.add('localhost', ['127.0.0.1'])
        assert not dns_cache_table.expired('localhost')

    async def test_expired_ttl(self, loop) -> None:
        dns_cache_table = _DNSCacheTable(ttl=0.01)
        dns_cache_table.add('localhost', ['127.0.0.1'])
        await asyncio.sleep(0.02)
        assert dns_cache_table.expired('localhost')

    def test_next_addrs(self, dns_cache_table) -> None:
        dns_cache_table.add('foo', ['127.0.0.1', '127.0.0.2', '127.0.0.3'])

        # Each calls to next_addrs return the hosts using
        # a round robin strategy.
        addrs = dns_cache_table.next_addrs('foo')
        assert addrs == ['127.0.0.1', '127.0.0.2', '127.0.0.3']

        addrs = dns_cache_table.next_addrs('foo')
        assert addrs == ['127.0.0.2', '127.0.0.3', '127.0.0.1']

        addrs = dns_cache_table.next_addrs('foo')
        assert addrs == ['127.0.0.3', '127.0.0.1', '127.0.0.2']

        addrs = dns_cache_table.next_addrs('foo')
        assert addrs == ['127.0.0.1', '127.0.0.2', '127.0.0.3']

    def test_next_addrs_single(self, dns_cache_table) -> None:
        dns_cache_table.add('foo', ['127.0.0.1'])

        addrs = dns_cache_table.next_addrs('foo')
        assert addrs == ['127.0.0.1']

        addrs = dns_cache_table.next_addrs('foo')
        assert addrs == ['127.0.0.1']<|MERGE_RESOLUTION|>--- conflicted
+++ resolved
@@ -240,23 +240,8 @@
         await conn._create_connection(object(), [], object())
 
 
-<<<<<<< HEAD
-async def test_base_connector_as_context_manager_not_allowed() -> None:
-    connector = aiohttp.BaseConnector()
-
-    with pytest.raises(TypeError, match='use "async with Connector'):
-        with connector:
-            pass
-
-    assert not connector.closed
-
-
-async def test_async_context_manager() -> None:
-    conn = aiohttp.BaseConnector()
-=======
 async def test_async_context_manager(loop) -> None:
-    conn = aiohttp.BaseConnector(loop=loop)
->>>>>>> e1eb27ae
+    conn = aiohttp.BaseConnector()
 
     async with conn as c:
         assert conn is c
