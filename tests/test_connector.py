--- conflicted
+++ resolved
@@ -12,25 +12,8 @@
 from collections.abc import Awaitable, Callable, Iterator, Sequence
 from concurrent import futures
 from contextlib import closing, suppress
-<<<<<<< HEAD
 from http.cookies import BaseCookie
-from typing import (
-    Any,
-    Awaitable,
-    Callable,
-    DefaultDict,
-    Deque,
-    Iterator,
-    List,
-    Literal,
-    NoReturn,
-    Optional,
-    Sequence,
-    Tuple,
-)
-=======
-from typing import Literal, NoReturn
->>>>>>> b1bd65db
+from typing import Any, Literal, NoReturn
 from unittest import mock
 
 import pytest
@@ -913,13 +896,9 @@
     [0.1, 0.25, None],
 )
 async def test_tcp_connector_happy_eyeballs(
-<<<<<<< HEAD
     loop: asyncio.AbstractEventLoop,
-    happy_eyeballs_delay: Optional[float],
+    happy_eyeballs_delay: float | None,
     make_client_request: _RequestMaker,
-=======
-    loop: asyncio.AbstractEventLoop, happy_eyeballs_delay: float | None
->>>>>>> b1bd65db
 ) -> None:
     conn = aiohttp.TCPConnector(happy_eyeballs_delay=happy_eyeballs_delay)
 
