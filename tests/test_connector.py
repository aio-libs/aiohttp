--- conflicted
+++ resolved
@@ -50,12 +50,6 @@
     TCPConnector,
     _DNSCacheTable,
 )
-<<<<<<< HEAD
-from aiohttp.test_utils import make_mocked_coro
-=======
-from aiohttp.pytest_plugin import AiohttpClient, AiohttpServer
-from aiohttp.test_utils import unused_port
->>>>>>> 4872fce3
 from aiohttp.tracing import Trace
 
 
@@ -326,10 +320,6 @@
     assert conn.closed
 
 
-<<<<<<< HEAD
-async def test_get(key: ConnectionKey) -> None:
-    loop = asyncio.get_running_loop()
-=======
 async def test_close_with_proto_closed_none(key: ConnectionKey) -> None:
     """Test close when protocol.closed is None."""
     # Create protocols where closed property returns None
@@ -341,7 +331,6 @@
     proto2.closed = None
     proto2.close = mock.Mock()
 
->>>>>>> 4872fce3
     conn = aiohttp.BaseConnector()
     conn._conns[key] = deque([(proto1, 0)])
     conn._acquired.add(proto2)
@@ -355,7 +344,8 @@
     assert conn.closed
 
 
-async def test_get(loop: asyncio.AbstractEventLoop, key: ConnectionKey) -> None:
+async def test_get(key: ConnectionKey) -> None:
+    loop = asyncio.get_running_loop()
     conn = aiohttp.BaseConnector()
     try:
         assert await conn._get(key, []) is None
@@ -1612,9 +1602,6 @@
         await conn.close()
 
 
-<<<<<<< HEAD
-async def test_dns_error() -> None:
-=======
 async def test_tcp_connector_close_resolver() -> None:
     m_resolver = mock.AsyncMock()
     with mock.patch("aiohttp.connector.DefaultResolver", return_value=m_resolver):
@@ -1623,8 +1610,7 @@
         m_resolver.close.assert_awaited_once()
 
 
-async def test_dns_error(loop: asyncio.AbstractEventLoop) -> None:
->>>>>>> 4872fce3
+async def test_dns_error() -> None:
     connector = aiohttp.TCPConnector()
     with mock.patch.object(
         connector,
@@ -2118,16 +2104,11 @@
     await conn.close()
 
 
-<<<<<<< HEAD
-async def test_tcp_connector_allowed_protocols() -> None:
-=======
 @pytest.mark.skipif(
     sys.version_info < (3, 11),
     reason="Use test_tcp_connector_ssl_shutdown_timeout_pre_311 for Python < 3.11",
 )
-async def test_tcp_connector_ssl_shutdown_timeout(
-    loop: asyncio.AbstractEventLoop,
-) -> None:
+async def test_tcp_connector_ssl_shutdown_timeout() -> None:
     # Test default value (no warning expected)
     conn = aiohttp.TCPConnector()
     assert conn._ssl_shutdown_timeout == 0
@@ -2154,9 +2135,7 @@
     sys.version_info >= (3, 11),
     reason="This test is for Python < 3.11 runtime warning behavior",
 )
-async def test_tcp_connector_ssl_shutdown_timeout_pre_311(
-    loop: asyncio.AbstractEventLoop,
-) -> None:
+async def test_tcp_connector_ssl_shutdown_timeout_pre_311() -> None:
     """Test that both deprecation and runtime warnings are issued on Python < 3.11."""
     # Test custom value - expect both deprecation and runtime warnings
     with warnings.catch_warnings(record=True) as w:
@@ -2174,7 +2153,7 @@
     sys.version_info < (3, 11), reason="ssl_shutdown_timeout requires Python 3.11+"
 )
 async def test_tcp_connector_ssl_shutdown_timeout_passed_to_create_connection(
-    loop: asyncio.AbstractEventLoop, start_connection: mock.AsyncMock
+    start_connection: mock.AsyncMock
 ) -> None:
     # Test that ssl_shutdown_timeout is passed to create_connection for SSL connections
     with pytest.warns(
@@ -2235,7 +2214,7 @@
 
 @pytest.mark.skipif(sys.version_info >= (3, 11), reason="Test for Python < 3.11")
 async def test_tcp_connector_ssl_shutdown_timeout_not_passed_pre_311(
-    loop: asyncio.AbstractEventLoop, start_connection: mock.AsyncMock
+    start_connection: mock.AsyncMock
 ) -> None:
     # Test that ssl_shutdown_timeout is NOT passed to create_connection on Python < 3.11
     with warnings.catch_warnings(record=True) as w:
@@ -2264,9 +2243,7 @@
         await conn.close()
 
 
-async def test_tcp_connector_close_abort_ssl_when_shutdown_timeout_zero(
-    loop: asyncio.AbstractEventLoop,
-) -> None:
+async def test_tcp_connector_close_abort_ssl_when_shutdown_timeout_zero() -> None:
     """Test that close() uses abort() for SSL connections when ssl_shutdown_timeout=0."""
     with pytest.warns(
         DeprecationWarning, match="ssl_shutdown_timeout parameter is deprecated"
@@ -2294,9 +2271,7 @@
     proto.close.assert_not_called()
 
 
-async def test_tcp_connector_close_doesnt_abort_non_ssl_when_shutdown_timeout_zero(
-    loop: asyncio.AbstractEventLoop,
-) -> None:
+async def test_tcp_connector_close_doesnt_abort_non_ssl_when_shutdown_timeout_zero() -> None:
     """Test that close() still uses close() for non-SSL connections even when ssl_shutdown_timeout=0."""
     with pytest.warns(
         DeprecationWarning, match="ssl_shutdown_timeout parameter is deprecated"
@@ -2324,9 +2299,7 @@
     proto.abort.assert_not_called()
 
 
-async def test_tcp_connector_ssl_shutdown_timeout_warning_pre_311(
-    loop: asyncio.AbstractEventLoop,
-) -> None:
+async def test_tcp_connector_ssl_shutdown_timeout_warning_pre_311() -> None:
     """Test that a warning is issued for non-zero ssl_shutdown_timeout on Python < 3.11."""
     with (
         mock.patch.object(sys, "version_info", (3, 10, 0)),
@@ -2365,9 +2338,7 @@
         await conn.close()
 
 
-async def test_tcp_connector_ssl_shutdown_timeout_zero_no_warning_pre_311(
-    loop: asyncio.AbstractEventLoop,
-) -> None:
+async def test_tcp_connector_ssl_shutdown_timeout_zero_no_warning_pre_311() -> None:
     """Test that no warning is issued for ssl_shutdown_timeout=0 on Python < 3.11."""
     with (
         mock.patch.object(sys, "version_info", (3, 10, 0)),
@@ -2385,9 +2356,7 @@
         await conn.close()
 
 
-async def test_tcp_connector_ssl_shutdown_timeout_sentinel_no_warning_pre_311(
-    loop: asyncio.AbstractEventLoop,
-) -> None:
+async def test_tcp_connector_ssl_shutdown_timeout_sentinel_no_warning_pre_311() -> None:
     """Test that no warning is issued when sentinel is used on Python < 3.11."""
     with (
         mock.patch.object(sys, "version_info", (3, 10, 0)),
@@ -2403,7 +2372,7 @@
 
 
 async def test_tcp_connector_ssl_shutdown_timeout_zero_not_passed(
-    loop: asyncio.AbstractEventLoop, start_connection: mock.AsyncMock
+    start_connection: mock.AsyncMock
 ) -> None:
     """Test that ssl_shutdown_timeout=0 is NOT passed to create_connection."""
     with pytest.warns(
@@ -2434,7 +2403,7 @@
     sys.version_info < (3, 11), reason="ssl_shutdown_timeout requires Python 3.11+"
 )
 async def test_tcp_connector_ssl_shutdown_timeout_nonzero_passed(
-    loop: asyncio.AbstractEventLoop, start_connection: mock.AsyncMock
+    start_connection: mock.AsyncMock
 ) -> None:
     """Test that non-zero ssl_shutdown_timeout IS passed to create_connection on Python 3.11+."""
     with pytest.warns(
@@ -2461,9 +2430,7 @@
     await conn.close()
 
 
-async def test_tcp_connector_close_abort_ssl_connections_in_conns(
-    loop: asyncio.AbstractEventLoop,
-) -> None:
+async def test_tcp_connector_close_abort_ssl_connections_in_conns() -> None:
     """Test that SSL connections in _conns are aborted when ssl_shutdown_timeout=0."""
     with pytest.warns(
         DeprecationWarning, match="ssl_shutdown_timeout parameter is deprecated"
@@ -2491,8 +2458,7 @@
     proto.close.assert_not_called()
 
 
-async def test_tcp_connector_allowed_protocols(loop: asyncio.AbstractEventLoop) -> None:
->>>>>>> 4872fce3
+async def test_tcp_connector_allowed_protocols() -> None:
     conn = aiohttp.TCPConnector()
     assert conn.allowed_protocol_schema_set == {"", "tcp", "http", "https", "ws", "wss"}
 
@@ -3745,14 +3711,9 @@
 
 
 @pytest.mark.skipif(not hasattr(socket, "AF_UNIX"), reason="requires UNIX sockets")
-<<<<<<< HEAD
 async def test_unix_connector_permission() -> None:
     loop = asyncio.get_running_loop()
-    m = make_mocked_coro(raise_exception=PermissionError())
-=======
-async def test_unix_connector_permission(loop: asyncio.AbstractEventLoop) -> None:
     m = mock.AsyncMock(side_effect=PermissionError())
->>>>>>> 4872fce3
     with mock.patch.object(loop, "create_unix_connection", m):
         connector = aiohttp.UnixConnector("/" + uuid.uuid4().hex)
 
