--- conflicted
+++ resolved
@@ -60,7 +60,6 @@
         loop.run_until_complete(runner.cleanup())
 
 
-<<<<<<< HEAD
 @pytest.fixture
 def named_pipe_server(proactor_loop, pipe_name):
     runners = []
@@ -76,14 +75,14 @@
 
     for runner in runners:
         proactor_loop.run_until_complete(runner.cleanup())
-=======
+
+
 def create_mocked_conn(conn_closing_result=None, **kwargs):
     loop = asyncio.get_event_loop()
     proto = mock.Mock(**kwargs)
     proto.closed = loop.create_future()
     proto.closed.set_result(conn_closing_result)
     return proto
->>>>>>> ffe04cc6
 
 
 def test_connection_del(loop) -> None:
