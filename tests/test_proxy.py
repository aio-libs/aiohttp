--- conflicted
+++ resolved
@@ -163,11 +163,7 @@
     autospec=True,
     spec_set=True,
 )
-<<<<<<< HEAD
-def test_proxy_dns_error(
-=======
 def test_proxy_dns_error(  # type: ignore[misc]
->>>>>>> 55e43005
     start_connection: mock.Mock,
     event_loop: asyncio.AbstractEventLoop,
 ) -> None:
@@ -203,11 +199,7 @@
     spec_set=True,
     return_value=mock.create_autospec(socket.socket, spec_set=True, instance=True),
 )
-<<<<<<< HEAD
-def test_proxy_connection_error(
-=======
 def test_proxy_connection_error(  # type: ignore[misc]
->>>>>>> 55e43005
     start_connection: mock.Mock,
     event_loop: asyncio.AbstractEventLoop,
 ) -> None:
@@ -329,11 +321,7 @@
     autospec=True,
     spec_set=True,
 )
-<<<<<<< HEAD
-def test_proxy_server_hostname_override(
-=======
 def test_proxy_server_hostname_override(  # type: ignore[misc]
->>>>>>> 55e43005
     start_connection: mock.Mock,
     ClientRequestMock: mock.Mock,
     event_loop: asyncio.AbstractEventLoop,
