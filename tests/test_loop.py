--- conflicted
+++ resolved
@@ -40,8 +40,7 @@
 
 
 def test_default_loop(loop) -> None:
-<<<<<<< HEAD
-    assert asyncio.get_event_loop() is loop
+    assert asyncio.get_event_loop_policy().get_event_loop() is loop
 
 
 @pytest.mark.xfail(not PY_38, reason="ThreadedChildWatcher is only available in 3.8+")
@@ -62,7 +61,4 @@
     t.start()
     t.join()
 
-    assert child_exc is None
-=======
-    assert asyncio.get_event_loop_policy().get_event_loop() is loop
->>>>>>> 27dfe44e
+    assert child_exc is None