--- conflicted
+++ resolved
@@ -788,7 +788,6 @@
     assert payload.is_eof()
 
 
-<<<<<<< HEAD
 @pytest.mark.parametrize(
     ('uri', 'path', 'query', 'fragment'),
     [
@@ -836,7 +835,8 @@
     assert msg.url.path == '/путь'
     assert msg.url.query == {'ключ': 'знач'}
     assert msg.url.fragment == 'фраг'
-=======
+
+
 @pytest.mark.skipif('HttpRequestParserC' not in dir(aiohttp.http_parser),
                     reason="C based HTTP parser not available")
 def test_parse_bad_method_for_c_parser_raises(loop, protocol):
@@ -848,7 +848,6 @@
 
     with pytest.raises(aiohttp.http_exceptions.BadStatusLine):
         messages, upgrade, tail = parser.feed_data(payload)
->>>>>>> 8bae74fb
 
 
 class TestParsePayload:
