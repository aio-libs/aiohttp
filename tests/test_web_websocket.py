--- conflicted
+++ resolved
@@ -16,12 +16,8 @@
     ret = mock.Mock()
     ret.loop = loop
     ret._debug = False
-<<<<<<< HEAD
-    ret.on_response_prepare = signals.AppSignal(ret)
-=======
     ret.on_response_prepare = signals.Signal(ret)
     ret.on_response_prepare.freeze()
->>>>>>> 13e6229b
     return ret
 
 
