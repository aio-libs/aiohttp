--- conflicted
+++ resolved
@@ -432,9 +432,8 @@
                 await session.close()
 
 
-<<<<<<< HEAD
 async def test_close_connection_lost(
-    loop: asyncio.AbstractEventLoop, ws_key: Any, key_data: Any
+    loop: asyncio.AbstractEventLoop, ws_key: bytes, key_data: bytes
 ) -> None:
     """Test the websocket client handles the connection being closed out from under it."""
     resp = mock.Mock(spec_set=client.ClientResponse)
@@ -466,18 +465,12 @@
         await session.close()
 
 
-async def test_close_exc(loop: Any, ws_key: Any, key_data: Any) -> None:
-    resp = mock.Mock()
-    resp.status = 101
-    resp.headers = {
-=======
 async def test_close_exc(
     loop: asyncio.AbstractEventLoop, ws_key: bytes, key_data: bytes
 ) -> None:
     mresp = mock.Mock()
     mresp.status = 101
     mresp.headers = {
->>>>>>> e0ff5246
         hdrs.UPGRADE: "websocket",
         hdrs.CONNECTION: "upgrade",
         hdrs.SEC_WEBSOCKET_ACCEPT: ws_key,
