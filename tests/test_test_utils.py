import asyncio
import gzip
import socket
<<<<<<< HEAD
import sys
from typing import Callable, Iterator, List, Mapping, NoReturn
=======
from typing import Callable, Iterator, Mapping, NoReturn
>>>>>>> 63813fe5
from unittest import mock

import pytest
from multidict import CIMultiDict, CIMultiDictProxy
from yarl import URL

import aiohttp
from aiohttp import web
from aiohttp.test_utils import (
    AioHTTPTestCase,
    RawTestServer,
    TestClient,
    TestServer,
    get_port_socket,
    loop_context,
    make_mocked_request,
)

if sys.version_info >= (3, 11):
    from typing import assert_type

_TestClient = TestClient[web.Request, web.Application]

_hello_world_str = "Hello, world"
_hello_world_bytes = _hello_world_str.encode("utf-8")
_hello_world_gz = gzip.compress(_hello_world_bytes)


def _create_example_app() -> web.Application:
    async def hello(request: web.Request) -> web.Response:
        return web.Response(body=_hello_world_bytes)

    async def websocket_handler(request: web.Request) -> web.WebSocketResponse:
        ws = web.WebSocketResponse()
        await ws.prepare(request)
        msg = await ws.receive()
        if msg.type == aiohttp.WSMsgType.TEXT:
            if msg.data == "close":
                await ws.close()
            else:
                await ws.send_str(msg.data + "/answer")

        return ws

    async def cookie_handler(request: web.Request) -> web.Response:
        resp = web.Response(body=_hello_world_bytes)
        resp.set_cookie("cookie", "val")
        return resp

    app = web.Application()
    app.router.add_route("*", "/", hello)
    app.router.add_route("*", "/websocket", websocket_handler)
    app.router.add_route("*", "/cookie", cookie_handler)
    return app


# these exist to test the pytest scenario
@pytest.fixture
def loop() -> Iterator[asyncio.AbstractEventLoop]:
    with loop_context() as loop:
        yield loop


@pytest.fixture
def app() -> web.Application:
    return _create_example_app()


@pytest.fixture
def test_client(
    loop: asyncio.AbstractEventLoop, app: web.Application
) -> Iterator[_TestClient]:
    async def make_client() -> TestClient[web.Request, web.Application]:
        return TestClient(TestServer(app))

    client = loop.run_until_complete(make_client())

    loop.run_until_complete(client.start_server())
    yield client
    loop.run_until_complete(client.close())


async def test_aiohttp_client_close_is_idempotent() -> None:
    # a test client, called multiple times, should
    # not attempt to close the server again.
    app = _create_example_app()
    client = TestClient(TestServer(app))
    await client.close()
    await client.close()


class TestAioHTTPTestCase(AioHTTPTestCase):
    async def get_application(self) -> web.Application:
        return _create_example_app()

    async def test_example_with_loop(self) -> None:
        request = await self.client.request("GET", "/")
        assert request.status == 200
        text = await request.text()
        assert _hello_world_str == text

    async def test_example_without_explicit_loop(self) -> None:
        request = await self.client.request("GET", "/")
        assert request.status == 200
        text = await request.text()
        assert _hello_world_str == text

    async def test_inner_example(self) -> None:
        async def test_get_route() -> None:
            resp = await self.client.request("GET", "/")
            assert resp.status == 200
            text = await resp.text()
            assert _hello_world_str == text

        await test_get_route()


def test_get_route(loop: asyncio.AbstractEventLoop, test_client: _TestClient) -> None:
    async def test_get_route() -> None:
        resp = await test_client.request("GET", "/")
        assert resp.status == 200
        text = await resp.text()
        assert _hello_world_str == text

    loop.run_until_complete(test_get_route())


async def test_client_websocket(
    loop: asyncio.AbstractEventLoop, test_client: _TestClient
) -> None:
    resp = await test_client.ws_connect("/websocket")
    await resp.send_str("foo")
    msg = await resp.receive()
    assert msg.type == aiohttp.WSMsgType.TEXT
    assert "foo" in msg.data
    await resp.send_str("close")
    msg = await resp.receive()
    assert msg.type == aiohttp.WSMsgType.CLOSE


async def test_client_cookie(
    loop: asyncio.AbstractEventLoop, test_client: _TestClient
) -> None:
    assert not test_client.session.cookie_jar
    await test_client.get("/cookie")
    cookies = list(test_client.session.cookie_jar)
    assert cookies[0].key == "cookie"
    assert cookies[0].value == "val"


@pytest.mark.parametrize(
    "method", ["get", "post", "options", "post", "put", "patch", "delete"]
)
async def test_test_client_methods(
    method: str, loop: asyncio.AbstractEventLoop, test_client: _TestClient
) -> None:
    resp = await getattr(test_client, method)("/")
    assert resp.status == 200
    text = await resp.text()
    assert _hello_world_str == text


async def test_test_client_head(
    loop: asyncio.AbstractEventLoop, test_client: _TestClient
) -> None:
    resp = await test_client.head("/")
    assert resp.status == 200


@pytest.mark.parametrize("headers", [{"token": "x"}, CIMultiDict({"token": "x"}), {}])
def test_make_mocked_request(headers: Mapping[str, str]) -> None:
    req = make_mocked_request("GET", "/", headers=headers)
    assert req.method == "GET"
    assert req.path == "/"
    assert isinstance(req, web.Request)
    assert isinstance(req.headers, CIMultiDictProxy)


def test_make_mocked_request_sslcontext() -> None:
    req = make_mocked_request("GET", "/")
    assert req.transport is not None
    assert req.transport.get_extra_info("sslcontext") is None


def test_make_mocked_request_unknown_extra_info() -> None:
    req = make_mocked_request("GET", "/")
    assert req.transport is not None
    assert req.transport.get_extra_info("unknown_extra_info") is None


def test_make_mocked_request_app() -> None:
    app = mock.Mock()
    req = make_mocked_request("GET", "/", app=app)
    assert req.app is app


def test_make_mocked_request_app_can_store_values() -> None:
    req = make_mocked_request("GET", "/")
    req.app["a_field"] = "a_value"
    assert req.app["a_field"] == "a_value"


def test_make_mocked_request_app_access_non_existing() -> None:
    req = make_mocked_request("GET", "/")
    with pytest.raises(AttributeError):
        req.app.foo  # type: ignore[attr-defined]


def test_make_mocked_request_match_info() -> None:
    req = make_mocked_request("GET", "/", match_info={"a": "1", "b": "2"})
    assert req.match_info == {"a": "1", "b": "2"}


def test_make_mocked_request_content() -> None:
    payload = mock.Mock()
    req = make_mocked_request("GET", "/", payload=payload)
    assert req.content is payload


async def test_make_mocked_request_empty_payload() -> None:
    req = make_mocked_request("GET", "/")
    assert await req.read() == b""


def test_make_mocked_request_transport() -> None:
    transport = mock.Mock()
    req = make_mocked_request("GET", "/", transport=transport)
    assert req.transport is transport


async def test_test_client_props() -> None:
    app = _create_example_app()
    server = TestServer(app, scheme="http", host="127.0.0.1")
    client = TestClient(server)
    assert client.scheme == "http"
    assert client.host == "127.0.0.1"
    assert client.port == 0
    async with client:
        assert isinstance(client.port, int)
        assert client.server is not None
        if sys.version_info >= (3, 11):
            assert_type(client.app, web.Application)
        assert client.app is not None
    assert client.port == 0


async def test_test_client_raw_server_props() -> None:
    async def hello(request: web.BaseRequest) -> NoReturn:
        assert False

    server = RawTestServer(hello, scheme="http", host="127.0.0.1")
    client = TestClient(server)
    assert client.scheme == "http"
    assert client.host == "127.0.0.1"
    assert client.port == 0
    async with client:
        assert isinstance(client.port, int)
        assert client.server is not None
        if sys.version_info >= (3, 11):
            assert_type(client.app, None)
        assert client.app is None
    assert client.port == 0


async def test_test_server_context_manager(loop: asyncio.AbstractEventLoop) -> None:
    app = _create_example_app()
    async with TestServer(app) as server:
        client = aiohttp.ClientSession()
        resp = await client.head(server.make_url("/"))
        assert resp.status == 200
        resp.close()
        await client.close()


def test_client_unsupported_arg() -> None:
    with pytest.raises(TypeError) as e:
        TestClient("string")  # type: ignore[call-overload]

    assert (
        str(e.value) == "server must be TestServer instance, found type: <class 'str'>"
    )


async def test_server_make_url_yarl_compatibility(
    loop: asyncio.AbstractEventLoop,
) -> None:
    app = _create_example_app()
    async with TestServer(app) as server:
        make_url = server.make_url
        assert make_url(URL("/foo")) == make_url("/foo")
        with pytest.raises(AssertionError):
            make_url("http://foo.com")
        with pytest.raises(AssertionError):
            make_url(URL("http://foo.com"))


def test_testcase_no_app(
    testdir: pytest.Testdir, loop: asyncio.AbstractEventLoop
) -> None:
    testdir.makepyfile(
        """
        from aiohttp.test_utils import AioHTTPTestCase


        class InvalidTestCase(AioHTTPTestCase):
            def test_noop(self) -> None:
                pass
        """
    )
    result = testdir.runpytest()
    result.stdout.fnmatch_lines(["*TypeError*"])


async def test_server_context_manager(
    app: web.Application, loop: asyncio.AbstractEventLoop
) -> None:
    async with TestServer(app) as server:
        async with aiohttp.ClientSession() as client:
            async with client.head(server.make_url("/")) as resp:
                assert resp.status == 200


@pytest.mark.parametrize(
    "method", ["head", "get", "post", "options", "post", "put", "patch", "delete"]
)
async def test_client_context_manager_response(
    method: str, app: web.Application, loop: asyncio.AbstractEventLoop
) -> None:
    async with TestClient(TestServer(app)) as client:
        async with getattr(client, method)("/") as resp:
            assert resp.status == 200
            if method != "head":
                text = await resp.text()
                assert "Hello, world" in text


async def test_custom_port(
    loop: asyncio.AbstractEventLoop,
    app: web.Application,
    aiohttp_unused_port: Callable[[], int],
) -> None:
    port = aiohttp_unused_port()
    client = TestClient(TestServer(app, port=port))
    await client.start_server()

    assert client.server.port == port

    resp = await client.get("/")
    assert resp.status == 200
    text = await resp.text()
    assert _hello_world_str == text

    await client.close()


@pytest.mark.parametrize(
    ("hostname", "expected_host"),
    [("127.0.0.1", "127.0.0.1"), ("localhost", "127.0.0.1"), ("::1", "::1")],
)
async def test_test_server_hostnames(
    hostname: str, expected_host: str, loop: asyncio.AbstractEventLoop
) -> None:
    app = _create_example_app()
    server = TestServer(app, host=hostname, loop=loop)
    async with server:
        pass
    assert server.host == expected_host


@pytest.mark.parametrize("test_server_cls", [TestServer, RawTestServer])
async def test_base_test_server_socket_factory(
    test_server_cls: type, app: web.Application, loop: asyncio.AbstractEventLoop
) -> None:
    factory_called = False

    def factory(host: str, port: int, family: socket.AddressFamily) -> socket.socket:
        nonlocal factory_called
        factory_called = True
        return get_port_socket(host, port, family)

    server = test_server_cls(app, loop=loop, socket_factory=factory)
    async with server:
        pass

    assert factory_called<|MERGE_RESOLUTION|>--- conflicted
+++ resolved
@@ -1,12 +1,8 @@
 import asyncio
 import gzip
 import socket
-<<<<<<< HEAD
 import sys
-from typing import Callable, Iterator, List, Mapping, NoReturn
-=======
 from typing import Callable, Iterator, Mapping, NoReturn
->>>>>>> 63813fe5
 from unittest import mock
 
 import pytest
