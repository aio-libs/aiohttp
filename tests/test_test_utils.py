--- conflicted
+++ resolved
@@ -75,23 +75,6 @@
     loop.run_until_complete(client.close())
 
 
-<<<<<<< HEAD
-def test_with_test_server_fails(loop) -> None:
-    app = _create_example_app()
-    with pytest.raises(TypeError):
-        with _TestServer(app):
-            pass
-
-
-async def test_with_client_fails(loop) -> None:
-    app = _create_example_app()
-    with pytest.raises(TypeError):
-        with _TestClient(_TestServer(app)):
-            pass
-
-
-=======
->>>>>>> e1eb27ae
 async def test_aiohttp_client_close_is_idempotent() -> None:
     """
     a test client, called multiple times, should
