import asyncio
from unittest import mock

import pytest
from multidict import CIMultiDict, CIMultiDictProxy
from yarl import URL

import aiohttp
from aiohttp import web, web_reqrep
from aiohttp.test_utils import TestClient as _TestClient
from aiohttp.test_utils import TestServer as _TestServer
from aiohttp.test_utils import (AioHTTPTestCase, RawTestServer, loop_context,
                                make_mocked_request, setup_test_loop,
                                teardown_test_loop, unittest_run_loop)


def _create_example_app(loop):

    @asyncio.coroutine
    def hello(request):
        return web.Response(body=b"Hello, world")

    @asyncio.coroutine
    def websocket_handler(request):

        ws = web.WebSocketResponse()
        yield from ws.prepare(request)
        msg = yield from ws.receive()
        if msg.type == aiohttp.WSMsgType.TEXT:
            if msg.data == 'close':
                yield from ws.close()
            else:
                ws.send_str(msg.data + '/answer')

        return ws

    @asyncio.coroutine
    def cookie_handler(request):
        resp = web.Response(body=b"Hello, world")
        resp.set_cookie('cookie', 'val')
        return resp

    app = web.Application(loop=loop)
    app.router.add_route('*', '/', hello)
    app.router.add_route('*', '/websocket', websocket_handler)
    app.router.add_route('*', '/cookie', cookie_handler)
    return app


def test_full_server_scenario():
    with loop_context() as loop:
        app = _create_example_app(loop)
        with _TestClient(app) as client:

            @asyncio.coroutine
            def test_get_route():
                nonlocal client
                resp = yield from client.request("GET", "/")
                assert resp.status == 200
                text = yield from resp.text()
                assert "Hello, world" in text

            loop.run_until_complete(test_get_route())


def test_server_with_create_test_teardown():
    with loop_context() as loop:
        app = _create_example_app(loop)
        with _TestClient(app) as client:

            @asyncio.coroutine
            def test_get_route():
                resp = yield from client.request("GET", "/")
                assert resp.status == 200
                text = yield from resp.text()
                assert "Hello, world" in text

            loop.run_until_complete(test_get_route())


def test_test_client_close_is_idempotent():
    """
    a test client, called multiple times, should
    not attempt to close the server again.
    """
    loop = setup_test_loop()
    app = _create_example_app(loop)
    client = _TestClient(app)
    loop.run_until_complete(client.close())
    loop.run_until_complete(client.close())
    teardown_test_loop(loop)


class TestAioHTTPTestCase(AioHTTPTestCase):

    def get_app(self, loop):
        return _create_example_app(loop)

    @unittest_run_loop
    @asyncio.coroutine
    def test_example_with_loop(self):
        request = yield from self.client.request("GET", "/")
        assert request.status == 200
        text = yield from request.text()
        assert "Hello, world" in text

    def test_example(self):
        @asyncio.coroutine
        def test_get_route():
            resp = yield from self.client.request("GET", "/")
            assert resp.status == 200
            text = yield from resp.text()
            assert "Hello, world" in text

        self.loop.run_until_complete(test_get_route())


# these exist to test the pytest scenario
@pytest.yield_fixture
def loop():
    with loop_context() as loop:
        yield loop


@pytest.fixture
def app(loop):
    return _create_example_app(loop)


@pytest.yield_fixture
def test_client(loop, app):
    client = _TestClient(app)
    loop.run_until_complete(client.start_server())
    yield client
    loop.run_until_complete(client.close())


def test_get_route(loop, test_client):
    @asyncio.coroutine
    def test_get_route():
        resp = yield from test_client.request("GET", "/")
        assert resp.status == 200
        text = yield from resp.text()
        assert "Hello, world" in text

    loop.run_until_complete(test_get_route())


@asyncio.coroutine
def test_client_websocket(loop, test_client):
    resp = yield from test_client.ws_connect("/websocket")
    resp.send_str("foo")
    msg = yield from resp.receive()
    assert msg.type == aiohttp.WSMsgType.TEXT
    assert "foo" in msg.data
    resp.send_str("close")
    msg = yield from resp.receive()
    assert msg.type == aiohttp.WSMsgType.CLOSE


@asyncio.coroutine
def test_client_cookie(loop, test_client):
    assert not test_client.session.cookie_jar
    yield from test_client.get("/cookie")
    cookies = list(test_client.session.cookie_jar)
    assert cookies[0].key == 'cookie'
    assert cookies[0].value == 'val'


@asyncio.coroutine
@pytest.mark.parametrize("method", [
    "get", "post", "options", "post", "put", "patch", "delete"
])
@asyncio.coroutine
def test_test_client_methods(method, loop, test_client):
    resp = yield from getattr(test_client, method)("/")
    assert resp.status == 200
    text = yield from resp.text()
    assert "Hello, world" in text


@asyncio.coroutine
def test_test_client_head(loop, test_client):
    resp = yield from test_client.head("/")
    assert resp.status == 200


@pytest.mark.parametrize(
    "headers", [{'token': 'x'}, CIMultiDict({'token': 'x'}), {}])
def test_make_mocked_request(headers):
    req = make_mocked_request('GET', '/', headers=headers)
    assert req.method == "GET"
    assert req.path == "/"
    assert isinstance(req, web_reqrep.Request)
    assert isinstance(req.headers, CIMultiDictProxy)


def test_make_mocked_request_sslcontext():
    req = make_mocked_request('GET', '/')
    assert req.transport.get_extra_info('sslcontext') is None


def test_make_mocked_request_unknown_extra_info():
    req = make_mocked_request('GET', '/')
    assert req.transport.get_extra_info('unknown_extra_info') is None


def test_make_mocked_request_app():
    app = mock.Mock()
    req = make_mocked_request('GET', '/', app=app)
    assert req.app is app


def test_make_mocked_request_content():
    payload = mock.Mock()
    req = make_mocked_request('GET', '/', payload=payload)
    assert req.content is payload


def test_make_mocked_request_transport():
    transport = mock.Mock()
    req = make_mocked_request('GET', '/', transport=transport)
    assert req.transport is transport


def test_test_client_props(loop):
    app = _create_example_app(loop)
    client = _TestClient(app, host='localhost')
    assert client.app == app
    assert client.host == 'localhost'
    assert client.port is None
    with client:
        assert isinstance(client.port, int)
        assert client.handler is not None
        assert client.server is not None
    assert client.port is None


def test_test_server_context_manager(loop):
    app = _create_example_app(loop)
    with _TestServer(app) as server:
        @asyncio.coroutine
        def go():
            client = aiohttp.ClientSession(loop=loop)
            resp = yield from client.head(server.make_url('/'))
            assert resp.status == 200
            resp.close()
            yield from client.close()

        loop.run_until_complete(go())


def test_client_scheme_mutually_exclusive_with_server(loop):
    app = _create_example_app(loop)
    server = _TestServer(app)
    with pytest.raises(ValueError):
        _TestClient(server, scheme='http')


def test_client_host_mutually_exclusive_with_server(loop):
    app = _create_example_app(loop)
    server = _TestServer(app)
    with pytest.raises(ValueError):
        _TestClient(server, host='127.0.0.1')


def test_client_unsupported_arg():
    with pytest.raises(TypeError):
        _TestClient('string')


<<<<<<< HEAD
def test_server_make_url_yarl_compatibility(loop):
    app = _create_example_app(loop)
    make_url = _TestServer(app).make_url
    assert make_url(URL('/')) == make_url('/')
=======
def test_raw_server_implicit_loop(loop):
    @asyncio.coroutine
    def handler(request):
        pass
    asyncio.set_event_loop(loop)
    srv = RawTestServer(handler)
    assert srv._loop is loop
>>>>>>> 003ea921
<|MERGE_RESOLUTION|>--- conflicted
+++ resolved
@@ -269,17 +269,16 @@
         _TestClient('string')
 
 
-<<<<<<< HEAD
 def test_server_make_url_yarl_compatibility(loop):
     app = _create_example_app(loop)
     make_url = _TestServer(app).make_url
     assert make_url(URL('/')) == make_url('/')
-=======
+
+
 def test_raw_server_implicit_loop(loop):
     @asyncio.coroutine
     def handler(request):
         pass
     asyncio.set_event_loop(loop)
     srv = RawTestServer(handler)
-    assert srv._loop is loop
->>>>>>> 003ea921
+    assert srv._loop is loop