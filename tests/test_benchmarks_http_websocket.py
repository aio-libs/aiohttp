"""codspeed benchmarks for http websocket."""

import asyncio
<<<<<<< HEAD
from typing import Iterable, Union
=======
from typing import Union
>>>>>>> 23d2966b

from pytest_codspeed import BenchmarkFixture

from aiohttp import DataQueue
from aiohttp._websocket.helpers import MSG_SIZE
from aiohttp.base_protocol import BaseProtocol
from aiohttp.http_websocket import (
    WebSocketReader,
    WebSocketWriter,
    WSMessage,
    WSMsgType,
)


def test_read_one_hundred_websocket_text_messages(
    loop: asyncio.AbstractEventLoop, benchmark: BenchmarkFixture
) -> None:
    """Benchmark reading 100 WebSocket text messages."""
    queue: DataQueue[WSMessage] = DataQueue(loop=loop)
    reader = WebSocketReader(queue, max_msg_size=2**16)
    raw_message = (
        b'\x81~\x01!{"id":1,"src":"shellyplugus-c049ef8c30e4","dst":"aios-1453812500'
        b'8","result":{"name":null,"id":"shellyplugus-c049ef8c30e4","mac":"C049EF8C30E'
        b'4","slot":1,"model":"SNPL-00116US","gen":2,"fw_id":"20231219-133953/1.1.0-g3'
        b'4b5d4f","ver":"1.1.0","app":"PlugUS","auth_en":false,"auth_domain":null}}'
    )
    feed_data = reader.feed_data

    @benchmark
    def _run() -> None:
        for _ in range(100):
            feed_data(raw_message)


class MockTransport(asyncio.Transport):
    """Mock transport for testing that do no real I/O."""

    def is_closing(self) -> bool:
        """Swallow is_closing."""
        return False

    def write(self, data: Union[bytes, bytearray, memoryview]) -> None:
<<<<<<< HEAD
        """Swallow writes."""

    def writelines(self, data: Iterable[Union[bytes, bytearray, memoryview]]) -> None:
=======
>>>>>>> 23d2966b
        """Swallow writes."""


class MockProtocol(BaseProtocol):

    async def _drain_helper(self) -> None:
        """Swallow drain."""


def test_send_one_hundred_websocket_text_messages(
    loop: asyncio.AbstractEventLoop, benchmark: BenchmarkFixture
) -> None:
    """Benchmark sending 100 WebSocket text messages."""
    writer = WebSocketWriter(MockProtocol(loop=loop), MockTransport())
    raw_message = b"Hello, World!" * 100

    async def _send_one_hundred_websocket_text_messages() -> None:
        for _ in range(100):
            await writer.send_frame(raw_message, WSMsgType.TEXT)

    @benchmark
    def _run() -> None:
        loop.run_until_complete(_send_one_hundred_websocket_text_messages())


def test_send_one_hundred_large_websocket_text_messages(
    loop: asyncio.AbstractEventLoop, benchmark: BenchmarkFixture
) -> None:
    """Benchmark sending 100 WebSocket text messages."""
    writer = WebSocketWriter(MockProtocol(loop=loop), MockTransport())
<<<<<<< HEAD
    raw_message = b"x" * MSG_SIZE * 2
=======
    raw_message = b"x" * MSG_SIZE * 4
>>>>>>> 23d2966b

    async def _send_one_hundred_websocket_text_messages() -> None:
        for _ in range(100):
            await writer.send_frame(raw_message, WSMsgType.TEXT)

    @benchmark
    def _run() -> None:
        loop.run_until_complete(_send_one_hundred_websocket_text_messages())


def test_send_one_hundred_websocket_text_messages_with_mask(
    loop: asyncio.AbstractEventLoop, benchmark: BenchmarkFixture
) -> None:
    """Benchmark sending 100 masked WebSocket text messages."""
    writer = WebSocketWriter(MockProtocol(loop=loop), MockTransport(), use_mask=True)
    raw_message = b"Hello, World!" * 100

    async def _send_one_hundred_websocket_text_messages() -> None:
        for _ in range(100):
            await writer.send_frame(raw_message, WSMsgType.TEXT)

    @benchmark
    def _run() -> None:
        loop.run_until_complete(_send_one_hundred_websocket_text_messages())<|MERGE_RESOLUTION|>--- conflicted
+++ resolved
@@ -1,11 +1,7 @@
 """codspeed benchmarks for http websocket."""
 
 import asyncio
-<<<<<<< HEAD
 from typing import Iterable, Union
-=======
-from typing import Union
->>>>>>> 23d2966b
 
 from pytest_codspeed import BenchmarkFixture
 
@@ -48,12 +44,9 @@
         return False
 
     def write(self, data: Union[bytes, bytearray, memoryview]) -> None:
-<<<<<<< HEAD
         """Swallow writes."""
 
     def writelines(self, data: Iterable[Union[bytes, bytearray, memoryview]]) -> None:
-=======
->>>>>>> 23d2966b
         """Swallow writes."""
 
 
@@ -84,11 +77,7 @@
 ) -> None:
     """Benchmark sending 100 WebSocket text messages."""
     writer = WebSocketWriter(MockProtocol(loop=loop), MockTransport())
-<<<<<<< HEAD
-    raw_message = b"x" * MSG_SIZE * 2
-=======
     raw_message = b"x" * MSG_SIZE * 4
->>>>>>> 23d2966b
 
     async def _send_one_hundred_websocket_text_messages() -> None:
         for _ in range(100):
