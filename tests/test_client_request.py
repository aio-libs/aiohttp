--- conflicted
+++ resolved
@@ -1046,10 +1046,7 @@
     conn = None
 
     class CustomResponse(ClientResponse):
-<<<<<<< HEAD
-=======
-
->>>>>>> 9009e96b
+
         async def start(self, connection, read_until_eof=False):
             nonlocal conn
             conn = connection
