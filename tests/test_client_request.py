import asyncio
import hashlib
import io
import pathlib
import zlib
from http.cookies import BaseCookie, Morsel, SimpleCookie
from typing import Any, AsyncIterator, Callable, Dict, Iterator, List, Protocol
from unittest import mock

import pytest
from multidict import CIMultiDict, CIMultiDictProxy, istr
from yarl import URL

import aiohttp
from aiohttp import BaseConnector, hdrs, helpers, payload
from aiohttp.abc import AbstractStreamWriter
from aiohttp.base_protocol import BaseProtocol
from aiohttp.client_exceptions import ClientConnectionError
from aiohttp.client_reqrep import (
    ClientRequest,
    ClientResponse,
    Fingerprint,
    _gen_default_accept_encoding,
)
from aiohttp.connector import Connection
from aiohttp.http import HttpVersion
from aiohttp.test_utils import make_mocked_coro
from aiohttp.typedefs import LooseCookies


class _RequestMaker(Protocol):
    def __call__(self, method: str, url: str, **kwargs: Any) -> ClientRequest: ...


class WriterMock(mock.AsyncMock):
    def add_done_callback(self, cb: Callable[[], None]) -> None:
        """Dummy method."""

    def remove_done_callback(self, cb: Callable[[], None]) -> None:
        """Dummy method."""


@pytest.fixture
def make_request(loop: asyncio.AbstractEventLoop) -> Iterator[_RequestMaker]:
    request = None

    def maker(method: str, url: str, **kwargs: Any) -> ClientRequest:
        nonlocal request
        request = ClientRequest(method, URL(url), loop=loop, **kwargs)
        return request

    yield maker
    if request is not None:
        loop.run_until_complete(request.close())


@pytest.fixture
def buf() -> bytearray:
    return bytearray()


@pytest.fixture
def protocol(
    loop: asyncio.AbstractEventLoop, transport: asyncio.Transport
) -> BaseProtocol:
    protocol = mock.Mock()
    protocol.transport = transport
    protocol._drain_helper.return_value = loop.create_future()
    protocol._drain_helper.return_value.set_result(None)
    return protocol


@pytest.fixture
def transport(buf: bytearray) -> mock.Mock:
    transport = mock.create_autospec(asyncio.Transport, spec_set=True)

    def write(chunk: bytes) -> None:
        buf.extend(chunk)

    transport.write.side_effect = write
    transport.is_closing.return_value = False

    return transport  # type: ignore[no-any-return]


@pytest.fixture
def conn(transport: asyncio.Transport, protocol: BaseProtocol) -> Connection:
    return mock.Mock(transport=transport, protocol=protocol)


def test_method1(make_request: _RequestMaker) -> None:
    req = make_request("get", "http://python.org/")
    assert req.method == "GET"


def test_method2(make_request: _RequestMaker) -> None:
    req = make_request("head", "http://python.org/")
    assert req.method == "HEAD"


def test_method3(make_request: _RequestMaker) -> None:
    req = make_request("HEAD", "http://python.org/")
    assert req.method == "HEAD"


def test_method_invalid(make_request: _RequestMaker) -> None:
    with pytest.raises(ValueError, match="Method cannot contain non-token characters"):
        make_request("METHOD WITH\nWHITESPACES", "http://python.org/")


def test_version_1_0(make_request: _RequestMaker) -> None:
    req = make_request("get", "http://python.org/", version="1.0")
    assert req.version == (1, 0)


def test_version_default(make_request: _RequestMaker) -> None:
    req = make_request("get", "http://python.org/")
    assert req.version == (1, 1)


def test_request_info(make_request: _RequestMaker) -> None:
    req = make_request("get", "http://python.org/")
    url = URL("http://python.org/")
    h = CIMultiDictProxy(req.headers)
    assert req.request_info == aiohttp.RequestInfo(url, "GET", h, url)


def test_request_info_with_fragment(make_request: _RequestMaker) -> None:
    req = make_request("get", "http://python.org/#urlfragment")
    h = CIMultiDictProxy(req.headers)
    assert req.request_info == aiohttp.RequestInfo(
        URL("http://python.org/"),
        "GET",
        h,
        URL("http://python.org/#urlfragment"),
    )


def test_version_err(make_request: _RequestMaker) -> None:
    with pytest.raises(ValueError):
        make_request("get", "http://python.org/", version="1.c")


def test_keep_alive(make_request: _RequestMaker) -> None:
    req = make_request("get", "http://python.org/", version=(0, 9))
    assert not req.keep_alive()

    req = make_request("get", "http://python.org/", version=(1, 0))
    assert not req.keep_alive()

    req = make_request(
        "get",
        "http://python.org/",
        version=(1, 0),
        headers={"connection": "keep-alive"},
    )
    assert req.keep_alive()

    req = make_request("get", "http://python.org/", version=(1, 1))
    assert req.keep_alive()

    req = make_request(
        "get", "http://python.org/", version=(1, 1), headers={"connection": "close"}
    )
    assert not req.keep_alive()


def test_host_port_default_http(make_request: _RequestMaker) -> None:
    req = make_request("get", "http://python.org/")
    assert req.host == "python.org"
    assert req.port == 80
    assert not req.is_ssl()


def test_host_port_default_https(make_request: _RequestMaker) -> None:
    req = make_request("get", "https://python.org/")
    assert req.host == "python.org"
    assert req.port == 443
    assert req.is_ssl()


def test_host_port_nondefault_http(make_request: _RequestMaker) -> None:
    req = make_request("get", "http://python.org:960/")
    assert req.host == "python.org"
    assert req.port == 960
    assert not req.is_ssl()


def test_host_port_nondefault_https(make_request: _RequestMaker) -> None:
    req = make_request("get", "https://python.org:960/")
    assert req.host == "python.org"
    assert req.port == 960
    assert req.is_ssl()


def test_host_port_default_ws(make_request: _RequestMaker) -> None:
    req = make_request("get", "ws://python.org/")
    assert req.host == "python.org"
    assert req.port == 80
    assert not req.is_ssl()


def test_host_port_default_wss(make_request: _RequestMaker) -> None:
    req = make_request("get", "wss://python.org/")
    assert req.host == "python.org"
    assert req.port == 443
    assert req.is_ssl()


def test_host_port_nondefault_ws(make_request: _RequestMaker) -> None:
    req = make_request("get", "ws://python.org:960/")
    assert req.host == "python.org"
    assert req.port == 960
    assert not req.is_ssl()


def test_host_port_nondefault_wss(make_request: _RequestMaker) -> None:
    req = make_request("get", "wss://python.org:960/")
    assert req.host == "python.org"
    assert req.port == 960
    assert req.is_ssl()


def test_host_port_none_port(make_request: _RequestMaker) -> None:
    req = make_request("get", "unix://localhost/path")
    assert req.headers["Host"] == "localhost"


def test_host_port_err(make_request: _RequestMaker) -> None:
    with pytest.raises(ValueError):
        make_request("get", "http://python.org:123e/")


def test_hostname_err(make_request: _RequestMaker) -> None:
    with pytest.raises(ValueError):
        make_request("get", "http://:8080/")


def test_host_header_host_first(make_request: _RequestMaker) -> None:
    req = make_request("get", "http://python.org/")
    assert list(req.headers)[0] == "Host"


def test_host_header_host_without_port(make_request: _RequestMaker) -> None:
    req = make_request("get", "http://python.org/")
    assert req.headers["HOST"] == "python.org"


def test_host_header_host_with_default_port(make_request: _RequestMaker) -> None:
    req = make_request("get", "http://python.org:80/")
    assert req.headers["HOST"] == "python.org"


def test_host_header_host_with_nondefault_port(make_request: _RequestMaker) -> None:
    req = make_request("get", "http://python.org:99/")
    assert req.headers["HOST"] == "python.org:99"


def test_host_header_host_idna_encode(make_request: _RequestMaker) -> None:
    req = make_request("get", "http://xn--9caa.com")
    assert req.headers["HOST"] == "xn--9caa.com"


def test_host_header_host_unicode(make_request: _RequestMaker) -> None:
    req = make_request("get", "http://éé.com")
    assert req.headers["HOST"] == "xn--9caa.com"


def test_host_header_explicit_host(make_request: _RequestMaker) -> None:
    req = make_request("get", "http://python.org/", headers={"host": "example.com"})
    assert req.headers["HOST"] == "example.com"


def test_host_header_explicit_host_with_port(make_request: _RequestMaker) -> None:
    req = make_request("get", "http://python.org/", headers={"host": "example.com:99"})
    assert req.headers["HOST"] == "example.com:99"


def test_host_header_ipv4(make_request: _RequestMaker) -> None:
    req = make_request("get", "http://127.0.0.2")
    assert req.headers["HOST"] == "127.0.0.2"


def test_host_header_ipv6(make_request: _RequestMaker) -> None:
    req = make_request("get", "http://[::2]")
    assert req.headers["HOST"] == "[::2]"


def test_host_header_ipv4_with_port(make_request: _RequestMaker) -> None:
    req = make_request("get", "http://127.0.0.2:99")
    assert req.headers["HOST"] == "127.0.0.2:99"


def test_host_header_ipv6_with_port(make_request: _RequestMaker) -> None:
    req = make_request("get", "http://[::2]:99")
    assert req.headers["HOST"] == "[::2]:99"


@pytest.mark.parametrize(
    ("url", "headers", "expected"),
    (
        pytest.param("http://localhost.", None, "localhost", id="dot only at the end"),
        pytest.param("http://python.org.", None, "python.org", id="single dot"),
        pytest.param(
            "http://python.org.:99", None, "python.org:99", id="single dot with port"
        ),
        pytest.param(
            "http://python.org...:99",
            None,
            "python.org:99",
            id="multiple dots with port",
        ),
        pytest.param(
            "http://python.org.:99",
            {"host": "example.com.:99"},
            "example.com.:99",
            id="explicit host header",
        ),
        pytest.param("https://python.org.", None, "python.org", id="https"),
        pytest.param("https://...", None, "", id="only dots"),
        pytest.param(
            "http://príklad.example.org.:99",
            None,
            "xn--prklad-4va.example.org:99",
            id="single dot with port idna",
        ),
    ),
)
def test_host_header_fqdn(
    make_request: _RequestMaker, url: str, headers: Dict[str, str], expected: str
) -> None:
    req = make_request("get", url, headers=headers)
    assert req.headers["HOST"] == expected


def test_default_headers_useragent(make_request: _RequestMaker) -> None:
    req = make_request("get", "http://python.org/")

    assert "SERVER" not in req.headers
    assert "USER-AGENT" in req.headers


def test_default_headers_useragent_custom(make_request: _RequestMaker) -> None:
    req = make_request(
        "get", "http://python.org/", headers={"user-agent": "my custom agent"}
    )

    assert "USER-Agent" in req.headers
    assert "my custom agent" == req.headers["User-Agent"]


def test_skip_default_useragent_header(make_request: _RequestMaker) -> None:
    req = make_request(
        "get", "http://python.org/", skip_auto_headers={istr("user-agent")}
    )

    assert "User-Agent" not in req.headers


def test_headers(make_request: _RequestMaker) -> None:
    req = make_request(
        "post", "http://python.org/", headers={"Content-Type": "text/plain"}
    )

    assert "CONTENT-TYPE" in req.headers
    assert req.headers["CONTENT-TYPE"] == "text/plain"
    assert req.headers["ACCEPT-ENCODING"] == "gzip, deflate, br"


def test_headers_list(make_request: _RequestMaker) -> None:
    req = make_request(
        "post", "http://python.org/", headers=[("Content-Type", "text/plain")]
    )
    assert "CONTENT-TYPE" in req.headers
    assert req.headers["CONTENT-TYPE"] == "text/plain"


def test_headers_default(make_request: _RequestMaker) -> None:
    req = make_request(
        "get", "http://python.org/", headers={"ACCEPT-ENCODING": "deflate"}
    )
    assert req.headers["ACCEPT-ENCODING"] == "deflate"


def test_invalid_url(make_request: _RequestMaker) -> None:
    with pytest.raises(aiohttp.InvalidURL):
        make_request("get", "hiwpefhipowhefopw")


def test_no_path(make_request: _RequestMaker) -> None:
    req = make_request("get", "http://python.org")
    assert "/" == req.url.path


def test_ipv6_default_http_port(make_request: _RequestMaker) -> None:
    req = make_request("get", "http://[2001:db8::1]/")
    assert req.host == "2001:db8::1"
    assert req.port == 80
    assert not req.is_ssl()


def test_ipv6_default_https_port(make_request: _RequestMaker) -> None:
    req = make_request("get", "https://[2001:db8::1]/")
    assert req.host == "2001:db8::1"
    assert req.port == 443
    assert req.is_ssl()


def test_ipv6_nondefault_http_port(make_request: _RequestMaker) -> None:
    req = make_request("get", "http://[2001:db8::1]:960/")
    assert req.host == "2001:db8::1"
    assert req.port == 960
    assert not req.is_ssl()


def test_ipv6_nondefault_https_port(make_request: _RequestMaker) -> None:
    req = make_request("get", "https://[2001:db8::1]:960/")
    assert req.host == "2001:db8::1"
    assert req.port == 960
    assert req.is_ssl()


def test_basic_auth(make_request: _RequestMaker) -> None:
    req = make_request(
        "get", "http://python.org", auth=aiohttp.BasicAuth("nkim", "1234")
    )
    assert "AUTHORIZATION" in req.headers
    assert "Basic bmtpbToxMjM0" == req.headers["AUTHORIZATION"]


def test_basic_auth_utf8(make_request: _RequestMaker) -> None:
    req = make_request(
        "get", "http://python.org", auth=aiohttp.BasicAuth("nkim", "секрет", "utf-8")
    )
    assert "AUTHORIZATION" in req.headers
    assert "Basic bmtpbTrRgdC10LrRgNC10YI=" == req.headers["AUTHORIZATION"]


def test_basic_auth_tuple_forbidden(make_request: _RequestMaker) -> None:
    with pytest.raises(TypeError):
        make_request("get", "http://python.org", auth=("nkim", "1234"))


def test_basic_auth_from_url(make_request: _RequestMaker) -> None:
    req = make_request("get", "http://nkim:1234@python.org")
    assert "AUTHORIZATION" in req.headers
    assert "Basic bmtpbToxMjM0" == req.headers["AUTHORIZATION"]
    assert "python.org" == req.host


<<<<<<< HEAD
def test_basic_auth_no_user_from_url(make_request: Any) -> None:
    req = make_request("get", "http://:1234@python.org")
    assert "AUTHORIZATION" in req.headers
    assert "Basic OjEyMzQ=" == req.headers["AUTHORIZATION"]
    assert "python.org" == req.host


def test_basic_auth_from_url_overridden(make_request: Any) -> None:
=======
def test_basic_auth_from_url_overridden(make_request: _RequestMaker) -> None:
>>>>>>> 64f5e119
    req = make_request(
        "get", "http://garbage@python.org", auth=aiohttp.BasicAuth("nkim", "1234")
    )
    assert "AUTHORIZATION" in req.headers
    assert "Basic bmtpbToxMjM0" == req.headers["AUTHORIZATION"]
    assert "python.org" == req.host


def test_path_is_not_double_encoded1(make_request: _RequestMaker) -> None:
    req = make_request("get", "http://0.0.0.0/get/test case")
    assert req.url.raw_path == "/get/test%20case"


def test_path_is_not_double_encoded2(make_request: _RequestMaker) -> None:
    req = make_request("get", "http://0.0.0.0/get/test%2fcase")
    assert req.url.raw_path == "/get/test%2Fcase"


def test_path_is_not_double_encoded3(make_request: _RequestMaker) -> None:
    req = make_request("get", "http://0.0.0.0/get/test%20case")
    assert req.url.raw_path == "/get/test%20case"


def test_path_safe_chars_preserved(make_request: _RequestMaker) -> None:
    req = make_request("get", "http://0.0.0.0/get/:=+/%2B/")
    assert req.url.path == "/get/:=+/+/"


def test_params_are_added_before_fragment1(make_request: _RequestMaker) -> None:
    req = make_request("GET", "http://example.com/path#fragment", params={"a": "b"})
    assert str(req.url) == "http://example.com/path?a=b"


def test_params_are_added_before_fragment2(make_request: _RequestMaker) -> None:
    req = make_request(
        "GET", "http://example.com/path?key=value#fragment", params={"a": "b"}
    )
    assert str(req.url) == "http://example.com/path?key=value&a=b"


def test_path_not_contain_fragment1(make_request: _RequestMaker) -> None:
    req = make_request("GET", "http://example.com/path#fragment")
    assert req.url.path == "/path"


def test_path_not_contain_fragment2(make_request: _RequestMaker) -> None:
    req = make_request("GET", "http://example.com/path?key=value#fragment")
    assert str(req.url) == "http://example.com/path?key=value"


def test_cookies(make_request: _RequestMaker) -> None:
    req = make_request("get", "http://test.com/path", cookies={"cookie1": "val1"})

    assert "COOKIE" in req.headers
    assert "cookie1=val1" == req.headers["COOKIE"]


def test_cookies_is_quoted_with_special_characters(make_request: _RequestMaker) -> None:
    req = make_request("get", "http://test.com/path", cookies={"cookie1": "val/one"})

    assert "COOKIE" in req.headers
    assert 'cookie1="val/one"' == req.headers["COOKIE"]


def test_cookies_merge_with_headers(make_request: _RequestMaker) -> None:
    req = make_request(
        "get",
        "http://test.com/path",
        headers={"cookie": "cookie1=val1"},
        cookies={"cookie2": "val2"},
    )

    assert "cookie1=val1; cookie2=val2" == req.headers["COOKIE"]


def test_query_multivalued_param(make_request: _RequestMaker) -> None:
    for meth in ClientRequest.ALL_METHODS:
        req = make_request(
            meth, "http://python.org", params=(("test", "foo"), ("test", "baz"))
        )

        assert str(req.url) == "http://python.org/?test=foo&test=baz"


def test_query_str_param(make_request: _RequestMaker) -> None:
    for meth in ClientRequest.ALL_METHODS:
        req = make_request(meth, "http://python.org", params="test=foo")
        assert str(req.url) == "http://python.org/?test=foo"


def test_query_bytes_param_raises(make_request: _RequestMaker) -> None:
    for meth in ClientRequest.ALL_METHODS:
        with pytest.raises(TypeError):
            make_request(meth, "http://python.org", params=b"test=foo")


def test_query_str_param_is_not_encoded(make_request: _RequestMaker) -> None:
    for meth in ClientRequest.ALL_METHODS:
        req = make_request(meth, "http://python.org", params="test=f+oo")
        assert str(req.url) == "http://python.org/?test=f+oo"


def test_params_update_path_and_url(make_request: _RequestMaker) -> None:
    req = make_request(
        "get", "http://python.org", params=(("test", "foo"), ("test", "baz"))
    )
    assert str(req.url) == "http://python.org/?test=foo&test=baz"


def test_params_empty_path_and_url(make_request: _RequestMaker) -> None:
    req_empty = make_request("get", "http://python.org", params={})
    assert str(req_empty.url) == "http://python.org"
    req_none = make_request("get", "http://python.org")
    assert str(req_none.url) == "http://python.org"


def test_gen_netloc_all(make_request: _RequestMaker) -> None:
    req = make_request(
        "get",
        "https://aiohttp:pwpwpw@"
        + "12345678901234567890123456789"
        + "012345678901234567890:8080",
    )
    assert (
        req.headers["HOST"]
        == "12345678901234567890123456789" + "012345678901234567890:8080"
    )


def test_gen_netloc_no_port(make_request: _RequestMaker) -> None:
    req = make_request(
        "get",
        "https://aiohttp:pwpwpw@"
        + "12345678901234567890123456789"
        + "012345678901234567890/",
    )
    assert (
        req.headers["HOST"] == "12345678901234567890123456789" + "012345678901234567890"
    )


async def test_connection_header(
    loop: asyncio.AbstractEventLoop, conn: mock.Mock
) -> None:
    req = ClientRequest("get", URL("http://python.org"), loop=loop)
    with mock.patch.object(req, "keep_alive") as m:
        req.headers.clear()

        m.return_value = True
        req.version = HttpVersion(1, 1)
        req.headers.clear()
        await req.send(conn)
        assert req.headers.get("CONNECTION") is None

        req.version = HttpVersion(1, 0)
        req.headers.clear()
        await req.send(conn)
        assert req.headers.get("CONNECTION") == "keep-alive"

        m.return_value = False
        req.version = HttpVersion(1, 1)
        req.headers.clear()
        await req.send(conn)
        assert req.headers.get("CONNECTION") == "close"


async def test_no_content_length(
    loop: asyncio.AbstractEventLoop, conn: mock.Mock
) -> None:
    req = ClientRequest("get", URL("http://python.org"), loop=loop)
    resp = await req.send(conn)
    assert req.headers.get("CONTENT-LENGTH") is None
    await req.close()
    resp.close()


async def test_no_content_length_head(
    loop: asyncio.AbstractEventLoop, conn: mock.Mock
) -> None:
    req = ClientRequest("head", URL("http://python.org"), loop=loop)
    resp = await req.send(conn)
    assert req.headers.get("CONTENT-LENGTH") is None
    await req.close()
    resp.close()


async def test_content_type_auto_header_get(
    loop: asyncio.AbstractEventLoop, conn: mock.Mock
) -> None:
    req = ClientRequest("get", URL("http://python.org"), loop=loop)
    resp = await req.send(conn)
    assert "CONTENT-TYPE" not in req.headers
    resp.close()
    await req.close()


async def test_content_type_auto_header_form(
    loop: asyncio.AbstractEventLoop, conn: mock.Mock
) -> None:
    req = ClientRequest(
        "post", URL("http://python.org"), data={"hey": "you"}, loop=loop
    )
    resp = await req.send(conn)
    assert "application/x-www-form-urlencoded" == req.headers.get("CONTENT-TYPE")
    resp.close()


async def test_content_type_auto_header_bytes(
    loop: asyncio.AbstractEventLoop, conn: mock.Mock
) -> None:
    req = ClientRequest("post", URL("http://python.org"), data=b"hey you", loop=loop)
    resp = await req.send(conn)
    assert "application/octet-stream" == req.headers.get("CONTENT-TYPE")
    resp.close()


async def test_content_type_skip_auto_header_bytes(
    loop: asyncio.AbstractEventLoop, conn: mock.Mock
) -> None:
    req = ClientRequest(
        "post",
        URL("http://python.org"),
        data=b"hey you",
        skip_auto_headers={"Content-Type"},
        loop=loop,
    )
    resp = await req.send(conn)
    assert "CONTENT-TYPE" not in req.headers
    resp.close()


async def test_content_type_skip_auto_header_form(
    loop: asyncio.AbstractEventLoop, conn: mock.Mock
) -> None:
    req = ClientRequest(
        "post",
        URL("http://python.org"),
        data={"hey": "you"},
        loop=loop,
        skip_auto_headers={"Content-Type"},
    )
    resp = await req.send(conn)
    assert "CONTENT-TYPE" not in req.headers
    resp.close()


async def test_content_type_auto_header_content_length_no_skip(
    loop: asyncio.AbstractEventLoop, conn: mock.Mock
) -> None:
    with io.BytesIO(b"hey") as file_handle:
        req = ClientRequest(
            "post",
            URL("http://python.org"),
            data=file_handle,
            skip_auto_headers={"Content-Length"},
            loop=loop,
        )
        resp = await req.send(conn)
        assert req.headers.get("CONTENT-LENGTH") == "3"
        resp.close()


async def test_urlencoded_formdata_charset(
    loop: asyncio.AbstractEventLoop, conn: mock.Mock
) -> None:
    req = ClientRequest(
        "post",
        URL("http://python.org"),
        data=aiohttp.FormData({"hey": "you"}, charset="koi8-r"),
        loop=loop,
    )
    await req.send(conn)
    assert "application/x-www-form-urlencoded; charset=koi8-r" == req.headers.get(
        "CONTENT-TYPE"
    )


async def test_formdata_boundary_from_headers(
    loop: asyncio.AbstractEventLoop, conn: mock.Mock
) -> None:
    boundary = "some_boundary"
    file_path = pathlib.Path(__file__).parent / "aiohttp.png"
    with file_path.open("rb") as f:
        req = ClientRequest(
            "post",
            URL("http://python.org"),
            data={"aiohttp.png": f},
            headers={"Content-Type": f"multipart/form-data; boundary={boundary}"},
            loop=loop,
        )
        await req.send(conn)
        assert req.body._boundary == boundary.encode()


async def test_post_data(loop: asyncio.AbstractEventLoop, conn: mock.Mock) -> None:
    for meth in ClientRequest.POST_METHODS:
        req = ClientRequest(
            meth, URL("http://python.org/"), data={"life": "42"}, loop=loop
        )
        resp = await req.send(conn)
        assert "/" == req.url.path
        assert b"life=42" == req.body._value
        assert "application/x-www-form-urlencoded" == req.headers["CONTENT-TYPE"]
        await req.close()
        resp.close()


async def test_pass_falsy_data(loop: asyncio.AbstractEventLoop) -> None:
    with mock.patch("aiohttp.client_reqrep.ClientRequest.update_body_from_data") as m:
        req = ClientRequest("post", URL("http://python.org/"), data={}, loop=loop)
        m.assert_called_once_with({})
    await req.close()


async def test_pass_falsy_data_file(
    loop: asyncio.AbstractEventLoop, tmp_path: pathlib.Path
) -> None:
    testfile = (tmp_path / "tmpfile").open("w+b")
    testfile.write(b"data")
    testfile.seek(0)
    skip = frozenset([hdrs.CONTENT_TYPE])
    req = ClientRequest(
        "post",
        URL("http://python.org/"),
        data=testfile,
        skip_auto_headers=skip,
        loop=loop,
    )
    assert req.headers.get("CONTENT-LENGTH", None) is not None
    await req.close()
    testfile.close()


# Elasticsearch API requires to send request body with GET-requests
async def test_get_with_data(loop: asyncio.AbstractEventLoop) -> None:
    for meth in ClientRequest.GET_METHODS:
        req = ClientRequest(
            meth, URL("http://python.org/"), data={"life": "42"}, loop=loop
        )
        assert "/" == req.url.path
        assert b"life=42" == req.body._value
        await req.close()


async def test_bytes_data(loop: asyncio.AbstractEventLoop, conn: mock.Mock) -> None:
    for meth in ClientRequest.POST_METHODS:
        req = ClientRequest(
            meth, URL("http://python.org/"), data=b"binary data", loop=loop
        )
        resp = await req.send(conn)
        assert "/" == req.url.path
        assert isinstance(req.body, payload.BytesPayload)
        assert b"binary data" == req.body._value
        assert "application/octet-stream" == req.headers["CONTENT-TYPE"]
        await req.close()
        resp.close()


async def test_content_encoding(
    loop: asyncio.AbstractEventLoop, conn: mock.Mock
) -> None:
    req = ClientRequest(
        "post", URL("http://python.org/"), data="foo", compress="deflate", loop=loop
    )
    with mock.patch("aiohttp.client_reqrep.StreamWriter") as m_writer:
        m_writer.return_value.write_headers = make_mocked_coro()
        resp = await req.send(conn)
    assert req.headers["TRANSFER-ENCODING"] == "chunked"
    assert req.headers["CONTENT-ENCODING"] == "deflate"
    m_writer.return_value.enable_compression.assert_called_with("deflate")
    await req.close()
    resp.close()


async def test_content_encoding_dont_set_headers_if_no_body(
    loop: asyncio.AbstractEventLoop, conn: mock.Mock
) -> None:
    req = ClientRequest(
        "post", URL("http://python.org/"), compress="deflate", loop=loop
    )
    with mock.patch("aiohttp.client_reqrep.http"):
        resp = await req.send(conn)
    assert "TRANSFER-ENCODING" not in req.headers
    assert "CONTENT-ENCODING" not in req.headers
    await req.close()
    resp.close()


async def test_content_encoding_header(
    loop: asyncio.AbstractEventLoop, conn: mock.Mock
) -> None:
    req = ClientRequest(
        "post",
        URL("http://python.org/"),
        data="foo",
        headers={"Content-Encoding": "deflate"},
        loop=loop,
    )
    with mock.patch("aiohttp.client_reqrep.StreamWriter") as m_writer:
        m_writer.return_value.write_headers = make_mocked_coro()
        resp = await req.send(conn)

    assert not m_writer.return_value.enable_compression.called
    assert not m_writer.return_value.enable_chunking.called
    await req.close()
    resp.close()


async def test_compress_and_content_encoding(
    loop: asyncio.AbstractEventLoop, conn: mock.Mock
) -> None:
    with pytest.raises(ValueError):
        ClientRequest(
            "post",
            URL("http://python.org/"),
            data="foo",
            headers={"content-encoding": "deflate"},
            compress="deflate",
            loop=loop,
        )


async def test_chunked(loop: asyncio.AbstractEventLoop, conn: mock.Mock) -> None:
    req = ClientRequest(
        "post",
        URL("http://python.org/"),
        headers={"TRANSFER-ENCODING": "gzip"},
        loop=loop,
    )
    resp = await req.send(conn)
    assert "gzip" == req.headers["TRANSFER-ENCODING"]
    await req.close()
    resp.close()


async def test_chunked2(loop: asyncio.AbstractEventLoop, conn: mock.Mock) -> None:
    req = ClientRequest(
        "post",
        URL("http://python.org/"),
        headers={"Transfer-encoding": "chunked"},
        loop=loop,
    )
    resp = await req.send(conn)
    assert "chunked" == req.headers["TRANSFER-ENCODING"]
    await req.close()
    resp.close()


async def test_chunked_explicit(
    loop: asyncio.AbstractEventLoop, conn: mock.Mock
) -> None:
    req = ClientRequest("post", URL("http://python.org/"), chunked=True, loop=loop)
    with mock.patch("aiohttp.client_reqrep.StreamWriter") as m_writer:
        m_writer.return_value.write_headers = make_mocked_coro()
        resp = await req.send(conn)

    assert "chunked" == req.headers["TRANSFER-ENCODING"]
    m_writer.return_value.enable_chunking.assert_called_with()
    await req.close()
    resp.close()


async def test_chunked_length(loop: asyncio.AbstractEventLoop, conn: mock.Mock) -> None:
    with pytest.raises(ValueError):
        ClientRequest(
            "post",
            URL("http://python.org/"),
            headers={"CONTENT-LENGTH": "1000"},
            chunked=True,
            loop=loop,
        )


async def test_chunked_transfer_encoding(
    loop: asyncio.AbstractEventLoop, conn: mock.Mock
) -> None:
    with pytest.raises(ValueError):
        ClientRequest(
            "post",
            URL("http://python.org/"),
            headers={"TRANSFER-ENCODING": "chunked"},
            chunked=True,
            loop=loop,
        )


async def test_file_upload_not_chunked(loop: asyncio.AbstractEventLoop) -> None:
    file_path = pathlib.Path(__file__).parent / "aiohttp.png"
    with file_path.open("rb") as f:
        req = ClientRequest("post", URL("http://python.org/"), data=f, loop=loop)
        assert not req.chunked
        assert req.headers["CONTENT-LENGTH"] == str(file_path.stat().st_size)
        await req.close()


async def test_precompressed_data_stays_intact(loop: asyncio.AbstractEventLoop) -> None:
    data = zlib.compress(b"foobar")
    req = ClientRequest(
        "post",
        URL("http://python.org/"),
        data=data,
        headers={"CONTENT-ENCODING": "deflate"},
        compress=None,
        loop=loop,
    )
    assert not req.compress
    assert not req.chunked
    assert req.headers["CONTENT-ENCODING"] == "deflate"
    await req.close()


async def test_file_upload_not_chunked_seek(loop: asyncio.AbstractEventLoop) -> None:
    file_path = pathlib.Path(__file__).parent / "aiohttp.png"
    with file_path.open("rb") as f:
        f.seek(100)
        req = ClientRequest("post", URL("http://python.org/"), data=f, loop=loop)
        assert req.headers["CONTENT-LENGTH"] == str(file_path.stat().st_size - 100)
        await req.close()


async def test_file_upload_force_chunked(loop: asyncio.AbstractEventLoop) -> None:
    file_path = pathlib.Path(__file__).parent / "aiohttp.png"
    with file_path.open("rb") as f:
        req = ClientRequest(
            "post", URL("http://python.org/"), data=f, chunked=True, loop=loop
        )
        assert req.chunked
        assert "CONTENT-LENGTH" not in req.headers
        await req.close()


async def test_expect100(loop: asyncio.AbstractEventLoop, conn: mock.Mock) -> None:
    req = ClientRequest("get", URL("http://python.org/"), expect100=True, loop=loop)
    resp = await req.send(conn)
    assert "100-continue" == req.headers["EXPECT"]
    assert req._continue is not None
    req.terminate()
    resp.close()


async def test_expect_100_continue_header(
    loop: asyncio.AbstractEventLoop, conn: mock.Mock
) -> None:
    req = ClientRequest(
        "get", URL("http://python.org/"), headers={"expect": "100-continue"}, loop=loop
    )
    resp = await req.send(conn)
    assert "100-continue" == req.headers["EXPECT"]
    assert req._continue is not None
    req.terminate()
    resp.close()


async def test_data_stream(
    loop: asyncio.AbstractEventLoop, buf: bytearray, conn: mock.Mock
) -> None:
    async def gen() -> AsyncIterator[bytes]:
        yield b"binary data"
        yield b" result"

    req = ClientRequest("POST", URL("http://python.org/"), data=gen(), loop=loop)
    assert req.chunked
    assert req.headers["TRANSFER-ENCODING"] == "chunked"
    original_write_bytes = req.write_bytes

    async def _mock_write_bytes(writer: AbstractStreamWriter, conn: mock.Mock) -> None:
        # Ensure the task is scheduled
        await asyncio.sleep(0)
        await original_write_bytes(writer, conn)

    with mock.patch.object(req, "write_bytes", _mock_write_bytes):
        resp = await req.send(conn)
    assert asyncio.isfuture(req._writer)
    await resp.wait_for_close()
    assert req._writer is None
    assert (
        buf.split(b"\r\n\r\n", 1)[1] == b"b\r\nbinary data\r\n7\r\n result\r\n0\r\n\r\n"
    )
    await req.close()


async def test_data_file(
    loop: asyncio.AbstractEventLoop, buf: bytearray, conn: mock.Mock
) -> None:
    with io.BufferedReader(io.BytesIO(b"*" * 2)) as file_handle:  # type: ignore[arg-type]
        req = ClientRequest(
            "POST",
            URL("http://python.org/"),
            data=file_handle,
            loop=loop,
        )
        assert req.chunked
        assert isinstance(req.body, payload.BufferedReaderPayload)
        assert req.headers["TRANSFER-ENCODING"] == "chunked"

        resp = await req.send(conn)
        assert asyncio.isfuture(req._writer)
        await resp.wait_for_close()

        assert req._writer is None
        assert buf.split(b"\r\n\r\n", 1)[1] == b"2\r\n" + b"*" * 2 + b"\r\n0\r\n\r\n"
        await req.close()


async def test_data_stream_exc(
    loop: asyncio.AbstractEventLoop, conn: mock.Mock
) -> None:
    fut = loop.create_future()

    async def gen() -> AsyncIterator[bytes]:
        yield b"binary data"
        await fut

    req = ClientRequest("POST", URL("http://python.org/"), data=gen(), loop=loop)
    assert req.chunked
    assert req.headers["TRANSFER-ENCODING"] == "chunked"

    async def throw_exc() -> None:
        await asyncio.sleep(0.01)
        fut.set_exception(ValueError)

    t = loop.create_task(throw_exc())

    await req.send(conn)
    assert req._writer is not None
    await req._writer
    await t
    # assert conn.close.called
    assert conn.protocol is not None
    assert conn.protocol.set_exception.called
    await req.close()


async def test_data_stream_exc_chain(
    loop: asyncio.AbstractEventLoop, conn: mock.Mock
) -> None:
    fut = loop.create_future()

    async def gen() -> AsyncIterator[None]:
        await fut
        assert False
        yield  # pragma: no cover

    req = ClientRequest("POST", URL("http://python.org/"), data=gen(), loop=loop)

    inner_exc = ValueError()

    async def throw_exc() -> None:
        await asyncio.sleep(0.01)
        fut.set_exception(inner_exc)

    t = loop.create_task(throw_exc())

    await req.send(conn)
    assert req._writer is not None
    await req._writer
    await t
    # assert conn.close.called
    assert conn.protocol.set_exception.called
    outer_exc = conn.protocol.set_exception.call_args[0][0]
    assert isinstance(outer_exc, ClientConnectionError)
    assert outer_exc.__cause__ is inner_exc
    await req.close()


async def test_data_stream_continue(
    loop: asyncio.AbstractEventLoop, buf: bytearray, conn: mock.Mock
) -> None:
    async def gen() -> AsyncIterator[bytes]:
        yield b"binary data"
        yield b" result"

    req = ClientRequest(
        "POST", URL("http://python.org/"), data=gen(), expect100=True, loop=loop
    )
    assert req.chunked

    async def coro() -> None:
        await asyncio.sleep(0.0001)
        assert req._continue is not None
        req._continue.set_result(1)

    t = loop.create_task(coro())

    resp = await req.send(conn)
    assert req._writer is not None
    await req._writer
    await t
    assert (
        buf.split(b"\r\n\r\n", 1)[1] == b"b\r\nbinary data\r\n7\r\n result\r\n0\r\n\r\n"
    )
    await req.close()
    resp.close()


async def test_data_continue(
    loop: asyncio.AbstractEventLoop, buf: bytearray, conn: mock.Mock
) -> None:
    req = ClientRequest(
        "POST", URL("http://python.org/"), data=b"data", expect100=True, loop=loop
    )

    async def coro() -> None:
        await asyncio.sleep(0.0001)
        assert req._continue is not None
        req._continue.set_result(1)

    t = loop.create_task(coro())

    resp = await req.send(conn)

    assert req._writer is not None
    await req._writer
    await t
    assert buf.split(b"\r\n\r\n", 1)[1] == b"data"
    await req.close()
    resp.close()


async def test_close(
    loop: asyncio.AbstractEventLoop, buf: bytearray, conn: mock.Mock
) -> None:
    async def gen() -> AsyncIterator[bytes]:
        await asyncio.sleep(0.00001)
        yield b"result"

    req = ClientRequest("POST", URL("http://python.org/"), data=gen(), loop=loop)
    resp = await req.send(conn)
    await req.close()
    assert buf.split(b"\r\n\r\n", 1)[1] == b"6\r\nresult\r\n0\r\n\r\n"
    await req.close()
    resp.close()


async def test_bad_version(loop: asyncio.AbstractEventLoop, conn: mock.Mock) -> None:
    req = ClientRequest(
        "GET",
        URL("http://python.org"),
        loop=loop,
        headers={"Connection": "Close"},
        version=("1", "1\r\nInjected-Header: not allowed"),  # type: ignore[arg-type]
    )

    with pytest.raises(AttributeError):
        await req.send(conn)


async def test_custom_response_class(
    loop: asyncio.AbstractEventLoop, conn: mock.Mock
) -> None:
    class CustomResponse(ClientResponse):
        async def read(self) -> bytes:
            return b"customized!"

    req = ClientRequest(
        "GET", URL("http://python.org/"), response_class=CustomResponse, loop=loop
    )
    resp = await req.send(conn)
    assert await resp.read() == b"customized!"
    await req.close()
    resp.close()


async def test_oserror_on_write_bytes(
    loop: asyncio.AbstractEventLoop, conn: mock.Mock
) -> None:
    req = ClientRequest("POST", URL("http://python.org/"), loop=loop)

    writer = WriterMock()
    writer.write.side_effect = OSError

    await req.write_bytes(writer, conn)

    assert conn.protocol.set_exception.called
    exc = conn.protocol.set_exception.call_args[0][0]
    assert isinstance(exc, aiohttp.ClientOSError)


async def test_terminate(loop: asyncio.AbstractEventLoop, conn: mock.Mock) -> None:
    req = ClientRequest("get", URL("http://python.org"), loop=loop)

    async def _mock_write_bytes(*args: object, **kwargs: object) -> None:
        # Ensure the task is scheduled
        await asyncio.sleep(0)

    with mock.patch.object(req, "write_bytes", _mock_write_bytes):
        resp = await req.send(conn)

    assert req._writer is not None
    assert resp._writer is not None
    await resp._writer
    writer = WriterMock()
    writer.done = mock.Mock(return_value=False)
    writer.cancel = mock.Mock()
    req._writer = writer
    resp._writer = writer

    assert req._writer is not None
    assert resp._writer is not None
    req.terminate()
    writer.cancel.assert_called_with()
    writer.done.assert_called_with()
    resp.close()


def test_terminate_with_closed_loop(
    loop: asyncio.AbstractEventLoop, conn: mock.Mock
) -> None:
    req = resp = writer = None

    async def go() -> None:
        nonlocal req, resp, writer
        req = ClientRequest("get", URL("http://python.org"), loop=loop)

        async def _mock_write_bytes(*args: object, **kwargs: object) -> None:
            # Ensure the task is scheduled
            await asyncio.sleep(0)

        with mock.patch.object(req, "write_bytes", _mock_write_bytes):
            resp = await req.send(conn)

        assert req._writer is not None
        writer = WriterMock()
        writer.done = mock.Mock(return_value=False)
        req._writer = writer
        resp._writer = writer

        await asyncio.sleep(0.05)

    loop.run_until_complete(go())

    loop.close()
    assert req is not None
    req.terminate()
    assert req._writer is None
    assert writer is not None
    assert not writer.cancel.called
    assert resp is not None
    resp.close()


def test_terminate_without_writer(loop: asyncio.AbstractEventLoop) -> None:
    req = ClientRequest("get", URL("http://python.org"), loop=loop)
    assert req._writer is None

    req.terminate()
    assert req._writer is None


async def test_custom_req_rep(
    loop: asyncio.AbstractEventLoop, create_mocked_conn: mock.Mock
) -> None:
    conn = None

    class CustomResponse(ClientResponse):
        async def start(self, connection: Connection) -> ClientResponse:
            nonlocal conn
            conn = connection
            self.status = 123
            self.reason = "Test OK"
            self._headers = CIMultiDictProxy(CIMultiDict())
            self.cookies = SimpleCookie()
            return self

    called = False

    class CustomRequest(ClientRequest):
        async def send(self, conn: Connection) -> ClientResponse:
            resp = self.response_class(
                self.method,
                self.url,
                writer=self._writer,  # type: ignore[arg-type]
                continue100=self._continue,
                timer=self._timer,
                request_info=self.request_info,
                traces=self._traces,
                loop=self.loop,
                session=self._session,
            )
            self.response = resp
            nonlocal called
            called = True
            return resp

    async def create_connection(
        req: ClientRequest, traces: object, timeout: object
    ) -> Connection:
        assert isinstance(req, CustomRequest)
        return create_mocked_conn()  # type: ignore[no-any-return]

    connector = BaseConnector()
    with mock.patch.object(connector, "_create_connection", create_connection):
        session = aiohttp.ClientSession(
            request_class=CustomRequest,
            response_class=CustomResponse,
            connector=connector,
        )

        resp = await session.request("get", URL("http://example.com/path/to"))
        assert isinstance(resp, CustomResponse)
        assert called
        resp.close()
        await session.close()
        assert conn is not None
        conn.close()


def test_bad_fingerprint(loop: asyncio.AbstractEventLoop) -> None:
    with pytest.raises(ValueError):
        Fingerprint(b"invalid")


def test_insecure_fingerprint_md5(loop: asyncio.AbstractEventLoop) -> None:
    with pytest.raises(ValueError):
        Fingerprint(hashlib.md5(b"foo").digest())


def test_insecure_fingerprint_sha1(loop: asyncio.AbstractEventLoop) -> None:
    with pytest.raises(ValueError):
        Fingerprint(hashlib.sha1(b"foo").digest())


def test_loose_cookies_types(loop: asyncio.AbstractEventLoop) -> None:
    req = ClientRequest("get", URL("http://python.org"), loop=loop)
    morsel: "Morsel[str]" = Morsel()
    morsel.set(key="string", val="Another string", coded_val="really")

    accepted_types: List[LooseCookies] = [
        [("str", BaseCookie())],
        [("str", morsel)],
        [
            ("str", "str"),
        ],
        {"str": BaseCookie()},
        {"str": morsel},
        {"str": "str"},
        SimpleCookie(),
    ]

    for loose_cookies_type in accepted_types:
        req.update_cookies(cookies=loose_cookies_type)


@pytest.mark.parametrize(
    "has_brotli,expected",
    [
        (False, "gzip, deflate"),
        (True, "gzip, deflate, br"),
    ],
)
def test_gen_default_accept_encoding(has_brotli: bool, expected: str) -> None:
    with mock.patch("aiohttp.client_reqrep.HAS_BROTLI", has_brotli):
        assert _gen_default_accept_encoding() == expected


@pytest.mark.parametrize(
    ("netrc_contents", "expected_auth"),
    [
        (
            "machine example.com login username password pass\n",
            helpers.BasicAuth("username", "pass"),
        )
    ],
    indirect=("netrc_contents",),
)
@pytest.mark.usefixtures("netrc_contents")
def test_basicauth_from_netrc_present(
    make_request: _RequestMaker,
    expected_auth: helpers.BasicAuth,
) -> None:
    """Test appropriate Authorization header is sent when netrc is not empty."""
    req = make_request("get", "http://example.com", trust_env=True)
    assert req.headers[hdrs.AUTHORIZATION] == expected_auth.encode()


@pytest.mark.parametrize(
    "netrc_contents",
    ("machine example.com login username password pass\n",),
    indirect=("netrc_contents",),
)
@pytest.mark.usefixtures("netrc_contents")
def test_basicauth_from_netrc_present_untrusted_env(
    make_request: _RequestMaker,
) -> None:
    """Test no authorization header is sent via netrc if trust_env is False"""
    req = make_request("get", "http://example.com", trust_env=False)
    assert hdrs.AUTHORIZATION not in req.headers


@pytest.mark.parametrize(
    "netrc_contents",
    ("",),
    indirect=("netrc_contents",),
)
@pytest.mark.usefixtures("netrc_contents")
def test_basicauth_from_empty_netrc(
    make_request: _RequestMaker,
) -> None:
    """Test that no Authorization header is sent when netrc is empty"""
    req = make_request("get", "http://example.com", trust_env=True)
    assert hdrs.AUTHORIZATION not in req.headers<|MERGE_RESOLUTION|>--- conflicted
+++ resolved
@@ -448,18 +448,14 @@
     assert "python.org" == req.host
 
 
-<<<<<<< HEAD
-def test_basic_auth_no_user_from_url(make_request: Any) -> None:
+def test_basic_auth_no_user_from_url(make_request: _RequestMaker) -> None:
     req = make_request("get", "http://:1234@python.org")
     assert "AUTHORIZATION" in req.headers
     assert "Basic OjEyMzQ=" == req.headers["AUTHORIZATION"]
     assert "python.org" == req.host
 
 
-def test_basic_auth_from_url_overridden(make_request: Any) -> None:
-=======
 def test_basic_auth_from_url_overridden(make_request: _RequestMaker) -> None:
->>>>>>> 64f5e119
     req = make_request(
         "get", "http://garbage@python.org", auth=aiohttp.BasicAuth("nkim", "1234")
     )
