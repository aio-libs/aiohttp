import asyncio
import hashlib
import io
import pathlib
import sys
import warnings
from http.cookies import BaseCookie, Morsel, SimpleCookie
from typing import (
    Any,
    AsyncIterator,
    Callable,
    Dict,
    Iterable,
    Iterator,
    List,
    Optional,
    Protocol,
    Union,
)
from unittest import mock

import pytest
from multidict import CIMultiDict, CIMultiDictProxy, istr
from yarl import URL

import aiohttp
from aiohttp import BaseConnector, hdrs, helpers, payload
from aiohttp.abc import AbstractStreamWriter
from aiohttp.base_protocol import BaseProtocol
from aiohttp.client_exceptions import ClientConnectionError
from aiohttp.client_reqrep import (
    ClientRequest,
    ClientResponse,
    Fingerprint,
    _gen_default_accept_encoding,
)
from aiohttp.compression_utils import ZLibBackend
from aiohttp.connector import Connection
from aiohttp.http import HttpVersion10, HttpVersion11, StreamWriter
from aiohttp.multipart import MultipartWriter
from aiohttp.typedefs import LooseCookies


class _RequestMaker(Protocol):
    def __call__(self, method: str, url: str, **kwargs: Any) -> ClientRequest: ...


class WriterMock(mock.AsyncMock):
    def add_done_callback(self, cb: Callable[[], None]) -> None:
        """Dummy method."""

    def remove_done_callback(self, cb: Callable[[], None]) -> None:
        """Dummy method."""


@pytest.fixture
def make_request(event_loop: asyncio.AbstractEventLoop) -> Iterator[_RequestMaker]:
    request = None

    def maker(method: str, url: str, **kwargs: Any) -> ClientRequest:
        nonlocal request
        request = ClientRequest(method, URL(url), loop=event_loop, **kwargs)
        return request

    yield maker
    if request is not None:
        event_loop.run_until_complete(request.close())


@pytest.fixture
def buf() -> bytearray:
    return bytearray()


@pytest.fixture
def protocol(
    event_loop: asyncio.AbstractEventLoop, transport: asyncio.Transport
) -> BaseProtocol:
    protocol = mock.Mock()
    protocol.transport = transport
    protocol._drain_helper.return_value = event_loop.create_future()
    protocol._drain_helper.return_value.set_result(None)
    return protocol


@pytest.fixture
def transport(buf: bytearray) -> mock.Mock:
    transport = mock.create_autospec(asyncio.Transport, spec_set=True, instance=True)

    def write(chunk: bytes) -> None:
        buf.extend(chunk)

    def writelines(chunks: Iterable[bytes]) -> None:
        for chunk in chunks:
            buf.extend(chunk)

    transport.write.side_effect = write
    transport.writelines.side_effect = writelines
    transport.is_closing.return_value = False

    return transport  # type: ignore[no-any-return]


@pytest.fixture
def conn(transport: asyncio.Transport, protocol: BaseProtocol) -> Connection:
    return mock.Mock(transport=transport, protocol=protocol)


def test_method1(make_request: _RequestMaker) -> None:
    req = make_request("get", "http://python.org/")
    assert req.method == "GET"


def test_method2(make_request: _RequestMaker) -> None:
    req = make_request("head", "http://python.org/")
    assert req.method == "HEAD"


def test_method3(make_request: _RequestMaker) -> None:
    req = make_request("HEAD", "http://python.org/")
    assert req.method == "HEAD"


def test_method_invalid(make_request: _RequestMaker) -> None:
    with pytest.raises(ValueError, match="Method cannot contain non-token characters"):
        make_request("METHOD WITH\nWHITESPACES", "http://python.org/")


def test_version_1_0(make_request: _RequestMaker) -> None:
    req = make_request("get", "http://python.org/", version="1.0")
    assert req.version == (1, 0)


def test_version_default(make_request: _RequestMaker) -> None:
    req = make_request("get", "http://python.org/")
    assert req.version == (1, 1)


def test_request_info(make_request: _RequestMaker) -> None:
    req = make_request("get", "http://python.org/")
    url = URL("http://python.org/")
    h = CIMultiDictProxy(req.headers)
    assert req.request_info == aiohttp.RequestInfo(url, "GET", h, url)


def test_request_info_with_fragment(make_request: _RequestMaker) -> None:
    req = make_request("get", "http://python.org/#urlfragment")
    h = CIMultiDictProxy(req.headers)
    assert req.request_info == aiohttp.RequestInfo(
        URL("http://python.org/"),
        "GET",
        h,
        URL("http://python.org/#urlfragment"),
    )


def test_version_err(make_request: _RequestMaker) -> None:
    with pytest.raises(ValueError):
        make_request("get", "http://python.org/", version="1.c")


def test_host_port_default_http(make_request: _RequestMaker) -> None:
    req = make_request("get", "http://python.org/")
    assert req.host == "python.org"
    assert req.port == 80
    assert not req.is_ssl()


def test_host_port_default_https(make_request: _RequestMaker) -> None:
    req = make_request("get", "https://python.org/")
    assert req.host == "python.org"
    assert req.port == 443
    assert req.is_ssl()


def test_host_port_nondefault_http(make_request: _RequestMaker) -> None:
    req = make_request("get", "http://python.org:960/")
    assert req.host == "python.org"
    assert req.port == 960
    assert not req.is_ssl()


def test_host_port_nondefault_https(make_request: _RequestMaker) -> None:
    req = make_request("get", "https://python.org:960/")
    assert req.host == "python.org"
    assert req.port == 960
    assert req.is_ssl()


def test_host_port_default_ws(make_request: _RequestMaker) -> None:
    req = make_request("get", "ws://python.org/")
    assert req.host == "python.org"
    assert req.port == 80
    assert not req.is_ssl()


def test_host_port_default_wss(make_request: _RequestMaker) -> None:
    req = make_request("get", "wss://python.org/")
    assert req.host == "python.org"
    assert req.port == 443
    assert req.is_ssl()


def test_host_port_nondefault_ws(make_request: _RequestMaker) -> None:
    req = make_request("get", "ws://python.org:960/")
    assert req.host == "python.org"
    assert req.port == 960
    assert not req.is_ssl()


def test_host_port_nondefault_wss(make_request: _RequestMaker) -> None:
    req = make_request("get", "wss://python.org:960/")
    assert req.host == "python.org"
    assert req.port == 960
    assert req.is_ssl()


def test_host_port_none_port(make_request: _RequestMaker) -> None:
    req = make_request("get", "unix://localhost/path")
    assert req.headers[hdrs.HOST] == "localhost"


def test_host_port_err(make_request: _RequestMaker) -> None:
    with pytest.raises(ValueError):
        make_request("get", "http://python.org:123e/")


def test_hostname_err(make_request: _RequestMaker) -> None:
    with pytest.raises(ValueError):
        make_request("get", "http://:8080/")


def test_host_header_host_first(make_request: _RequestMaker) -> None:
    req = make_request("get", "http://python.org/")
    assert list(req.headers)[0] == hdrs.HOST


def test_host_header_host_without_port(make_request: _RequestMaker) -> None:
    req = make_request("get", "http://python.org/")
    assert req.headers[hdrs.HOST] == "python.org"


def test_host_header_host_with_default_port(make_request: _RequestMaker) -> None:
    req = make_request("get", "http://python.org:80/")
    assert req.headers[hdrs.HOST] == "python.org"


def test_host_header_host_with_nondefault_port(make_request: _RequestMaker) -> None:
    req = make_request("get", "http://python.org:99/")
    assert req.headers["HOST"] == "python.org:99"


def test_host_header_host_idna_encode(make_request: _RequestMaker) -> None:
    req = make_request("get", "http://xn--9caa.com")
    assert req.headers["HOST"] == "xn--9caa.com"


def test_host_header_host_unicode(make_request: _RequestMaker) -> None:
    req = make_request("get", "http://éé.com")
    assert req.headers["HOST"] == "xn--9caa.com"


def test_host_header_explicit_host(make_request: _RequestMaker) -> None:
    req = make_request("get", "http://python.org/", headers={"host": "example.com"})
    assert req.headers["HOST"] == "example.com"


def test_host_header_explicit_host_with_port(make_request: _RequestMaker) -> None:
    req = make_request("get", "http://python.org/", headers={"host": "example.com:99"})
    assert req.headers["HOST"] == "example.com:99"


def test_host_header_ipv4(make_request: _RequestMaker) -> None:
    req = make_request("get", "http://127.0.0.2")
    assert req.headers["HOST"] == "127.0.0.2"


def test_host_header_ipv6(make_request: _RequestMaker) -> None:
    req = make_request("get", "http://[::2]")
    assert req.headers["HOST"] == "[::2]"


def test_host_header_ipv4_with_port(make_request: _RequestMaker) -> None:
    req = make_request("get", "http://127.0.0.2:99")
    assert req.headers["HOST"] == "127.0.0.2:99"


def test_host_header_ipv6_with_port(make_request: _RequestMaker) -> None:
    req = make_request("get", "http://[::2]:99")
    assert req.headers["HOST"] == "[::2]:99"


@pytest.mark.parametrize(
    ("url", "headers", "expected"),
    (
        pytest.param("http://localhost.", None, "localhost", id="dot only at the end"),
        pytest.param("http://python.org.", None, "python.org", id="single dot"),
        pytest.param(
            "http://python.org.:99", None, "python.org:99", id="single dot with port"
        ),
        pytest.param(
            "http://python.org...:99",
            None,
            "python.org:99",
            id="multiple dots with port",
        ),
        pytest.param(
            "http://python.org.:99",
            {"host": "example.com.:99"},
            "example.com.:99",
            id="explicit host header",
        ),
        pytest.param("https://python.org.", None, "python.org", id="https"),
        pytest.param("https://...", None, "", id="only dots"),
        pytest.param(
            "http://príklad.example.org.:99",
            None,
            "xn--prklad-4va.example.org:99",
            id="single dot with port idna",
        ),
    ),
)
def test_host_header_fqdn(
    make_request: _RequestMaker, url: str, headers: Dict[str, str], expected: str
) -> None:
    req = make_request("get", url, headers=headers)
    assert req.headers["HOST"] == expected


def test_default_headers_useragent(make_request: _RequestMaker) -> None:
    req = make_request("get", "http://python.org/")

    assert "SERVER" not in req.headers
    assert "USER-AGENT" in req.headers


def test_default_headers_useragent_custom(make_request: _RequestMaker) -> None:
    req = make_request(
        "get", "http://python.org/", headers={"user-agent": "my custom agent"}
    )

    assert "USER-Agent" in req.headers
    assert "my custom agent" == req.headers["User-Agent"]


def test_skip_default_useragent_header(make_request: _RequestMaker) -> None:
    req = make_request(
        "get", "http://python.org/", skip_auto_headers={istr("user-agent")}
    )

    assert "User-Agent" not in req.headers


def test_headers(make_request: _RequestMaker) -> None:
    req = make_request(
        "post", "http://python.org/", headers={hdrs.CONTENT_TYPE: "text/plain"}
    )

    assert hdrs.CONTENT_TYPE in req.headers
    assert req.headers[hdrs.CONTENT_TYPE] == "text/plain"
    assert "gzip" in req.headers[hdrs.ACCEPT_ENCODING]


def test_headers_list(make_request: _RequestMaker) -> None:
    req = make_request(
        "post", "http://python.org/", headers=[("Content-Type", "text/plain")]
    )
    assert "CONTENT-TYPE" in req.headers
    assert req.headers["CONTENT-TYPE"] == "text/plain"


def test_headers_default(make_request: _RequestMaker) -> None:
    req = make_request(
        "get", "http://python.org/", headers={"ACCEPT-ENCODING": "deflate"}
    )
    assert req.headers["ACCEPT-ENCODING"] == "deflate"


def test_invalid_url(make_request: _RequestMaker) -> None:
    with pytest.raises(aiohttp.InvalidURL):
        make_request("get", "hiwpefhipowhefopw")


def test_no_path(make_request: _RequestMaker) -> None:
    req = make_request("get", "http://python.org")
    assert "/" == req.url.path


def test_ipv6_default_http_port(make_request: _RequestMaker) -> None:
    req = make_request("get", "http://[2001:db8::1]/")
    assert req.host == "2001:db8::1"
    assert req.port == 80
    assert not req.is_ssl()


def test_ipv6_default_https_port(make_request: _RequestMaker) -> None:
    req = make_request("get", "https://[2001:db8::1]/")
    assert req.host == "2001:db8::1"
    assert req.port == 443
    assert req.is_ssl()


def test_ipv6_nondefault_http_port(make_request: _RequestMaker) -> None:
    req = make_request("get", "http://[2001:db8::1]:960/")
    assert req.host == "2001:db8::1"
    assert req.port == 960
    assert not req.is_ssl()


def test_ipv6_nondefault_https_port(make_request: _RequestMaker) -> None:
    req = make_request("get", "https://[2001:db8::1]:960/")
    assert req.host == "2001:db8::1"
    assert req.port == 960
    assert req.is_ssl()


def test_basic_auth(make_request: _RequestMaker) -> None:
    req = make_request(
        "get", "http://python.org", auth=aiohttp.BasicAuth("nkim", "1234")
    )
    assert "AUTHORIZATION" in req.headers
    assert "Basic bmtpbToxMjM0" == req.headers["AUTHORIZATION"]


def test_basic_auth_utf8(make_request: _RequestMaker) -> None:
    req = make_request(
        "get", "http://python.org", auth=aiohttp.BasicAuth("nkim", "секрет", "utf-8")
    )
    assert "AUTHORIZATION" in req.headers
    assert "Basic bmtpbTrRgdC10LrRgNC10YI=" == req.headers["AUTHORIZATION"]


def test_basic_auth_tuple_forbidden(make_request: _RequestMaker) -> None:
    with pytest.raises(TypeError):
        make_request("get", "http://python.org", auth=("nkim", "1234"))


def test_basic_auth_from_url(make_request: _RequestMaker) -> None:
    req = make_request("get", "http://nkim:1234@python.org")
    assert "AUTHORIZATION" in req.headers
    assert "Basic bmtpbToxMjM0" == req.headers["AUTHORIZATION"]
    assert "python.org" == req.host


def test_basic_auth_no_user_from_url(make_request: _RequestMaker) -> None:
    req = make_request("get", "http://:1234@python.org")
    assert "AUTHORIZATION" in req.headers
    assert "Basic OjEyMzQ=" == req.headers["AUTHORIZATION"]
    assert "python.org" == req.host


def test_basic_auth_from_url_overridden(make_request: _RequestMaker) -> None:
    req = make_request(
        "get", "http://garbage@python.org", auth=aiohttp.BasicAuth("nkim", "1234")
    )
    assert "AUTHORIZATION" in req.headers
    assert "Basic bmtpbToxMjM0" == req.headers["AUTHORIZATION"]
    assert "python.org" == req.host


def test_path_is_not_double_encoded1(make_request: _RequestMaker) -> None:
    req = make_request("get", "http://0.0.0.0/get/test case")
    assert req.url.raw_path == "/get/test%20case"


def test_path_is_not_double_encoded2(make_request: _RequestMaker) -> None:
    req = make_request("get", "http://0.0.0.0/get/test%2fcase")
    assert req.url.raw_path == "/get/test%2Fcase"


def test_path_is_not_double_encoded3(make_request: _RequestMaker) -> None:
    req = make_request("get", "http://0.0.0.0/get/test%20case")
    assert req.url.raw_path == "/get/test%20case"


def test_path_safe_chars_preserved(make_request: _RequestMaker) -> None:
    req = make_request("get", "http://0.0.0.0/get/:=+/%2B/")
    assert req.url.path == "/get/:=+/+/"


def test_params_are_added_before_fragment1(make_request: _RequestMaker) -> None:
    req = make_request("GET", "http://example.com/path#fragment", params={"a": "b"})
    assert str(req.url) == "http://example.com/path?a=b"


def test_params_are_added_before_fragment2(make_request: _RequestMaker) -> None:
    req = make_request(
        "GET", "http://example.com/path?key=value#fragment", params={"a": "b"}
    )
    assert str(req.url) == "http://example.com/path?key=value&a=b"


def test_path_not_contain_fragment1(make_request: _RequestMaker) -> None:
    req = make_request("GET", "http://example.com/path#fragment")
    assert req.url.path == "/path"


def test_path_not_contain_fragment2(make_request: _RequestMaker) -> None:
    req = make_request("GET", "http://example.com/path?key=value#fragment")
    assert str(req.url) == "http://example.com/path?key=value"


def test_cookies(make_request: _RequestMaker) -> None:
    req = make_request("get", "http://test.com/path", cookies={"cookie1": "val1"})

    assert "COOKIE" in req.headers
    assert "cookie1=val1" == req.headers["COOKIE"]


def test_cookies_is_quoted_with_special_characters(make_request: _RequestMaker) -> None:
    req = make_request("get", "http://test.com/path", cookies={"cookie1": "val/one"})

    assert "COOKIE" in req.headers
    assert 'cookie1="val/one"' == req.headers["COOKIE"]


def test_cookies_merge_with_headers(make_request: _RequestMaker) -> None:
    req = make_request(
        "get",
        "http://test.com/path",
        headers={"cookie": "cookie1=val1"},
        cookies={"cookie2": "val2"},
    )

    assert "cookie1=val1; cookie2=val2" == req.headers["COOKIE"]


def test_query_multivalued_param(make_request: _RequestMaker) -> None:
    for meth in ClientRequest.ALL_METHODS:
        req = make_request(
            meth, "http://python.org", params=(("test", "foo"), ("test", "baz"))
        )

        assert str(req.url) == "http://python.org/?test=foo&test=baz"


def test_query_str_param(make_request: _RequestMaker) -> None:
    for meth in ClientRequest.ALL_METHODS:
        req = make_request(meth, "http://python.org", params="test=foo")
        assert str(req.url) == "http://python.org/?test=foo"


def test_query_bytes_param_raises(make_request: _RequestMaker) -> None:
    for meth in ClientRequest.ALL_METHODS:
        with pytest.raises(TypeError):
            make_request(meth, "http://python.org", params=b"test=foo")


def test_query_str_param_is_not_encoded(make_request: _RequestMaker) -> None:
    for meth in ClientRequest.ALL_METHODS:
        req = make_request(meth, "http://python.org", params="test=f+oo")
        assert str(req.url) == "http://python.org/?test=f+oo"


def test_params_update_path_and_url(make_request: _RequestMaker) -> None:
    req = make_request(
        "get", "http://python.org", params=(("test", "foo"), ("test", "baz"))
    )
    assert str(req.url) == "http://python.org/?test=foo&test=baz"


def test_params_empty_path_and_url(make_request: _RequestMaker) -> None:
    req_empty = make_request("get", "http://python.org", params={})
    assert str(req_empty.url) == "http://python.org"
    req_none = make_request("get", "http://python.org")
    assert str(req_none.url) == "http://python.org"


def test_gen_netloc_all(make_request: _RequestMaker) -> None:
    req = make_request(
        "get",
        "https://aiohttp:pwpwpw@"
        + "12345678901234567890123456789"
        + "012345678901234567890:8080",
    )
    assert (
        req.headers["HOST"]
        == "12345678901234567890123456789" + "012345678901234567890:8080"
    )


def test_gen_netloc_no_port(make_request: _RequestMaker) -> None:
    req = make_request(
        "get",
        "https://aiohttp:pwpwpw@"
        + "12345678901234567890123456789"
        + "012345678901234567890/",
    )
    assert (
        req.headers["HOST"] == "12345678901234567890123456789" + "012345678901234567890"
    )


def test_cookie_coded_value_preserved(event_loop: asyncio.AbstractEventLoop) -> None:
    """Verify the coded value of a cookie is preserved."""
    # https://github.com/aio-libs/aiohttp/pull/1453
    req = ClientRequest("get", URL("http://python.org"), loop=event_loop)
    req.update_cookies(cookies=SimpleCookie('ip-cookie="second"; Domain=127.0.0.1;'))
    assert req.headers["COOKIE"] == 'ip-cookie="second"'


<<<<<<< HEAD
async def test_connection_header(conn: mock.Mock) -> None:
    req = ClientRequest(
        "get", URL("http://python.org"), loop=asyncio.get_running_loop()
    )
=======
def test_update_cookies_with_special_chars_in_existing_header(
    loop: asyncio.AbstractEventLoop,
) -> None:
    """Test that update_cookies handles existing cookies with special characters."""
    # Create request with a cookie that has special characters (real-world example)
    req = ClientRequest(
        "get",
        URL("http://python.org"),
        headers={"Cookie": "ISAWPLB{A7F52349-3531-4DA9-8776-F74BC6F4F1BB}=value1"},
        loop=loop,
    )

    # Update with another cookie
    req.update_cookies(cookies={"normal_cookie": "value2"})

    # Both cookies should be preserved in the exact order
    assert (
        req.headers["COOKIE"]
        == "ISAWPLB{A7F52349-3531-4DA9-8776-F74BC6F4F1BB}=value1; normal_cookie=value2"
    )


def test_update_cookies_with_quoted_existing_header(
    loop: asyncio.AbstractEventLoop,
) -> None:
    """Test that update_cookies handles existing cookies with quoted values."""
    # Create request with cookies that have quoted values
    req = ClientRequest(
        "get",
        URL("http://python.org"),
        headers={"Cookie": 'session="value;with;semicolon"; token=abc123'},
        loop=loop,
    )

    # Update with another cookie
    req.update_cookies(cookies={"new_cookie": "new_value"})

    # All cookies should be preserved with their original coded values
    # The quoted value should be preserved as-is
    assert (
        req.headers["COOKIE"]
        == 'new_cookie=new_value; session="value;with;semicolon"; token=abc123'
    )


async def test_connection_header(
    loop: asyncio.AbstractEventLoop, conn: mock.Mock
) -> None:
    req = ClientRequest("get", URL("http://python.org"), loop=loop)
>>>>>>> 4872fce3
    req.headers.clear()

    req.version = HttpVersion11
    req.headers.clear()
    with mock.patch.object(conn._connector, "force_close", False):
        await req.send(conn)
    assert req.headers.get("CONNECTION") is None

    req.version = HttpVersion10
    req.headers.clear()
    with mock.patch.object(conn._connector, "force_close", False):
        await req.send(conn)
    assert req.headers.get("CONNECTION") == "keep-alive"

    req.version = HttpVersion11
    req.headers.clear()
    with mock.patch.object(conn._connector, "force_close", True):
        await req.send(conn)
    assert req.headers.get("CONNECTION") == "close"

    req.version = HttpVersion10
    req.headers.clear()
    with mock.patch.object(conn._connector, "force_close", True):
        await req.send(conn)
    assert not req.headers.get("CONNECTION")


async def test_no_content_length(conn: mock.Mock) -> None:
    req = ClientRequest(
        "get", URL("http://python.org"), loop=asyncio.get_running_loop()
    )
    resp = await req.send(conn)
    assert req.headers.get("CONTENT-LENGTH") is None
    await req.close()
    resp.close()


async def test_no_content_length_head(conn: mock.Mock) -> None:
    req = ClientRequest(
        "head", URL("http://python.org"), loop=asyncio.get_running_loop()
    )
    resp = await req.send(conn)
    assert req.headers.get("CONTENT-LENGTH") is None
    await req.close()
    resp.close()


async def test_content_type_auto_header_get(conn: mock.Mock) -> None:
    req = ClientRequest(
        "get", URL("http://python.org"), loop=asyncio.get_running_loop()
    )
    resp = await req.send(conn)
    assert "CONTENT-TYPE" not in req.headers
    resp.close()
    await req.close()


async def test_content_type_auto_header_form(conn: mock.Mock) -> None:
    req = ClientRequest(
        "post",
        URL("http://python.org"),
        data={"hey": "you"},
        loop=asyncio.get_running_loop(),
    )
    resp = await req.send(conn)
    assert "application/x-www-form-urlencoded" == req.headers.get("CONTENT-TYPE")
    resp.close()


async def test_content_type_auto_header_bytes(conn: mock.Mock) -> None:
    req = ClientRequest(
        "post",
        URL("http://python.org"),
        data=b"hey you",
        loop=asyncio.get_running_loop(),
    )
    resp = await req.send(conn)
    assert "application/octet-stream" == req.headers.get("CONTENT-TYPE")
    resp.close()


async def test_content_type_skip_auto_header_bytes(conn: mock.Mock) -> None:
    req = ClientRequest(
        "post",
        URL("http://python.org"),
        data=b"hey you",
        skip_auto_headers={"Content-Type"},
        loop=asyncio.get_running_loop(),
    )
    assert req.skip_auto_headers == CIMultiDict({"CONTENT-TYPE": None})
    resp = await req.send(conn)
    assert "CONTENT-TYPE" not in req.headers
    resp.close()


async def test_content_type_skip_auto_header_form(conn: mock.Mock) -> None:
    req = ClientRequest(
        "post",
        URL("http://python.org"),
        data={"hey": "you"},
        loop=asyncio.get_running_loop(),
        skip_auto_headers={"Content-Type"},
    )
    resp = await req.send(conn)
    assert "CONTENT-TYPE" not in req.headers
    resp.close()


async def test_content_type_auto_header_content_length_no_skip(conn: mock.Mock) -> None:
    with io.BytesIO(b"hey") as file_handle:
        req = ClientRequest(
            "post",
            URL("http://python.org"),
            data=file_handle,
            skip_auto_headers={"Content-Length"},
            loop=asyncio.get_running_loop(),
        )
        resp = await req.send(conn)
        assert req.headers.get("CONTENT-LENGTH") == "3"
        resp.close()


async def test_urlencoded_formdata_charset(conn: mock.Mock) -> None:
    req = ClientRequest(
        "post",
        URL("http://python.org"),
        data=aiohttp.FormData({"hey": "you"}, charset="koi8-r"),
        loop=asyncio.get_running_loop(),
    )
    async with await req.send(conn):
        await asyncio.sleep(0)
    assert "application/x-www-form-urlencoded; charset=koi8-r" == req.headers.get(
        "CONTENT-TYPE"
    )


async def test_formdata_boundary_from_headers(conn: mock.Mock) -> None:
    boundary = "some_boundary"
    file_path = pathlib.Path(__file__).parent / "aiohttp.png"
    with file_path.open("rb") as f:
        req = ClientRequest(
            "post",
            URL("http://python.org"),
            data={"aiohttp.png": f},
            headers={"Content-Type": f"multipart/form-data; boundary={boundary}"},
            loop=asyncio.get_running_loop(),
        )
        async with await req.send(conn):
            await asyncio.sleep(0)
        assert isinstance(req.body, MultipartWriter)
        assert req.body._boundary == boundary.encode()


async def test_post_data(conn: mock.Mock) -> None:
    for meth in ClientRequest.POST_METHODS:
        req = ClientRequest(
            meth,
            URL("http://python.org/"),
            data={"life": "42"},
            loop=asyncio.get_running_loop(),
        )
        resp = await req.send(conn)
        assert "/" == req.url.path
        assert isinstance(req.body, payload.Payload)
        assert b"life=42" == req.body._value
        assert "application/x-www-form-urlencoded" == req.headers["CONTENT-TYPE"]
        await req.close()
        resp.close()


async def test_pass_falsy_data() -> None:
    with mock.patch("aiohttp.client_reqrep.ClientRequest.update_body_from_data") as m:
        req = ClientRequest(
            "post", URL("http://python.org/"), data={}, loop=asyncio.get_running_loop()
        )
        m.assert_called_once_with({})
    await req.close()


async def test_pass_falsy_data_file(tmp_path: pathlib.Path) -> None:
    testfile = (tmp_path / "tmpfile").open("w+b")
    testfile.write(b"data")
    testfile.seek(0)
    skip = frozenset([hdrs.CONTENT_TYPE])
    req = ClientRequest(
        "post",
        URL("http://python.org/"),
        data=testfile,
        skip_auto_headers=skip,
        loop=asyncio.get_running_loop(),
    )
    assert req.headers.get("CONTENT-LENGTH", None) is not None
    await req.close()
    testfile.close()


# Elasticsearch API requires to send request body with GET-requests
async def test_get_with_data() -> None:
    for meth in ClientRequest.GET_METHODS:
        req = ClientRequest(
            meth,
            URL("http://python.org/"),
            data={"life": "42"},
            loop=asyncio.get_running_loop(),
        )
        assert "/" == req.url.path
        assert isinstance(req.body, payload.Payload)
        assert b"life=42" == req.body._value
        await req.close()


async def test_bytes_data(conn: mock.Mock) -> None:
    for meth in ClientRequest.POST_METHODS:
        req = ClientRequest(
            meth,
            URL("http://python.org/"),
            data=b"binary data",
            loop=asyncio.get_running_loop(),
        )
        resp = await req.send(conn)
        assert "/" == req.url.path
        assert isinstance(req.body, payload.BytesPayload)
        assert b"binary data" == req.body._value
        assert "application/octet-stream" == req.headers["CONTENT-TYPE"]
        await req.close()
        resp.close()


@pytest.mark.usefixtures("parametrize_zlib_backend")
async def test_content_encoding(conn: mock.Mock) -> None:
    req = ClientRequest(
        "post",
        URL("http://python.org/"),
        data="foo",
        compress="deflate",
        loop=asyncio.get_running_loop(),
    )
    with mock.patch("aiohttp.client_reqrep.StreamWriter") as m_writer:
        m_writer.return_value.write_headers = mock.AsyncMock()
        resp = await req.send(conn)
    assert req.headers["TRANSFER-ENCODING"] == "chunked"
    assert req.headers["CONTENT-ENCODING"] == "deflate"
    m_writer.return_value.enable_compression.assert_called_with("deflate")
    await req.close()
    resp.close()


async def test_content_encoding_dont_set_headers_if_no_body(conn: mock.Mock) -> None:
    req = ClientRequest(
        "post",
        URL("http://python.org/"),
        compress="deflate",
        loop=asyncio.get_running_loop(),
    )
    with mock.patch("aiohttp.client_reqrep.http"):
        resp = await req.send(conn)
    assert "TRANSFER-ENCODING" not in req.headers
    assert "CONTENT-ENCODING" not in req.headers
    await req.close()
    resp.close()


@pytest.mark.usefixtures("parametrize_zlib_backend")
async def test_content_encoding_header(conn: mock.Mock) -> None:
    req = ClientRequest(
        "post",
        URL("http://python.org/"),
        data="foo",
        headers={"Content-Encoding": "deflate"},
        loop=asyncio.get_running_loop(),
    )
    with mock.patch("aiohttp.client_reqrep.StreamWriter") as m_writer:
        m_writer.return_value.write_headers = mock.AsyncMock()
        resp = await req.send(conn)

    assert not m_writer.return_value.enable_compression.called
    assert not m_writer.return_value.enable_chunking.called
    await req.close()
    resp.close()


async def test_compress_and_content_encoding(conn: mock.Mock) -> None:
    with pytest.raises(ValueError):
        ClientRequest(
            "post",
            URL("http://python.org/"),
            data="foo",
            headers={"content-encoding": "deflate"},
            compress="deflate",
            loop=asyncio.get_running_loop(),
        )


async def test_chunked(conn: mock.Mock) -> None:
    req = ClientRequest(
        "post",
        URL("http://python.org/"),
        headers={"TRANSFER-ENCODING": "gzip"},
        loop=asyncio.get_running_loop(),
    )
    resp = await req.send(conn)
    assert "gzip" == req.headers["TRANSFER-ENCODING"]
    await req.close()
    resp.close()


async def test_chunked2(conn: mock.Mock) -> None:
    req = ClientRequest(
        "post",
        URL("http://python.org/"),
        headers={"Transfer-encoding": "chunked"},
        loop=asyncio.get_running_loop(),
    )
    resp = await req.send(conn)
    assert "chunked" == req.headers["TRANSFER-ENCODING"]
    await req.close()
    resp.close()


async def test_chunked_empty_body(conn: mock.Mock) -> None:
    """Ensure write_bytes is called even if the body is empty."""
    req = ClientRequest(
        "post",
        URL("http://python.org/"),
        chunked=True,
        loop=asyncio.get_running_loop(),
        data=b"",
    )
    with mock.patch.object(req, "write_bytes") as write_bytes:
        resp = await req.send(conn)
    assert "chunked" == req.headers["TRANSFER-ENCODING"]
    assert write_bytes.called
    await req.close()
    resp.close()


async def test_chunked_explicit(conn: mock.Mock) -> None:
    req = ClientRequest(
        "post", URL("http://python.org/"), chunked=True, loop=asyncio.get_running_loop()
    )
    with mock.patch("aiohttp.client_reqrep.StreamWriter") as m_writer:
        m_writer.return_value.write_headers = mock.AsyncMock()
        m_writer.return_value.write_eof = mock.AsyncMock()
        resp = await req.send(conn)

    assert "chunked" == req.headers["TRANSFER-ENCODING"]
    m_writer.return_value.enable_chunking.assert_called_with()
    await req.close()
    resp.close()


async def test_chunked_length(conn: mock.Mock) -> None:
    with pytest.raises(ValueError):
        ClientRequest(
            "post",
            URL("http://python.org/"),
            headers={"CONTENT-LENGTH": "1000"},
            chunked=True,
            loop=asyncio.get_running_loop(),
        )


async def test_chunked_transfer_encoding(conn: mock.Mock) -> None:
    with pytest.raises(ValueError):
        ClientRequest(
            "post",
            URL("http://python.org/"),
            headers={"TRANSFER-ENCODING": "chunked"},
            chunked=True,
            loop=asyncio.get_running_loop(),
        )


async def test_file_upload_not_chunked() -> None:
    file_path = pathlib.Path(__file__).parent / "aiohttp.png"
    with file_path.open("rb") as f:
        req = ClientRequest(
            "post", URL("http://python.org/"), data=f, loop=asyncio.get_running_loop()
        )
        assert not req.chunked
        assert req.headers["CONTENT-LENGTH"] == str(file_path.stat().st_size)
        await req.close()


@pytest.mark.usefixtures("parametrize_zlib_backend")
async def test_precompressed_data_stays_intact() -> None:
    data = ZLibBackend.compress(b"foobar")
    req = ClientRequest(
        "post",
        URL("http://python.org/"),
        data=data,
        headers={"CONTENT-ENCODING": "deflate"},
        compress=False,
        loop=asyncio.get_running_loop(),
    )
    assert not req.compress
    assert not req.chunked
    assert req.headers["CONTENT-ENCODING"] == "deflate"
    await req.close()


<<<<<<< HEAD
async def test_file_upload_not_chunked_seek() -> None:
=======
async def test_body_with_size_sets_content_length(
    loop: asyncio.AbstractEventLoop,
) -> None:
    """Test that when body has a size and no Content-Length header is set, it gets added."""
    # Create a BytesPayload which has a size property
    data = b"test data"

    # Create request with data that will create a BytesPayload
    req = ClientRequest(
        "post",
        URL("http://python.org/"),
        data=data,
        loop=loop,
    )

    # Verify Content-Length was set from body.size
    assert req.headers["CONTENT-LENGTH"] == str(len(data))
    assert req.body is not None
    assert req._body is not None  # When _body is set, body returns it
    assert req._body.size == len(data)
    await req.close()


async def test_body_payload_with_size_no_content_length(
    loop: asyncio.AbstractEventLoop,
) -> None:
    """Test that when a body payload is set via update_body, Content-Length is added."""
    # Create a payload with a known size
    data = b"payload data"
    bytes_payload = payload.BytesPayload(data)

    # Create request with no data initially
    req = ClientRequest(
        "post",
        URL("http://python.org/"),
        loop=loop,
    )

    # Initially no body should be set
    assert req._body is None
    # POST method with None body should have Content-Length: 0
    assert req.headers[hdrs.CONTENT_LENGTH] == "0"

    # Update body using the public method
    await req.update_body(bytes_payload)

    # Verify Content-Length was set from body.size
    assert req.headers[hdrs.CONTENT_LENGTH] == str(len(data))
    assert req.body is bytes_payload
    assert req._body is bytes_payload  # Access _body which is the Payload
    assert req._body is not None  # type: ignore[unreachable]
    assert req._body.size == len(data)

    # Set body back to None
    await req.update_body(None)

    # Verify Content-Length is back to 0 for POST with None body
    assert req.headers[hdrs.CONTENT_LENGTH] == "0"
    assert req._body is None

    await req.close()


async def test_file_upload_not_chunked_seek(loop: asyncio.AbstractEventLoop) -> None:
>>>>>>> 4872fce3
    file_path = pathlib.Path(__file__).parent / "aiohttp.png"
    with file_path.open("rb") as f:
        f.seek(100)
        req = ClientRequest(
            "post", URL("http://python.org/"), data=f, loop=asyncio.get_running_loop()
        )
        assert req.headers["CONTENT-LENGTH"] == str(file_path.stat().st_size - 100)
        await req.close()


async def test_file_upload_force_chunked() -> None:
    file_path = pathlib.Path(__file__).parent / "aiohttp.png"
    with file_path.open("rb") as f:
        req = ClientRequest(
            "post",
            URL("http://python.org/"),
            data=f,
            chunked=True,
            loop=asyncio.get_running_loop(),
        )
        assert req.chunked
        assert "CONTENT-LENGTH" not in req.headers
        await req.close()


async def test_expect100(conn: mock.Mock) -> None:
    req = ClientRequest(
        "get",
        URL("http://python.org/"),
        expect100=True,
        loop=asyncio.get_running_loop(),
    )
    resp = await req.send(conn)
    assert "100-continue" == req.headers["EXPECT"]
    assert req._continue is not None
    req.terminate()
    resp.close()


async def test_expect_100_continue_header(conn: mock.Mock) -> None:
    req = ClientRequest(
        "get",
        URL("http://python.org/"),
        headers={"expect": "100-continue"},
        loop=asyncio.get_running_loop(),
    )
    resp = await req.send(conn)
    assert "100-continue" == req.headers["EXPECT"]
    assert req._continue is not None
    req.terminate()
    resp.close()


async def test_data_stream(buf: bytearray, conn: mock.Mock) -> None:
    async def gen() -> AsyncIterator[bytes]:
        yield b"binary data"
        yield b" result"

    req = ClientRequest(
        "POST", URL("http://python.org/"), data=gen(), loop=asyncio.get_running_loop()
    )
    assert req.chunked
    assert req.headers["TRANSFER-ENCODING"] == "chunked"
    original_write_bytes = req.write_bytes

    async def _mock_write_bytes(
        writer: AbstractStreamWriter, conn: mock.Mock, content_length: Optional[int]
    ) -> None:
        # Ensure the task is scheduled
        await asyncio.sleep(0)
        await original_write_bytes(writer, conn, content_length)

    with mock.patch.object(req, "write_bytes", _mock_write_bytes):
        resp = await req.send(conn)
    assert asyncio.isfuture(req._writer)
    await resp.wait_for_close()
    assert req._writer is None
    assert (  # type: ignore[unreachable]
        buf.split(b"\r\n\r\n", 1)[1] == b"b\r\nbinary data\r\n7\r\n result\r\n0\r\n\r\n"
    )
    await req.close()


async def test_data_file(buf: bytearray, conn: mock.Mock) -> None:
    with io.BufferedReader(io.BytesIO(b"*" * 2)) as file_handle:  # type: ignore[arg-type]
        req = ClientRequest(
            "POST",
            URL("http://python.org/"),
            data=file_handle,
            loop=asyncio.get_running_loop(),
        )
        assert req.chunked
        assert isinstance(req.body, payload.BufferedReaderPayload)
        assert req.headers["TRANSFER-ENCODING"] == "chunked"

        resp = await req.send(conn)
        assert asyncio.isfuture(req._writer)
        await resp.wait_for_close()

        assert req._writer is None
        assert buf.split(b"\r\n\r\n", 1)[1] == b"2\r\n" + b"*" * 2 + b"\r\n0\r\n\r\n"  # type: ignore[unreachable]
        await req.close()


async def test_data_stream_exc(conn: mock.Mock) -> None:
    loop = asyncio.get_running_loop()
    fut = loop.create_future()

    async def gen() -> AsyncIterator[bytes]:
        yield b"binary data"
        await fut

    req = ClientRequest("POST", URL("http://python.org/"), data=gen(), loop=loop)
    assert req.chunked
    assert req.headers["TRANSFER-ENCODING"] == "chunked"

    async def throw_exc() -> None:
        await asyncio.sleep(0.01)
        fut.set_exception(ValueError)

    t = loop.create_task(throw_exc())

    async with await req.send(conn):
        assert req._writer is not None
        await req._writer
        await t
        # assert conn.close.called
        assert conn.protocol is not None
        assert conn.protocol.set_exception.called
    await req.close()


async def test_data_stream_exc_chain(conn: mock.Mock) -> None:
    loop = asyncio.get_running_loop()
    fut = loop.create_future()

    async def gen() -> AsyncIterator[None]:
        await fut
        assert False
        yield  # type: ignore[unreachable]  # pragma: no cover

    req = ClientRequest("POST", URL("http://python.org/"), data=gen(), loop=loop)

    inner_exc = ValueError()

    async def throw_exc() -> None:
        await asyncio.sleep(0.01)
        fut.set_exception(inner_exc)

    t = loop.create_task(throw_exc())

    async with await req.send(conn):
        assert req._writer is not None
        await req._writer
    await t
    # assert conn.close.called
    assert conn.protocol.set_exception.called
    outer_exc = conn.protocol.set_exception.call_args[0][0]
    assert isinstance(outer_exc, ClientConnectionError)
    assert outer_exc.__cause__ is inner_exc
    await req.close()


async def test_data_stream_continue(buf: bytearray, conn: mock.Mock) -> None:
    async def gen() -> AsyncIterator[bytes]:
        yield b"binary data"
        yield b" result"

    req = ClientRequest(
        "POST",
        URL("http://python.org/"),
        data=gen(),
        expect100=True,
        loop=asyncio.get_running_loop(),
    )
    assert req.chunked

    async def coro() -> None:
        await asyncio.sleep(0.0001)
        assert req._continue is not None
        req._continue.set_result(1)

    t = asyncio.get_running_loop().create_task(coro())

    resp = await req.send(conn)
    assert req._writer is not None
    await req._writer
    await t
    assert (
        buf.split(b"\r\n\r\n", 1)[1] == b"b\r\nbinary data\r\n7\r\n result\r\n0\r\n\r\n"
    )
    await req.close()
    resp.close()


async def test_data_continue(buf: bytearray, conn: mock.Mock) -> None:
    loop = asyncio.get_running_loop()
    req = ClientRequest(
        "POST", URL("http://python.org/"), data=b"data", expect100=True, loop=loop
    )

    async def coro() -> None:
        await asyncio.sleep(0.0001)
        assert req._continue is not None
        req._continue.set_result(1)

    t = loop.create_task(coro())

    resp = await req.send(conn)

    assert req._writer is not None
    await req._writer
    await t
    assert buf.split(b"\r\n\r\n", 1)[1] == b"data"
    await req.close()
    resp.close()


async def test_close(buf: bytearray, conn: mock.Mock) -> None:
    async def gen() -> AsyncIterator[bytes]:
        await asyncio.sleep(0.00001)
        yield b"result"

    req = ClientRequest(
        "POST", URL("http://python.org/"), data=gen(), loop=asyncio.get_running_loop()
    )
    resp = await req.send(conn)
    await req.close()
    assert buf.split(b"\r\n\r\n", 1)[1] == b"6\r\nresult\r\n0\r\n\r\n"
    await req.close()
    resp.close()


async def test_bad_version(conn: mock.Mock) -> None:
    req = ClientRequest(
        "GET",
        URL("http://python.org"),
        loop=asyncio.get_running_loop(),
        headers={"Connection": "Close"},
        version=("1", "1\r\nInjected-Header: not allowed"),  # type: ignore[arg-type]
    )

    with pytest.raises(AttributeError):
        await req.send(conn)


async def test_custom_response_class(conn: mock.Mock) -> None:
    class CustomResponse(ClientResponse):
        async def read(self) -> bytes:
            return b"customized!"

    req = ClientRequest(
        "GET",
        URL("http://python.org/"),
        response_class=CustomResponse,
        loop=asyncio.get_running_loop(),
    )
    resp = await req.send(conn)
    assert await resp.read() == b"customized!"
    await req.close()
    resp.close()


<<<<<<< HEAD
async def test_oserror_on_write_bytes(conn: mock.Mock) -> None:
    req = ClientRequest(
        "POST", URL("http://python.org/"), loop=asyncio.get_running_loop()
    )
=======
async def test_oserror_on_write_bytes(
    loop: asyncio.AbstractEventLoop, conn: mock.Mock
) -> None:
    req = ClientRequest("POST", URL("http://python.org/"), loop=loop)
    req.body = b"test data"
>>>>>>> 4872fce3

    writer = WriterMock()
    writer.write.side_effect = OSError

    await req.write_bytes(writer, conn, None)

    assert conn.protocol.set_exception.called
    exc = conn.protocol.set_exception.call_args[0][0]
    assert isinstance(exc, aiohttp.ClientOSError)


@pytest.mark.skipif(sys.version_info < (3, 11), reason="Needs Task.cancelling()")
async def test_cancel_close(conn: mock.Mock) -> None:
    req = ClientRequest(
        "get", URL("http://python.org"), loop=asyncio.get_running_loop()
    )
    req._writer = asyncio.Future()  # type: ignore[assignment]

    t = asyncio.create_task(req.close())

    # Start waiting on _writer
    await asyncio.sleep(0)

    t.cancel()
    # Cancellation should not be suppressed.
    with pytest.raises(asyncio.CancelledError):
        await t


async def test_terminate(conn: mock.Mock) -> None:
    req = ClientRequest(
        "get", URL("http://python.org"), loop=asyncio.get_running_loop()
    )

    async def _mock_write_bytes(*args: object, **kwargs: object) -> None:
        # Ensure the task is scheduled
        await asyncio.sleep(0)

    with mock.patch.object(req, "write_bytes", _mock_write_bytes):
        resp = await req.send(conn)

    assert req._writer is not None
    assert resp._writer is not None
    await resp._writer
    writer = WriterMock()
    writer.done = mock.Mock(return_value=False)
    writer.cancel = mock.Mock()
    req._writer = writer
    resp._writer = writer

    assert req._writer is not None
    assert resp._writer is not None
    req.terminate()
    writer.cancel.assert_called_with()
    writer.done.assert_called_with()
    resp.close()


def test_terminate_with_closed_loop(
    event_loop: asyncio.AbstractEventLoop,
    conn: mock.Mock,
) -> None:
    req = resp = writer = None

    async def go() -> None:
        nonlocal req, resp, writer
        req = ClientRequest("get", URL("http://python.org"), loop=event_loop)

        async def _mock_write_bytes(*args: object, **kwargs: object) -> None:
            # Ensure the task is scheduled
            await asyncio.sleep(0)

        with mock.patch.object(req, "write_bytes", _mock_write_bytes):
            resp = await req.send(conn)

        assert req._writer is not None
        writer = WriterMock()
        writer.done = mock.Mock(return_value=False)
        req._writer = writer
        resp._writer = writer

        await asyncio.sleep(0.05)

    event_loop.run_until_complete(go())

    event_loop.close()
    assert req is not None
    req.terminate()
    assert req._writer is None
    assert writer is not None
    assert not writer.cancel.called
    assert resp is not None
    resp.close()


async def test_terminate_without_writer() -> None:
    req = ClientRequest(
        "get", URL("http://python.org"), loop=asyncio.get_running_loop()
    )
    assert req._writer is None

    req.terminate()
    assert req._writer is None


async def test_custom_req_rep(create_mocked_conn: mock.Mock) -> None:
    conn = None

    class CustomResponse(ClientResponse):
        async def start(self, connection: Connection) -> ClientResponse:
            nonlocal conn
            conn = connection
            self.status = 123
            self.reason = "Test OK"
            self._headers = CIMultiDictProxy(CIMultiDict())
            self.cookies = SimpleCookie()
            return self

    called = False

    class CustomRequest(ClientRequest):
        async def send(self, conn: Connection) -> ClientResponse:
            resp = self.response_class(
                self.method,
                self.url,
                writer=self._writer,
                continue100=self._continue,
                timer=self._timer,
                request_info=self.request_info,
                traces=self._traces,
                loop=self.loop,
                session=self._session,
            )
            self.response = resp
            nonlocal called
            called = True
            return resp

    async def create_connection(
        req: ClientRequest, traces: object, timeout: object
    ) -> Connection:
        assert isinstance(req, CustomRequest)
        return create_mocked_conn()  # type: ignore[no-any-return]

    connector = BaseConnector()
    with mock.patch.object(connector, "_create_connection", create_connection):
        session = aiohttp.ClientSession(
            request_class=CustomRequest,
            response_class=CustomResponse,
            connector=connector,
        )

        resp = await session.request("get", URL("http://example.com/path/to"))
        assert isinstance(resp, CustomResponse)
        assert called
        resp.close()
        await session.close()
        assert conn is not None
        conn.close()


def test_bad_fingerprint() -> None:
    with pytest.raises(ValueError):
        Fingerprint(b"invalid")


def test_insecure_fingerprint_md5() -> None:
    with pytest.raises(ValueError):
        Fingerprint(hashlib.md5(b"foo").digest())


def test_insecure_fingerprint_sha1() -> None:
    with pytest.raises(ValueError):
        Fingerprint(hashlib.sha1(b"foo").digest())


async def test_loose_cookies_types() -> None:
    req = ClientRequest(
        "get", URL("http://python.org"), loop=asyncio.get_running_loop()
    )
    morsel: "Morsel[str]" = Morsel()
    morsel.set(key="string", val="Another string", coded_val="really")

    accepted_types: List[LooseCookies] = [
        [("str", BaseCookie())],
        [("str", morsel)],
        [
            ("str", "str"),
        ],
        {"str": BaseCookie()},
        {"str": morsel},
        {"str": "str"},
        SimpleCookie(),
    ]

    for loose_cookies_type in accepted_types:
        req.update_cookies(cookies=loose_cookies_type)


@pytest.mark.parametrize(
    "has_brotli,has_zstd,expected",
    [
        (False, False, "gzip, deflate"),
        (True, False, "gzip, deflate, br"),
        (False, True, "gzip, deflate, zstd"),
        (True, True, "gzip, deflate, br, zstd"),
    ],
)
def test_gen_default_accept_encoding(
    has_brotli: bool, has_zstd: bool, expected: str
) -> None:
    with mock.patch("aiohttp.client_reqrep.HAS_BROTLI", has_brotli):
        with mock.patch("aiohttp.client_reqrep.HAS_ZSTD", has_zstd):
            assert _gen_default_accept_encoding() == expected


@pytest.mark.parametrize(
    ("netrc_contents", "expected_auth"),
    [
        (
            "machine example.com login username password pass\n",
            helpers.BasicAuth("username", "pass"),
        )
    ],
    indirect=("netrc_contents",),
)
@pytest.mark.usefixtures("netrc_contents")
def test_basicauth_from_netrc_present(  # type: ignore[misc]
    make_request: _RequestMaker,
    expected_auth: helpers.BasicAuth,
) -> None:
    """Test appropriate Authorization header is sent when netrc is not empty."""
    req = make_request("get", "http://example.com", trust_env=True)
    assert req.headers[hdrs.AUTHORIZATION] == expected_auth.encode()


@pytest.mark.parametrize(
    "netrc_contents",
    ("machine example.com login username password pass\n",),
    indirect=("netrc_contents",),
)
@pytest.mark.usefixtures("netrc_contents")
def test_basicauth_from_netrc_present_untrusted_env(
    make_request: _RequestMaker,
) -> None:
    """Test no authorization header is sent via netrc if trust_env is False"""
    req = make_request("get", "http://example.com", trust_env=False)
    assert hdrs.AUTHORIZATION not in req.headers


@pytest.mark.parametrize(
    "netrc_contents",
    ("",),
    indirect=("netrc_contents",),
)
@pytest.mark.usefixtures("netrc_contents")
def test_basicauth_from_empty_netrc(
    make_request: _RequestMaker,
) -> None:
    """Test that no Authorization header is sent when netrc is empty"""
    req = make_request("get", "http://example.com", trust_env=True)
    assert hdrs.AUTHORIZATION not in req.headers


async def test_connection_key_with_proxy() -> None:
    """Verify the proxy headers are included in the ConnectionKey when a proxy is used."""
    proxy = URL("http://proxy.example.com")
    req = ClientRequest(
        "GET",
        URL("http://example.com"),
        proxy=proxy,
        proxy_headers={"X-Proxy": "true"},
        loop=asyncio.get_running_loop(),
    )
    assert req.connection_key.proxy_headers_hash is not None
    await req.close()


async def test_connection_key_without_proxy() -> None:
    """Verify the proxy headers are not included in the ConnectionKey when a proxy is used."""
    # If proxy is unspecified, proxy_headers should be ignored
    req = ClientRequest(
        "GET",
        URL("http://example.com"),
        proxy_headers={"X-Proxy": "true"},
        loop=asyncio.get_running_loop(),
    )
    assert req.connection_key.proxy_headers_hash is None
    await req.close()


def test_request_info_back_compat() -> None:
    """Test RequestInfo can be created without real_url."""
    url = URL("http://example.com")
    other_url = URL("http://example.org")
    assert (
        aiohttp.RequestInfo(
            url=url, method="GET", headers=CIMultiDictProxy(CIMultiDict())
        ).real_url
        is url
    )
    assert (
        aiohttp.RequestInfo(url, "GET", CIMultiDictProxy(CIMultiDict())).real_url is url
    )
    assert (
        aiohttp.RequestInfo(
            url, "GET", CIMultiDictProxy(CIMultiDict()), real_url=url
        ).real_url
        is url
    )
    assert (
        aiohttp.RequestInfo(
            url, "GET", CIMultiDictProxy(CIMultiDict()), real_url=other_url
        ).real_url
        is other_url
    )


def test_request_info_tuple_new() -> None:
    """Test RequestInfo must be created with real_url using tuple.__new__."""
    url = URL("http://example.com")
    with pytest.raises(IndexError):
        tuple.__new__(
            aiohttp.RequestInfo, (url, "GET", CIMultiDictProxy(CIMultiDict()))
        ).real_url

    assert (
        tuple.__new__(
            aiohttp.RequestInfo, (url, "GET", CIMultiDictProxy(CIMultiDict()), url)
        ).real_url
        is url
    )


def test_get_content_length(make_request: _RequestMaker) -> None:
    """Test _get_content_length method extracts Content-Length correctly."""
    req = make_request("get", "http://python.org/")

    # No Content-Length header
    assert req._get_content_length() is None

    # Valid Content-Length header
    req.headers["Content-Length"] = "42"
    assert req._get_content_length() == 42

    # Invalid Content-Length header
    req.headers["Content-Length"] = "invalid"
    with pytest.raises(ValueError, match="Invalid Content-Length header: invalid"):
        req._get_content_length()


async def test_write_bytes_with_content_length_limit(
    loop: asyncio.AbstractEventLoop, buf: bytearray, conn: mock.Mock
) -> None:
    """Test that write_bytes respects content_length limit for different body types."""
    # Test with bytes data
    data = b"Hello World"
    req = ClientRequest("post", URL("http://python.org/"), loop=loop)

    req.body = data

    writer = StreamWriter(protocol=conn.protocol, loop=loop)
    # Use content_length=5 to truncate data
    await req.write_bytes(writer, conn, 5)

    # Verify only the first 5 bytes were written
    assert buf == b"Hello"
    await req.close()


@pytest.mark.parametrize(
    "data",
    [
        [b"Part1", b"Part2", b"Part3"],
        b"Part1Part2Part3",
    ],
)
async def test_write_bytes_with_iterable_content_length_limit(
    loop: asyncio.AbstractEventLoop,
    buf: bytearray,
    conn: mock.Mock,
    data: Union[List[bytes], bytes],
) -> None:
    """Test that write_bytes respects content_length limit for iterable data."""
    # Test with iterable data
    req = ClientRequest("post", URL("http://python.org/"), loop=loop)

    # Convert list to async generator if needed
    if isinstance(data, list):

        async def gen() -> AsyncIterator[bytes]:
            for chunk in data:
                yield chunk

        req.body = gen()
    else:
        req.body = data

    writer = StreamWriter(protocol=conn.protocol, loop=loop)
    # Use content_length=7 to truncate at the middle of Part2
    await req.write_bytes(writer, conn, 7)
    assert len(buf) == 7
    assert buf == b"Part1Pa"
    await req.close()


async def test_write_bytes_empty_iterable_with_content_length(
    loop: asyncio.AbstractEventLoop, buf: bytearray, conn: mock.Mock
) -> None:
    """Test that write_bytes handles empty iterable body with content_length."""
    req = ClientRequest("post", URL("http://python.org/"), loop=loop)

    # Create an empty async generator
    async def gen() -> AsyncIterator[bytes]:
        return
        yield  # pragma: no cover  # This makes it a generator but never executes

    req.body = gen()

    writer = StreamWriter(protocol=conn.protocol, loop=loop)
    # Use content_length=10 with empty body
    await req.write_bytes(writer, conn, 10)

    # Verify nothing was written
    assert len(buf) == 0
    await req.close()


async def test_warn_if_unclosed_payload_via_body_setter(
    make_request: _RequestMaker,
) -> None:
    """Test that _warn_if_unclosed_payload is called when setting body with unclosed payload."""
    req = make_request("POST", "http://python.org/")

    # First set a payload that needs manual closing (autoclose=False)
    file_payload = payload.BufferedReaderPayload(
        io.BufferedReader(io.BytesIO(b"test data")),  # type: ignore[arg-type]
        encoding="utf-8",
    )
    req.body = file_payload

    # Setting body again should trigger the warning for the previous payload
    with pytest.warns(
        ResourceWarning,
        match="The previous request body contains unclosed resources",
    ):
        req.body = b"new data"

    await req.close()


async def test_no_warn_for_autoclose_payload_via_body_setter(
    make_request: _RequestMaker,
) -> None:
    """Test that no warning is issued for payloads with autoclose=True."""
    req = make_request("POST", "http://python.org/")

    # First set BytesIOPayload which has autoclose=True
    bytes_payload = payload.BytesIOPayload(io.BytesIO(b"test data"))
    req.body = bytes_payload

    # Setting body again should not trigger warning since previous payload has autoclose=True
    with warnings.catch_warnings(record=True) as warning_list:
        warnings.simplefilter("always")
        req.body = b"new data"

    # Filter out any non-ResourceWarning warnings
    resource_warnings = [
        w for w in warning_list if issubclass(w.category, ResourceWarning)
    ]
    assert len(resource_warnings) == 0

    await req.close()


async def test_no_warn_for_consumed_payload_via_body_setter(
    make_request: _RequestMaker,
) -> None:
    """Test that no warning is issued for already consumed payloads."""
    req = make_request("POST", "http://python.org/")

    # Create a payload that needs manual closing
    file_payload = payload.BufferedReaderPayload(
        io.BufferedReader(io.BytesIO(b"test data")),  # type: ignore[arg-type]
        encoding="utf-8",
    )
    req.body = file_payload

    # Properly close the payload to mark it as consumed
    await file_payload.close()

    # Setting body again should not trigger warning since previous payload is consumed
    with warnings.catch_warnings(record=True) as warning_list:
        warnings.simplefilter("always")
        req.body = b"new data"

    # Filter out any non-ResourceWarning warnings
    resource_warnings = [
        w for w in warning_list if issubclass(w.category, ResourceWarning)
    ]
    assert len(resource_warnings) == 0

    await req.close()


async def test_warn_if_unclosed_payload_via_update_body_from_data(
    make_request: _RequestMaker,
) -> None:
    """Test that _warn_if_unclosed_payload is called via update_body_from_data."""
    req = make_request("POST", "http://python.org/")

    # First set a payload that needs manual closing
    file_payload = payload.BufferedReaderPayload(
        io.BufferedReader(io.BytesIO(b"initial data")),  # type: ignore[arg-type]
        encoding="utf-8",
    )
    req.update_body_from_data(file_payload)

    # Create FormData for second update
    form = aiohttp.FormData()
    form.add_field("test", "value")

    # update_body_from_data should trigger the warning for the previous payload
    with pytest.warns(
        ResourceWarning,
        match="The previous request body contains unclosed resources",
    ):
        req.update_body_from_data(form)

    await req.close()


async def test_warn_via_update_with_file_payload(
    make_request: _RequestMaker,
) -> None:
    """Test warning via update_body_from_data with file-like object."""
    req = make_request("POST", "http://python.org/")

    # First create a file-like object that results in BufferedReaderPayload
    buffered1 = io.BufferedReader(io.BytesIO(b"file content 1"))  # type: ignore[arg-type]
    req.update_body_from_data(buffered1)

    # Second update should warn about the first payload
    buffered2 = io.BufferedReader(io.BytesIO(b"file content 2"))  # type: ignore[arg-type]

    with pytest.warns(
        ResourceWarning,
        match="The previous request body contains unclosed resources",
    ):
        req.update_body_from_data(buffered2)

    await req.close()


async def test_no_warn_for_simple_data_via_update_body_from_data(
    make_request: _RequestMaker,
) -> None:
    """Test that no warning is issued for simple data types."""
    req = make_request("POST", "http://python.org/")

    # Simple bytes data should not trigger warning
    with warnings.catch_warnings(record=True) as warning_list:
        warnings.simplefilter("always")
        req.update_body_from_data(b"simple data")

    # Filter out any non-ResourceWarning warnings
    resource_warnings = [
        w for w in warning_list if issubclass(w.category, ResourceWarning)
    ]
    assert len(resource_warnings) == 0

    await req.close()


async def test_update_body_closes_previous_payload(
    make_request: _RequestMaker,
) -> None:
    """Test that update_body properly closes the previous payload."""
    req = make_request("POST", "http://python.org/")

    # Create a mock payload that tracks if it was closed
    mock_payload = mock.Mock(spec=payload.Payload)
    mock_payload.close = mock.AsyncMock()

    # Set initial payload
    req._body = mock_payload

    # Update body with new data
    await req.update_body(b"new body data")

    # Verify the previous payload was closed
    mock_payload.close.assert_called_once()

    # Verify new body is set (it's a BytesPayload now)
    assert isinstance(req.body, payload.BytesPayload)

    await req.close()


async def test_body_setter_closes_previous_payload(
    make_request: _RequestMaker,
) -> None:
    """Test that body setter properly closes the previous payload."""
    req = make_request("POST", "http://python.org/")

    # Create a mock payload that tracks if it was closed
    # We need to use create_autospec to ensure all methods are available
    mock_payload = mock.create_autospec(payload.Payload, instance=True)

    # Set initial payload
    req._body = mock_payload

    # Update body with new data using setter
    req.body = b"new body data"

    # Verify the previous payload was closed using _close
    mock_payload._close.assert_called_once()

    # Verify new body is set (it's a BytesPayload now)
    assert isinstance(req.body, payload.BytesPayload)

    await req.close()


async def test_update_body_with_different_types(
    make_request: _RequestMaker,
) -> None:
    """Test update_body with various data types."""
    req = make_request("POST", "http://python.org/")

    # Test with bytes
    await req.update_body(b"bytes data")
    assert isinstance(req.body, payload.BytesPayload)

    # Test with string
    await req.update_body("string data")
    assert isinstance(req.body, payload.BytesPayload)

    # Test with None (clears body)
    await req.update_body(None)
    assert req.body == b""  # type: ignore[comparison-overlap]  # empty body is represented as b""

    await req.close()


async def test_update_body_with_chunked_encoding(
    make_request: _RequestMaker,
) -> None:
    """Test that update_body properly handles chunked transfer encoding."""
    # Create request with chunked=True
    req = make_request("POST", "http://python.org/", chunked=True)

    # Verify Transfer-Encoding header is set
    assert req.headers["Transfer-Encoding"] == "chunked"
    assert "Content-Length" not in req.headers

    # Update body - should maintain chunked encoding
    await req.update_body(b"chunked data")
    assert req.headers["Transfer-Encoding"] == "chunked"
    assert "Content-Length" not in req.headers
    assert isinstance(req.body, payload.BytesPayload)

    # Update with different body - chunked should remain
    await req.update_body(b"different chunked data")
    assert req.headers["Transfer-Encoding"] == "chunked"
    assert "Content-Length" not in req.headers

    # Clear body - chunked header should remain
    await req.update_body(None)
    assert req.headers["Transfer-Encoding"] == "chunked"
    assert "Content-Length" not in req.headers

    await req.close()


async def test_update_body_get_method_with_none_body(
    make_request: _RequestMaker,
) -> None:
    """Test that update_body with GET method and None body doesn't call update_transfer_encoding."""
    # Create GET request
    req = make_request("GET", "http://python.org/")

    # GET requests shouldn't have Transfer-Encoding or Content-Length initially
    assert "Transfer-Encoding" not in req.headers
    assert "Content-Length" not in req.headers

    # Update body to None - should not trigger update_transfer_encoding
    # This covers the branch where body is None AND method is in GET_METHODS
    await req.update_body(None)

    # Headers should remain unchanged
    assert "Transfer-Encoding" not in req.headers
    assert "Content-Length" not in req.headers

    await req.close()


async def test_update_body_updates_content_length(
    make_request: _RequestMaker,
) -> None:
    """Test that update_body properly updates Content-Length header when body size changes."""
    req = make_request("POST", "http://python.org/")

    # Set initial body with known size
    await req.update_body(b"initial data")
    initial_content_length = req.headers.get("Content-Length")
    assert initial_content_length == "12"  # len(b"initial data") = 12

    # Update body with different size
    await req.update_body(b"much longer data than before")
    new_content_length = req.headers.get("Content-Length")
    assert new_content_length == "28"  # len(b"much longer data than before") = 28

    # Update body with shorter data
    await req.update_body(b"short")
    assert req.headers.get("Content-Length") == "5"  # len(b"short") = 5

    # Clear body
    await req.update_body(None)
    # For None body with POST method, Content-Length should be set to 0
    assert req.headers[hdrs.CONTENT_LENGTH] == "0"

    await req.close()


async def test_warn_stacklevel_points_to_user_code(
    make_request: _RequestMaker,
) -> None:
    """Test that the warning stacklevel correctly points to user code."""
    req = make_request("POST", "http://python.org/")

    # First set a payload that needs manual closing (autoclose=False)
    file_payload = payload.BufferedReaderPayload(
        io.BufferedReader(io.BytesIO(b"test data")),  # type: ignore[arg-type]
        encoding="utf-8",
    )
    req.body = file_payload

    # Capture warnings with their details
    with warnings.catch_warnings(record=True) as warning_list:
        warnings.simplefilter("always", ResourceWarning)
        # This line should be reported as the warning source
        req.body = b"new data"

    # Find the ResourceWarning
    resource_warnings = [
        w for w in warning_list if issubclass(w.category, ResourceWarning)
    ]
    assert len(resource_warnings) == 1

    warning = resource_warnings[0]
    # The warning should point to the line where we set req.body, not inside the library
    # Call chain: user code -> body setter -> _warn_if_unclosed_payload
    # stacklevel=3 is used in body setter to skip the setter and _warn_if_unclosed_payload
    assert warning.filename == __file__
    # The line number should be the line with "req.body = b'new data'"
    # We can't hardcode the line number, but we can verify it's not pointing
    # to client_reqrep.py (the library code)
    assert "client_reqrep.py" not in warning.filename

    await req.close()


async def test_warn_stacklevel_update_body_from_data(
    make_request: _RequestMaker,
) -> None:
    """Test that warning stacklevel is correct when called from update_body_from_data."""
    req = make_request("POST", "http://python.org/")

    # First set a payload that needs manual closing (autoclose=False)
    file_payload = payload.BufferedReaderPayload(
        io.BufferedReader(io.BytesIO(b"test data")),  # type: ignore[arg-type]
        encoding="utf-8",
    )
    req.update_body_from_data(file_payload)

    # Capture warnings with their details
    with warnings.catch_warnings(record=True) as warning_list:
        warnings.simplefilter("always", ResourceWarning)
        # This line should be reported as the warning source
        req.update_body_from_data(b"new data")  # LINE TO BE REPORTED

    # Find the ResourceWarning
    resource_warnings = [
        w for w in warning_list if issubclass(w.category, ResourceWarning)
    ]
    assert len(resource_warnings) == 1

    warning = resource_warnings[0]
    # For update_body_from_data, stacklevel=3 points to this test file
    # Call chain: user code -> update_body_from_data -> _warn_if_unclosed_payload
    assert warning.filename == __file__
    assert "client_reqrep.py" not in warning.filename

    await req.close()


async def test_expect100_with_body_becomes_none() -> None:
    """Test that write_bytes handles body becoming None after expect100 handling."""
    # Create a mock writer and connection
    mock_writer = mock.AsyncMock()
    mock_conn = mock.Mock()

    # Create a request
    req = ClientRequest(
        "POST", URL("http://test.example.com/"), loop=asyncio.get_event_loop()
    )
    req._body = mock.Mock()  # Start with a body

    # Now set body to None to simulate a race condition
    # where req._body is set to None after expect100 handling
    req._body = None

    await req.write_bytes(mock_writer, mock_conn, None)


@pytest.mark.parametrize(
    ("method", "data", "expected_content_length"),
    [
        # GET methods should not have Content-Length with None body
        ("GET", None, None),
        ("HEAD", None, None),
        ("OPTIONS", None, None),
        ("TRACE", None, None),
        # POST methods should have Content-Length: 0 with None body
        ("POST", None, "0"),
        ("PUT", None, "0"),
        ("PATCH", None, "0"),
        ("DELETE", None, "0"),
        # Empty bytes should always set Content-Length: 0
        ("GET", b"", "0"),
        ("HEAD", b"", "0"),
        ("POST", b"", "0"),
        ("PUT", b"", "0"),
        # Non-empty bytes should set appropriate Content-Length
        ("GET", b"test", "4"),
        ("POST", b"test", "4"),
        ("PUT", b"hello world", "11"),
        ("PATCH", b"data", "4"),
        ("DELETE", b"x", "1"),
    ],
)
def test_content_length_for_methods(
    method: str,
    data: Optional[bytes],
    expected_content_length: Optional[str],
    loop: asyncio.AbstractEventLoop,
) -> None:
    """Test that Content-Length header is set correctly for all HTTP methods."""
    req = ClientRequest(method, URL("http://python.org/"), data=data, loop=loop)

    actual_content_length = req.headers.get(hdrs.CONTENT_LENGTH)
    assert actual_content_length == expected_content_length


@pytest.mark.parametrize("method", ["GET", "HEAD", "OPTIONS", "TRACE"])
def test_get_methods_classification(method: str) -> None:
    """Test that GET-like methods are correctly classified."""
    assert method in ClientRequest.GET_METHODS


@pytest.mark.parametrize("method", ["POST", "PUT", "PATCH", "DELETE"])
def test_non_get_methods_classification(method: str) -> None:
    """Test that POST-like methods are not in GET_METHODS."""
    assert method not in ClientRequest.GET_METHODS


async def test_content_length_with_string_data(loop: asyncio.AbstractEventLoop) -> None:
    """Test Content-Length when data is a string."""
    data = "Hello, World!"
    req = ClientRequest("POST", URL("http://python.org/"), data=data, loop=loop)
    # String should be encoded to bytes, default encoding is utf-8
    assert req.headers[hdrs.CONTENT_LENGTH] == str(len(data.encode("utf-8")))
    await req.close()


async def test_content_length_with_async_iterable(
    loop: asyncio.AbstractEventLoop,
) -> None:
    """Test that async iterables use chunked encoding, not Content-Length."""

    async def data_gen() -> AsyncIterator[bytes]:
        yield b"chunk1"  # pragma: no cover

    req = ClientRequest("POST", URL("http://python.org/"), data=data_gen(), loop=loop)
    assert hdrs.CONTENT_LENGTH not in req.headers
    assert req.chunked
    assert req.headers[hdrs.TRANSFER_ENCODING] == "chunked"
    await req.close()


async def test_content_length_not_overridden(loop: asyncio.AbstractEventLoop) -> None:
    """Test that explicitly set Content-Length is not overridden."""
    req = ClientRequest(
        "POST",
        URL("http://python.org/"),
        data=b"test",
        headers={hdrs.CONTENT_LENGTH: "100"},
        loop=loop,
    )
    # Should keep the explicitly set value
    assert req.headers[hdrs.CONTENT_LENGTH] == "100"
    await req.close()


async def test_content_length_with_formdata(loop: asyncio.AbstractEventLoop) -> None:
    """Test Content-Length with FormData."""
    form = aiohttp.FormData()
    form.add_field("field", "value")

    req = ClientRequest("POST", URL("http://python.org/"), data=form, loop=loop)
    # FormData with known size should set Content-Length
    assert hdrs.CONTENT_LENGTH in req.headers
    await req.close()


async def test_no_content_length_with_chunked(loop: asyncio.AbstractEventLoop) -> None:
    """Test that chunked encoding prevents Content-Length header."""
    req = ClientRequest(
        "POST",
        URL("http://python.org/"),
        data=b"test",
        chunked=True,
        loop=loop,
    )
    assert hdrs.CONTENT_LENGTH not in req.headers
    assert req.headers[hdrs.TRANSFER_ENCODING] == "chunked"
    await req.close()


@pytest.mark.parametrize("method", ["POST", "PUT", "PATCH", "DELETE"])
async def test_update_body_none_sets_content_length_zero(
    method: str, loop: asyncio.AbstractEventLoop
) -> None:
    """Test that updating body to None sets Content-Length: 0 for POST-like methods."""
    # Create request with initial body
    req = ClientRequest(method, URL("http://python.org/"), data=b"initial", loop=loop)
    assert req.headers[hdrs.CONTENT_LENGTH] == "7"

    # Update body to None
    await req.update_body(None)
    assert req.headers[hdrs.CONTENT_LENGTH] == "0"
    assert req._body is None
    await req.close()


@pytest.mark.parametrize("method", ["GET", "HEAD", "OPTIONS", "TRACE"])
async def test_update_body_none_no_content_length_for_get_methods(
    method: str, loop: asyncio.AbstractEventLoop
) -> None:
    """Test that updating body to None doesn't set Content-Length for GET-like methods."""
    # Create request with initial body
    req = ClientRequest(method, URL("http://python.org/"), data=b"initial", loop=loop)
    assert req.headers[hdrs.CONTENT_LENGTH] == "7"

    # Update body to None
    await req.update_body(None)
    assert hdrs.CONTENT_LENGTH not in req.headers
    assert req._body is None
    await req.close()<|MERGE_RESOLUTION|>--- conflicted
+++ resolved
@@ -599,22 +599,14 @@
     assert req.headers["COOKIE"] == 'ip-cookie="second"'
 
 
-<<<<<<< HEAD
-async def test_connection_header(conn: mock.Mock) -> None:
-    req = ClientRequest(
-        "get", URL("http://python.org"), loop=asyncio.get_running_loop()
-    )
-=======
-def test_update_cookies_with_special_chars_in_existing_header(
-    loop: asyncio.AbstractEventLoop,
-) -> None:
+def test_update_cookies_with_special_chars_in_existing_header() -> None:
     """Test that update_cookies handles existing cookies with special characters."""
     # Create request with a cookie that has special characters (real-world example)
     req = ClientRequest(
         "get",
         URL("http://python.org"),
         headers={"Cookie": "ISAWPLB{A7F52349-3531-4DA9-8776-F74BC6F4F1BB}=value1"},
-        loop=loop,
+        loop=async.get_running_loop(),
     )
 
     # Update with another cookie
@@ -627,16 +619,14 @@
     )
 
 
-def test_update_cookies_with_quoted_existing_header(
-    loop: asyncio.AbstractEventLoop,
-) -> None:
+def test_update_cookies_with_quoted_existing_header() -> None:
     """Test that update_cookies handles existing cookies with quoted values."""
     # Create request with cookies that have quoted values
     req = ClientRequest(
         "get",
         URL("http://python.org"),
         headers={"Cookie": 'session="value;with;semicolon"; token=abc123'},
-        loop=loop,
+        loop=asyncio.get_running_loop(),
     )
 
     # Update with another cookie
@@ -650,11 +640,9 @@
     )
 
 
-async def test_connection_header(
-    loop: asyncio.AbstractEventLoop, conn: mock.Mock
-) -> None:
+async def test_connection_header(conn: mock.Mock) -> None:
+    loop = asyncio.get_running_loop()
     req = ClientRequest("get", URL("http://python.org"), loop=loop)
->>>>>>> 4872fce3
     req.headers.clear()
 
     req.version = HttpVersion11
@@ -1056,12 +1044,7 @@
     await req.close()
 
 
-<<<<<<< HEAD
-async def test_file_upload_not_chunked_seek() -> None:
-=======
-async def test_body_with_size_sets_content_length(
-    loop: asyncio.AbstractEventLoop,
-) -> None:
+async def test_body_with_size_sets_content_length() -> None:
     """Test that when body has a size and no Content-Length header is set, it gets added."""
     # Create a BytesPayload which has a size property
     data = b"test data"
@@ -1071,7 +1054,7 @@
         "post",
         URL("http://python.org/"),
         data=data,
-        loop=loop,
+        loop=asyncio.get_running_loop(),
     )
 
     # Verify Content-Length was set from body.size
@@ -1082,9 +1065,7 @@
     await req.close()
 
 
-async def test_body_payload_with_size_no_content_length(
-    loop: asyncio.AbstractEventLoop,
-) -> None:
+async def test_body_payload_with_size_no_content_length() -> None:
     """Test that when a body payload is set via update_body, Content-Length is added."""
     # Create a payload with a known size
     data = b"payload data"
@@ -1094,7 +1075,7 @@
     req = ClientRequest(
         "post",
         URL("http://python.org/"),
-        loop=loop,
+        loop=asyncio.get_running_loop(),
     )
 
     # Initially no body should be set
@@ -1122,8 +1103,7 @@
     await req.close()
 
 
-async def test_file_upload_not_chunked_seek(loop: asyncio.AbstractEventLoop) -> None:
->>>>>>> 4872fce3
+async def test_file_upload_not_chunked_seek() -> None:
     file_path = pathlib.Path(__file__).parent / "aiohttp.png"
     with file_path.open("rb") as f:
         f.seek(100)
@@ -1387,18 +1367,10 @@
     resp.close()
 
 
-<<<<<<< HEAD
 async def test_oserror_on_write_bytes(conn: mock.Mock) -> None:
-    req = ClientRequest(
-        "POST", URL("http://python.org/"), loop=asyncio.get_running_loop()
-    )
-=======
-async def test_oserror_on_write_bytes(
-    loop: asyncio.AbstractEventLoop, conn: mock.Mock
-) -> None:
+    loop = asyncio.get_running_loop()
     req = ClientRequest("POST", URL("http://python.org/"), loop=loop)
     req.body = b"test data"
->>>>>>> 4872fce3
 
     writer = WriterMock()
     writer.write.side_effect = OSError
