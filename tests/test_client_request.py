--- conflicted
+++ resolved
@@ -1733,29 +1733,6 @@
 
 
 @pytest.mark.parametrize(
-<<<<<<< HEAD
-    ("netrc_contents", "expected_auth"),
-    [
-        (
-            "machine example.com login username password pass\n",
-            helpers.BasicAuth("username", "pass"),
-        )
-    ],
-    indirect=("netrc_contents",),
-)
-@pytest.mark.usefixtures("netrc_contents")
-async def test_basicauth_from_netrc_present(  # type: ignore[misc]
-    make_client_request: _RequestMaker,
-    expected_auth: helpers.BasicAuth,
-) -> None:
-    """Test appropriate Authorization header is sent when netrc is not empty."""
-    req = make_client_request("get", URL("http://example.com"), trust_env=True)
-    assert req.headers[hdrs.AUTHORIZATION] == expected_auth.encode()
-
-
-@pytest.mark.parametrize(
-=======
->>>>>>> 149a8105
     "netrc_contents",
     ("machine example.com login username password pass\n",),
     indirect=("netrc_contents",),
