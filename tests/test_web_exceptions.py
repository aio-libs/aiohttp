import collections
import re
from unittest import mock

import pytest

from aiohttp import helpers, signals, web
from aiohttp.test_utils import make_mocked_request


@pytest.fixture
def buf():
    return bytearray()


@pytest.fixture
def request(buf):
    method = 'GET'
    path = '/'
    writer = mock.Mock()
    writer.drain.return_value = ()

    def append(data=b''):
        buf.extend(data)
        return helpers.noop()

    def write_headers(status_line, headers):
        headers = status_line + ''.join(
            [k + ': ' + v + '\r\n' for k, v in headers.items()])
        headers = headers.encode('utf-8') + b'\r\n'
        buf.extend(headers)

    writer.buffer_data.side_effect = append
    writer.write.side_effect = append
    writer.write_eof.side_effect = append
    writer.write_headers.side_effect = write_headers

    app = mock.Mock()
    app._debug = False
<<<<<<< HEAD
    app.on_response_prepare = signals.AppSignal(app)
=======
    app.on_response_prepare = signals.Signal(app)
    app.on_response_prepare.freeze()
>>>>>>> 13e6229b
    req = make_mocked_request(method, path, app=app, payload_writer=writer)
    return req


def test_all_http_exceptions_exported():
    assert 'HTTPException' in web.__all__
    for name in dir(web):
        if name.startswith('_'):
            continue
        obj = getattr(web, name)
        if isinstance(obj, type) and issubclass(obj, web.HTTPException):
            assert name in web.__all__


async def test_HTTPOk(buf, request):
    resp = web.HTTPOk()
    await resp.prepare(request)
    await resp.write_eof()
    txt = buf.decode('utf8')
    assert re.match(('HTTP/1.1 200 OK\r\n'
                     'Content-Type: text/plain; charset=utf-8\r\n'
                     'Content-Length: 7\r\n'
                     'Date: .+\r\n'
                     'Server: .+\r\n\r\n'
                     '200: OK'), txt)


def test_terminal_classes_has_status_code():
    terminals = set()
    for name in dir(web):
        obj = getattr(web, name)
        if isinstance(obj, type) and issubclass(obj, web.HTTPException):
            terminals.add(obj)

    dup = frozenset(terminals)
    for cls1 in dup:
        for cls2 in dup:
            if cls1 in cls2.__bases__:
                terminals.discard(cls1)

    for cls in terminals:
        assert cls.status_code is not None
    codes = collections.Counter(cls.status_code for cls in terminals)
    assert None not in codes
    assert 1 == codes.most_common(1)[0][1]


async def test_HTTPFound(buf, request):
    resp = web.HTTPFound(location='/redirect')
    assert '/redirect' == resp.location
    assert '/redirect' == resp.headers['location']
    await resp.prepare(request)
    await resp.write_eof()
    txt = buf.decode('utf8')
    assert re.match('HTTP/1.1 302 Found\r\n'
                    'Content-Type: text/plain; charset=utf-8\r\n'
                    'Location: /redirect\r\n'
                    'Content-Length: 10\r\n'
                    'Date: .+\r\n'
                    'Server: .+\r\n\r\n'
                    '302: Found', txt)


def test_HTTPFound_empty_location():
    with pytest.raises(ValueError):
        web.HTTPFound(location='')

    with pytest.raises(ValueError):
        web.HTTPFound(location=None)


async def test_HTTPMethodNotAllowed(buf, request):
    resp = web.HTTPMethodNotAllowed('get', ['POST', 'PUT'])
    assert 'GET' == resp.method
    assert ['POST', 'PUT'] == resp.allowed_methods
    assert 'POST,PUT' == resp.headers['allow']
    await resp.prepare(request)
    await resp.write_eof()
    txt = buf.decode('utf8')
    assert re.match('HTTP/1.1 405 Method Not Allowed\r\n'
                    'Content-Type: text/plain; charset=utf-8\r\n'
                    'Allow: POST,PUT\r\n'
                    'Content-Length: 23\r\n'
                    'Date: .+\r\n'
                    'Server: .+\r\n\r\n'
                    '405: Method Not Allowed', txt)


def test_override_body_with_text():
    resp = web.HTTPNotFound(text="Page not found")
    assert 404 == resp.status
    assert "Page not found".encode('utf-8') == resp.body
    assert "Page not found" == resp.text
    assert "text/plain" == resp.content_type
    assert "utf-8" == resp.charset


def test_override_body_with_binary():
    txt = "<html><body>Page not found</body></html>"
    resp = web.HTTPNotFound(body=txt.encode('utf-8'),
                            content_type="text/html")
    assert 404 == resp.status
    assert txt.encode('utf-8') == resp.body
    assert txt == resp.text
    assert "text/html" == resp.content_type
    assert resp.charset is None


def test_default_body():
    resp = web.HTTPOk()
    assert b'200: OK' == resp.body


def test_empty_body_204():
    resp = web.HTTPNoContent()
    assert resp.body is None


def test_empty_body_205():
    resp = web.HTTPNoContent()
    assert resp.body is None


def test_empty_body_304():
    resp = web.HTTPNoContent()
    resp.body is None


def test_link_header_451(buf, request):
    resp = web.HTTPUnavailableForLegalReasons(link='http://warning.or.kr/')

    assert 'http://warning.or.kr/' == resp.link
    assert '<http://warning.or.kr/>; rel="blocked-by"' == resp.headers['Link']<|MERGE_RESOLUTION|>--- conflicted
+++ resolved
@@ -37,12 +37,8 @@
 
     app = mock.Mock()
     app._debug = False
-<<<<<<< HEAD
-    app.on_response_prepare = signals.AppSignal(app)
-=======
     app.on_response_prepare = signals.Signal(app)
     app.on_response_prepare.freeze()
->>>>>>> 13e6229b
     req = make_mocked_request(method, path, app=app, payload_writer=writer)
     return req
 
