import asyncio
import io
import json
import pathlib
import zlib
from unittest import mock

import pytest
from multidict import MultiDict
from yarl import URL

import aiohttp
from aiohttp import FormData, HttpVersion10, HttpVersion11, multipart, web


try:
    import ssl
except ImportError:
    ssl = False


@pytest.fixture
def here():
    return pathlib.Path(__file__).parent


@pytest.fixture
def fname(here):
    return here / 'sample.key'


async def test_simple_get(loop, test_client):

    async def handler(request):
        body = await request.read()
        assert b'' == body
        return web.Response(body=b'OK')

    app = web.Application()
    app.router.add_get('/', handler)
    client = await test_client(app)

    resp = await client.get('/')
    assert 200 == resp.status
    txt = await resp.text()
    assert 'OK' == txt


async def test_simple_get_with_text(loop, test_client):

    async def handler(request):
        body = await request.read()
        assert b'' == body
        return web.Response(text='OK', headers={'content-type': 'text/plain'})

    app = web.Application()
    app.router.add_get('/', handler)
    client = await test_client(app)

    resp = await client.get('/')
    assert 200 == resp.status
    txt = await resp.text()
    assert 'OK' == txt


async def test_handler_returns_not_response(loop, test_server, test_client):
    logger = mock.Mock()

    async def handler(request):
        return 'abc'

    app = web.Application()
    app.router.add_get('/', handler)
    server = await test_server(app, logger=logger)
    client = await test_client(server)

    resp = await client.get('/')
    assert 500 == resp.status

    assert logger.exception.called


async def test_head_returns_empty_body(loop, test_client):

    async def handler(request):
        return web.Response(body=b'test')

    app = web.Application()
    app.router.add_head('/', handler)
    client = await test_client(app, version=HttpVersion11)

    resp = await client.head('/')
    assert 200 == resp.status
    txt = await resp.text()
    assert '' == txt


async def test_response_before_complete(loop, test_client):

    async def handler(request):
        return web.Response(body=b'OK')

    app = web.Application()
    app.router.add_post('/', handler)
    client = await test_client(app)

    data = b'0' * 1024 * 1024

    resp = await client.post('/', data=data)
    assert 200 == resp.status
    text = await resp.text()
    assert 'OK' == text


async def test_post_form(loop, test_client):

    async def handler(request):
        data = await request.post()
        assert {'a': '1', 'b': '2', 'c': ''} == data
        return web.Response(body=b'OK')

    app = web.Application()
    app.router.add_post('/', handler)
    client = await test_client(app)

    resp = await client.post('/', data={'a': 1, 'b': 2, 'c': ''})
    assert 200 == resp.status
    txt = await resp.text()
    assert 'OK' == txt


async def test_post_text(loop, test_client):

    async def handler(request):
        data = await request.text()
        assert 'русский' == data
        data2 = await request.text()
        assert data == data2
        return web.Response(text=data)

    app = web.Application()
    app.router.add_post('/', handler)
    client = await test_client(app)

    resp = await client.post('/', data='русский')
    assert 200 == resp.status
    txt = await resp.text()
    assert 'русский' == txt


async def test_post_json(loop, test_client):

    dct = {'key': 'текст'}

    async def handler(request):
        data = await request.json()
        assert dct == data
        data2 = await request.json(loads=json.loads)
        assert data == data2
        resp = web.Response()
        resp.content_type = 'application/json'
        resp.body = json.dumps(data).encode('utf8')
        return resp

    app = web.Application()
    app.router.add_post('/', handler)
    client = await test_client(app)

    headers = {'Content-Type': 'application/json'}
    resp = await client.post('/', data=json.dumps(dct), headers=headers)
    assert 200 == resp.status
    data = await resp.json()
    assert dct == data


async def test_multipart(loop, test_client):
    with multipart.MultipartWriter() as writer:
        writer.append('test')
        writer.append_json({'passed': True})

    async def handler(request):
        reader = await request.multipart()
        assert isinstance(reader, multipart.MultipartReader)

        part = await reader.next()
        assert isinstance(part, multipart.BodyPartReader)
        thing = await part.text()
        assert thing == 'test'

        part = await reader.next()
        assert isinstance(part, multipart.BodyPartReader)
        assert part.headers['Content-Type'] == 'application/json'
        thing = await part.json()
        assert thing == {'passed': True}

        resp = web.Response()
        resp.content_type = 'application/json'
        resp.body = b''
        return resp

    app = web.Application()
    app.router.add_post('/', handler)
    client = await test_client(app)

    resp = await client.post('/', data=writer, headers=writer.headers)
    assert 200 == resp.status
    await resp.release()


async def test_multipart_content_transfer_encoding(loop, test_client):
    """For issue #1168"""
    with multipart.MultipartWriter() as writer:
        writer.append(b'\x00' * 10,
                      headers={'Content-Transfer-Encoding': 'binary'})

    async def handler(request):
        reader = await request.multipart()
        assert isinstance(reader, multipart.MultipartReader)

        part = await reader.next()
        assert isinstance(part, multipart.BodyPartReader)
        assert part.headers['Content-Transfer-Encoding'] == 'binary'
        thing = await part.read()
        assert thing == b'\x00' * 10

        resp = web.Response()
        resp.content_type = 'application/json'
        resp.body = b''
        return resp

    app = web.Application()
    app.router.add_post('/', handler)
    client = await test_client(app)

    resp = await client.post('/', data=writer, headers=writer.headers)
    assert 200 == resp.status
    await resp.release()


async def test_render_redirect(loop, test_client):

    async def handler(request):
        raise web.HTTPMovedPermanently(location='/path')

    app = web.Application()
    app.router.add_get('/', handler)
    client = await test_client(app)

    resp = await client.get('/', allow_redirects=False)
    assert 301 == resp.status
    txt = await resp.text()
    assert '301: Moved Permanently' == txt
    assert '/path' == resp.headers['location']


async def test_post_single_file(loop, test_client):

    here = pathlib.Path(__file__).parent

    def check_file(fs):
        fullname = here / fs.filename
        with fullname.open() as f:
            test_data = f.read().encode()
            data = fs.file.read()
            assert test_data == data

    async def handler(request):
        data = await request.post()
        assert ['sample.crt'] == list(data.keys())
        for fs in data.values():
            check_file(fs)
            fs.file.close()
        resp = web.Response(body=b'OK')
        return resp

    app = web.Application()
    app.router.add_post('/', handler)
    client = await test_client(app)

    fname = here / 'sample.crt'

    resp = await client.post('/', data=[fname.open()])
    assert 200 == resp.status


async def test_files_upload_with_same_key(loop, test_client):

    async def handler(request):
        data = await request.post()
        files = data.getall('file')
        file_names = set()
        for _file in files:
            assert not _file.file.closed
            if _file.filename == 'test1.jpeg':
                assert _file.file.read() == b'binary data 1'
            if _file.filename == 'test2.jpeg':
                assert _file.file.read() == b'binary data 2'
            file_names.add(_file.filename)
        assert len(files) == 2
        assert file_names == {'test1.jpeg', 'test2.jpeg'}
        resp = web.Response(body=b'OK')
        return resp

    app = web.Application()
    app.router.add_post('/', handler)
    client = await test_client(app)

    data = FormData()
    data.add_field('file', b'binary data 1',
                   content_type='image/jpeg',
                   filename='test1.jpeg')
    data.add_field('file', b'binary data 2',
                   content_type='image/jpeg',
                   filename='test2.jpeg')
    resp = await client.post('/', data=data)
    assert 200 == resp.status


async def test_post_files(loop, test_client):

    here = pathlib.Path(__file__).parent

    def check_file(fs):
        fullname = here / fs.filename
        with fullname.open() as f:
            test_data = f.read().encode()
            data = fs.file.read()
            assert test_data == data

    async def handler(request):
        data = await request.post()
        assert ['sample.crt', 'sample.key'] == list(data.keys())
        for fs in data.values():
            check_file(fs)
            fs.file.close()
        resp = web.Response(body=b'OK')
        return resp

    app = web.Application()
    app.router.add_post('/', handler)
    client = await test_client(app)

    with (here / 'sample.crt').open() as f1:
        with (here / 'sample.key').open() as f2:
            resp = await client.post('/', data=[f1, f2])
            assert 200 == resp.status


async def test_release_post_data(loop, test_client):

    async def handler(request):
        await request.release()
        chunk = await request.content.readany()
        assert chunk == b''
        return web.Response()

    app = web.Application()
    app.router.add_post('/', handler)
    client = await test_client(app)

    resp = await client.post('/', data='post text')
    assert 200 == resp.status


async def test_POST_DATA_with_content_transfer_encoding(loop, test_client):

    async def handler(request):
        data = await request.post()
        assert b'123' == data['name']
        return web.Response()

    app = web.Application()
    app.router.add_post('/', handler)
    client = await test_client(app)

    form = FormData()
    form.add_field('name', b'123',
                   content_transfer_encoding='base64')

    resp = await client.post('/', data=form)
    assert 200 == resp.status


async def test_post_form_with_duplicate_keys(loop, test_client):

    async def handler(request):
        data = await request.post()
        lst = list(data.items())
        assert [('a', '1'), ('a', '2')] == lst
        return web.Response()

    app = web.Application()
    app.router.add_post('/', handler)
    client = await test_client(app)

    resp = await client.post('/', data=MultiDict([('a', 1), ('a', 2)]))
    assert 200 == resp.status


def test_repr_for_application(loop):
    app = web.Application()
    assert "<Application 0x{:x}>".format(id(app)) == repr(app)


async def test_expect_default_handler_unknown(loop, test_client):
    """Test default Expect handler for unknown Expect value.

    A server that does not understand or is unable to comply with any of
    the expectation values in the Expect field of a request MUST respond
    with appropriate error status. The server MUST respond with a 417
    (Expectation Failed) status if any of the expectations cannot be met
    or, if there are other problems with the request, some other 4xx
    status.

    http://www.w3.org/Protocols/rfc2616/rfc2616-sec14.html#sec14.20
    """
    async def handler(request):
        await request.post()
        pytest.xfail('Handler should not proceed to this point in case of '
                     'unknown Expect header')

    app = web.Application()
    app.router.add_post('/', handler)
    client = await test_client(app)

    resp = await client.post('/', headers={'Expect': 'SPAM'})
    assert 417 == resp.status


async def test_100_continue(loop, test_client):

    async def handler(request):
        data = await request.post()
        assert b'123' == data['name']
        return web.Response()

    form = FormData()
    form.add_field('name', b'123',
                   content_transfer_encoding='base64')

    app = web.Application()
    app.router.add_post('/', handler)
    client = await test_client(app)

    resp = await client.post('/', data=form, expect100=True)
    assert 200 == resp.status


async def test_100_continue_custom(loop, test_client):

    expect_received = False

    async def handler(request):
        data = await request.post()
        assert b'123' == data['name']
        return web.Response()

    async def expect_handler(request):
        nonlocal expect_received
        expect_received = True
        if request.version == HttpVersion11:
            request.transport.write(b"HTTP/1.1 100 Continue\r\n\r\n")

    form = FormData()
    form.add_field('name', b'123',
                   content_transfer_encoding='base64')

    app = web.Application()
    app.router.add_post('/', handler, expect_handler=expect_handler)
    client = await test_client(app)

    resp = await client.post('/', data=form, expect100=True)
    assert 200 == resp.status
    assert expect_received


async def test_100_continue_custom_response(loop, test_client):

    async def handler(request):
        data = await request.post()
        assert b'123', data['name']
        return web.Response()

    async def expect_handler(request):
        if request.version == HttpVersion11:
            if auth_err:
                return web.HTTPForbidden()

            request.writer.write(b"HTTP/1.1 100 Continue\r\n\r\n")

    form = FormData()
    form.add_field('name', b'123',
                   content_transfer_encoding='base64')

    app = web.Application()
    app.router.add_post('/', handler, expect_handler=expect_handler)
    client = await test_client(app)

    auth_err = False
    resp = await client.post('/', data=form, expect100=True)
    assert 200 == resp.status

    auth_err = True
    resp = await client.post('/', data=form, expect100=True)
    assert 403 == resp.status


async def test_100_continue_for_not_found(loop, test_client):

    app = web.Application()
    client = await test_client(app)

    resp = await client.post('/not_found', data='data', expect100=True)
    assert 404 == resp.status


async def test_100_continue_for_not_allowed(loop, test_client):

    async def handler(request):
        return web.Response()

    app = web.Application()
    app.router.add_post('/', handler)
    client = await test_client(app)

    resp = await client.get('/', expect100=True)
    assert 405 == resp.status


async def test_http11_keep_alive_default(loop, test_client):

    async def handler(request):
        return web.Response()

    app = web.Application()
    app.router.add_get('/', handler)
    client = await test_client(app, version=HttpVersion11)

    resp = await client.get('/')
    assert 200 == resp.status
    assert resp.version == HttpVersion11
    assert 'Connection' not in resp.headers


@pytest.mark.xfail
async def test_http10_keep_alive_default(loop, test_client):

    async def handler(request):
        return web.Response()

    app = web.Application()
    app.router.add_get('/', handler)
    client = await test_client(app, version=HttpVersion10)

    resp = await client.get('/')
    assert 200 == resp.status
    assert resp.version == HttpVersion10
    assert resp.headers['Connection'] == 'keep-alive'


async def test_http10_keep_alive_with_headers_close(loop, test_client):

    async def handler(request):
        await request.read()
        return web.Response(body=b'OK')

    app = web.Application()
    app.router.add_get('/', handler)
    client = await test_client(app, version=HttpVersion10)

    headers = {'Connection': 'close'}
    resp = await client.get('/', headers=headers)
    assert 200 == resp.status
    assert resp.version == HttpVersion10
    assert 'Connection' not in resp.headers


async def test_http10_keep_alive_with_headers(loop, test_client):

    async def handler(request):
        await request.read()
        return web.Response(body=b'OK')

    app = web.Application()
    app.router.add_get('/', handler)
    client = await test_client(app, version=HttpVersion10)

    headers = {'Connection': 'keep-alive'}
    resp = await client.get('/', headers=headers)
    assert 200 == resp.status
    assert resp.version == HttpVersion10
    assert resp.headers['Connection'] == 'keep-alive'


async def test_upload_file(loop, test_client):

    here = pathlib.Path(__file__).parent
    fname = here / 'aiohttp.png'
    with fname.open('rb') as f:
        data = f.read()

    async def handler(request):
        form = await request.post()
        raw_data = form['file'].file.read()
        assert data == raw_data
        return web.Response()

    app = web.Application()
    app.router.add_post('/', handler)
    client = await test_client(app)

    resp = await client.post('/', data={'file': data})
    assert 200 == resp.status


async def test_upload_file_object(loop, test_client):
    here = pathlib.Path(__file__).parent
    fname = here / 'aiohttp.png'
    with fname.open('rb') as f:
        data = f.read()

    async def handler(request):
        form = await request.post()
        raw_data = form['file'].file.read()
        assert data == raw_data
        return web.Response()

    app = web.Application()
    app.router.add_post('/', handler)
    client = await test_client(app)

    with fname.open('rb') as f:
        resp = await client.post('/', data={'file': f})
        assert 200 == resp.status


async def test_empty_content_for_query_without_body(loop, test_client):

    async def handler(request):
        assert not request.body_exists
        assert not request.can_read_body
        assert not request.has_body
        return web.Response()

    app = web.Application()
    app.router.add_post('/', handler)
    client = await test_client(app)

    resp = await client.post('/')
    assert 200 == resp.status


async def test_empty_content_for_query_with_body(loop, test_client):

    async def handler(request):
        assert request.body_exists
        assert request.can_read_body
        assert request.has_body
        body = await request.read()
        return web.Response(body=body)

    app = web.Application()
    app.router.add_post('/', handler)
    client = await test_client(app)

    resp = await client.post('/', data=b'data')
    assert 200 == resp.status


async def test_get_with_empty_arg(loop, test_client):

    async def handler(request):
        assert 'arg' in request.query
        assert '' == request.query['arg']
        return web.Response()

    app = web.Application()
    app.router.add_get('/', handler)
    client = await test_client(app)

    resp = await client.get('/?arg')
    assert 200 == resp.status


async def test_large_header(loop, test_client):

    async def handler(request):
        return web.Response()

    app = web.Application()
    app.router.add_get('/', handler)
    client = await test_client(app)

    headers = {'Long-Header': 'ab' * 8129}
    resp = await client.get('/', headers=headers)
    assert 400 == resp.status


async def test_large_header_allowed(loop, test_client, test_server):

    async def handler(request):
        return web.Response()

    app = web.Application()
    app.router.add_post('/', handler)
    server = await test_server(app, max_field_size=81920)
    client = await test_client(server)

    headers = {'Long-Header': 'ab' * 8129}
    resp = await client.post('/', headers=headers)
    assert 200 == resp.status


async def test_get_with_empty_arg_with_equal(loop, test_client):

    async def handler(request):
        assert 'arg' in request.query
        assert '' == request.query['arg']
        return web.Response()

    app = web.Application()
    app.router.add_get('/', handler)
    client = await test_client(app)

    resp = await client.get('/?arg=')
    assert 200 == resp.status


async def test_response_with_streamer(loop, test_client, fname):

    with fname.open('rb') as f:
        data = f.read()

    data_size = len(data)

    @aiohttp.streamer
    def stream(writer, f_name):
        with f_name.open('rb') as f:
            data = f.read(100)
            while data:
                yield from writer.write(data)
                data = f.read(100)

    async def handler(request):
        headers = {'Content-Length': str(data_size)}
        return web.Response(body=stream(fname), headers=headers)

    app = web.Application()
    app.router.add_get('/', handler)
    client = await test_client(app)

    resp = await client.get('/')
    assert 200 == resp.status
    resp_data = await resp.read()
    assert resp_data == data
    assert resp.headers.get('Content-Length') == str(len(resp_data))


async def test_response_with_streamer_no_params(loop, test_client, fname):

    with fname.open('rb') as f:
        data = f.read()

    data_size = len(data)

    @aiohttp.streamer
    def stream(writer):
        with fname.open('rb') as f:
            data = f.read(100)
            while data:
                yield from writer.write(data)
                data = f.read(100)

    async def handler(request):
        headers = {'Content-Length': str(data_size)}
        return web.Response(body=stream, headers=headers)

    app = web.Application()
    app.router.add_get('/', handler)
    client = await test_client(app)

    resp = await client.get('/')
    assert 200 == resp.status
    resp_data = await resp.read()
    assert resp_data == data
    assert resp.headers.get('Content-Length') == str(len(resp_data))


async def test_response_with_file(loop, test_client, fname):

    with fname.open('rb') as f:
        data = f.read()

    async def handler(request):
        return web.Response(body=fname.open('rb'))

    app = web.Application()
    app.router.add_get('/', handler)
    client = await test_client(app)

    resp = await client.get('/')
    assert 200 == resp.status
    resp_data = await resp.read()
    assert resp_data == data
    assert resp.headers.get('Content-Type') in (
        'application/octet-stream', 'application/pgp-keys')
    assert resp.headers.get('Content-Length') == str(len(resp_data))
    assert (resp.headers.get('Content-Disposition') ==
            'attachment; filename="sample.key"; filename*=utf-8\'\'sample.key')


async def test_response_with_file_ctype(loop, test_client, fname):

    with fname.open('rb') as f:
        data = f.read()

    async def handler(request):
        return web.Response(
            body=fname.open('rb'), headers={'content-type': 'text/binary'})

    app = web.Application()
    app.router.add_get('/', handler)
    client = await test_client(app)

    resp = await client.get('/')
    assert 200 == resp.status
    resp_data = await resp.read()
    assert resp_data == data
    assert resp.headers.get('Content-Type') == 'text/binary'
    assert resp.headers.get('Content-Length') == str(len(resp_data))
    assert (resp.headers.get('Content-Disposition') ==
            'attachment; filename="sample.key"; filename*=utf-8\'\'sample.key')


async def test_response_with_payload_disp(loop, test_client, fname):

    with fname.open('rb') as f:
        data = f.read()

    async def handler(request):
        pl = aiohttp.get_payload(fname.open('rb'))
        pl.set_content_disposition('inline', filename='test.txt')
        return web.Response(
            body=pl, headers={'content-type': 'text/binary'})

    app = web.Application()
    app.router.add_get('/', handler)
    client = await test_client(app)

    resp = await client.get('/')
    assert 200 == resp.status
    resp_data = await resp.read()
    assert resp_data == data
    assert resp.headers.get('Content-Type') == 'text/binary'
    assert resp.headers.get('Content-Length') == str(len(resp_data))
    assert (resp.headers.get('Content-Disposition') ==
            'inline; filename="test.txt"; filename*=utf-8\'\'test.txt')


async def test_response_with_payload_stringio(loop, test_client, fname):

    async def handler(request):
        return web.Response(body=io.StringIO('test'))

    app = web.Application()
    app.router.add_get('/', handler)
    client = await test_client(app)

    resp = await client.get('/')
    assert 200 == resp.status
    resp_data = await resp.read()
    assert resp_data == b'test'


async def test_response_with_precompressed_body_gzip(loop, test_client):

    async def handler(request):
        headers = {'Content-Encoding': 'gzip'}
        zcomp = zlib.compressobj(wbits=16 + zlib.MAX_WBITS)
        data = zcomp.compress(b'mydata') + zcomp.flush()
        return web.Response(body=data, headers=headers)

    app = web.Application()
    app.router.add_get('/', handler)
    client = await test_client(app)

    resp = await client.get('/')
    assert 200 == resp.status
    data = await resp.read()
    assert b'mydata' == data
    assert resp.headers.get('Content-Encoding') == 'gzip'


async def test_response_with_precompressed_body_deflate(loop, test_client):

    async def handler(request):
        headers = {'Content-Encoding': 'deflate'}
        zcomp = zlib.compressobj(wbits=-zlib.MAX_WBITS)
        data = zcomp.compress(b'mydata') + zcomp.flush()
        return web.Response(body=data, headers=headers)

    app = web.Application()
    app.router.add_get('/', handler)
    client = await test_client(app)

    resp = await client.get('/')
    assert 200 == resp.status
    data = await resp.read()
    assert b'mydata' == data
    assert resp.headers.get('Content-Encoding') == 'deflate'


async def test_bad_request_payload(loop, test_client):

    async def handler(request):
        assert request.method == 'POST'

        with pytest.raises(aiohttp.web.RequestPayloadError):
            await request.content.read()

        return web.Response()

    app = web.Application()
    app.router.add_post('/', handler)
    client = await test_client(app)

    resp = await client.post(
        '/', data=b'test', headers={'content-encoding': 'gzip'})
    assert 200 == resp.status


async def test_stream_response_multiple_chunks(loop, test_client):

    async def handler(request):
        resp = web.StreamResponse()
        resp.enable_chunked_encoding()
        await resp.prepare(request)
        await resp.write(b'x')
        await resp.write(b'y')
        await resp.write(b'z')
        return resp

    app = web.Application()
    app.router.add_get('/', handler)
    client = await test_client(app)

    resp = await client.get('/')
    assert 200 == resp.status
    data = await resp.read()
    assert b'xyz' == data


async def test_start_without_routes(loop, test_client):

    app = web.Application()
    client = await test_client(app)

    resp = await client.get('/')
    assert 404 == resp.status


async def test_requests_count(loop, test_client):

    async def handler(request):
        return web.Response()

    app = web.Application()
    app.router.add_get('/', handler)
    client = await test_client(app)
    assert client.server.handler.requests_count == 0

    resp = await client.get('/')
    assert 200 == resp.status
    assert client.server.handler.requests_count == 1

    resp = await client.get('/')
    assert 200 == resp.status
    assert client.server.handler.requests_count == 2

    resp = await client.get('/')
    assert 200 == resp.status
    assert client.server.handler.requests_count == 3


async def test_redirect_url(loop, test_client):

    async def redirector(request):
        raise web.HTTPFound(location=URL('/redirected'))

    async def redirected(request):
        return web.Response()

    app = web.Application()
    app.router.add_get('/redirector', redirector)
    app.router.add_get('/redirected', redirected)

    client = await test_client(app)
    resp = await client.get('/redirector')
    assert resp.status == 200


async def test_simple_subapp(loop, test_client):

    async def handler(request):
        return web.Response(text="OK")

    app = web.Application()
    subapp = web.Application()
    subapp.router.add_get('/to', handler)
    app.add_subapp('/path', subapp)

    client = await test_client(app)
    resp = await client.get('/path/to')
    assert resp.status == 200
    txt = await resp.text()
    assert 'OK' == txt


async def test_subapp_reverse_url(loop, test_client):

    async def handler(request):
        return web.HTTPMovedPermanently(
            location=subapp.router['name'].url_for())

    async def handler2(request):
        return web.Response(text="OK")

    app = web.Application()
    subapp = web.Application()
    subapp.router.add_get('/to', handler)
    subapp.router.add_get('/final', handler2, name='name')
    app.add_subapp('/path', subapp)

    client = await test_client(app)
    resp = await client.get('/path/to')
    assert resp.status == 200
    txt = await resp.text()
    assert 'OK' == txt
    assert resp.url.path == '/path/final'


async def test_subapp_reverse_variable_url(loop, test_client):

    async def handler(request):
        return web.HTTPMovedPermanently(
            location=subapp.router['name'].url_for(part='final'))

    async def handler2(request):
        return web.Response(text="OK")

    app = web.Application()
    subapp = web.Application()
    subapp.router.add_get('/to', handler)
    subapp.router.add_get('/{part}', handler2, name='name')
    app.add_subapp('/path', subapp)

    client = await test_client(app)
    resp = await client.get('/path/to')
    assert resp.status == 200
    txt = await resp.text()
    assert 'OK' == txt
    assert resp.url.path == '/path/final'


async def test_subapp_reverse_static_url(loop, test_client):
    fname = 'aiohttp.png'

    async def handler(request):
        return web.HTTPMovedPermanently(
            location=subapp.router['name'].url_for(filename=fname))

    app = web.Application()
    subapp = web.Application()
    subapp.router.add_get('/to', handler)
    here = pathlib.Path(__file__).parent
    subapp.router.add_static('/static', here, name='name')
    app.add_subapp('/path', subapp)

    client = await test_client(app)
    resp = await client.get('/path/to')
    assert resp.url.path == '/path/static/' + fname
    assert resp.status == 200
    body = await resp.read()
    with (here / fname).open('rb') as f:
        assert body == f.read()


async def test_subapp_app(loop, test_client):

    async def handler(request):
        assert request.app is subapp
        return web.HTTPOk(text='OK')

    app = web.Application()
    subapp = web.Application()
    subapp.router.add_get('/to', handler)
    app.add_subapp('/path/', subapp)

    client = await test_client(app)
    resp = await client.get('/path/to')
    assert resp.status == 200
    txt = await resp.text()
    assert 'OK' == txt


async def test_subapp_not_found(loop, test_client):

    async def handler(request):
        return web.HTTPOk(text='OK')

    app = web.Application()
    subapp = web.Application()
    subapp.router.add_get('/to', handler)
    app.add_subapp('/path/', subapp)

    client = await test_client(app)
    resp = await client.get('/path/other')
    assert resp.status == 404


async def test_subapp_not_found2(loop, test_client):

    async def handler(request):
        return web.HTTPOk(text='OK')

    app = web.Application()
    subapp = web.Application()
    subapp.router.add_get('/to', handler)
    app.add_subapp('/path/', subapp)

    client = await test_client(app)
    resp = await client.get('/invalid/other')
    assert resp.status == 404


async def test_subapp_not_allowed(loop, test_client):

    async def handler(request):
        return web.HTTPOk(text='OK')

    app = web.Application()
    subapp = web.Application()
    subapp.router.add_get('/to', handler)
    app.add_subapp('/path/', subapp)

    client = await test_client(app)
    resp = await client.post('/path/to')
    assert resp.status == 405
    assert resp.headers['Allow'] == 'GET,HEAD'


async def test_subapp_cannot_add_app_in_handler(loop, test_client):

    async def handler(request):
        request.match_info.add_app(app)
        return web.HTTPOk(text='OK')

    app = web.Application()
    subapp = web.Application()
    subapp.router.add_get('/to', handler)
    app.add_subapp('/path/', subapp)

    client = await test_client(app)
    resp = await client.get('/path/to')
    assert resp.status == 500


async def test_subapp_middlewares(loop, test_client):
    order = []

    async def handler(request):
        return web.HTTPOk(text='OK')

    async def middleware_factory(app, handler):

        async def middleware(request):
            order.append((1, app))
            resp = await handler(request)
            assert 200 == resp.status
            order.append((2, app))
            return resp
        return middleware

    app = web.Application(middlewares=[middleware_factory])
    subapp1 = web.Application(middlewares=[middleware_factory])
    subapp2 = web.Application(middlewares=[middleware_factory])
    subapp2.router.add_get('/to', handler)
    subapp1.add_subapp('/b/', subapp2)
    app.add_subapp('/a/', subapp1)

    client = await test_client(app)
    resp = await client.get('/a/b/to')
    assert resp.status == 200
    assert [(1, app), (1, subapp1), (1, subapp2),
            (2, subapp2), (2, subapp1), (2, app)] == order


async def test_subapp_on_response_prepare(loop, test_client):
    order = []

    async def handler(request):
        return web.HTTPOk(text='OK')

    def make_signal(app):

        async def on_response(request, response):
            order.append(app)

        return on_response

    app = web.Application()
    app.on_response_prepare.append(make_signal(app))
    subapp1 = web.Application()
    subapp1.on_response_prepare.append(make_signal(subapp1))
    subapp2 = web.Application()
    subapp2.on_response_prepare.append(make_signal(subapp2))
    subapp2.router.add_get('/to', handler)
    subapp1.add_subapp('/b/', subapp2)
    app.add_subapp('/a/', subapp1)

    client = await test_client(app)
    resp = await client.get('/a/b/to')
    assert resp.status == 200
    assert [app, subapp1, subapp2] == order


async def test_subapp_on_startup(loop, test_server):
    order = []

    async def on_signal(app):
        order.append(app)

    app = web.Application()
    app.on_startup.append(on_signal)
    subapp1 = web.Application()
    subapp1.on_startup.append(on_signal)
    subapp2 = web.Application()
    subapp2.on_startup.append(on_signal)
    subapp1.add_subapp('/b/', subapp2)
    app.add_subapp('/a/', subapp1)

    await test_server(app)

    assert [app, subapp1, subapp2] == order


async def test_subapp_on_shutdown(loop, test_server):
    order = []

    async def on_signal(app):
        order.append(app)

    app = web.Application()
    app.on_shutdown.append(on_signal)
    subapp1 = web.Application()
    subapp1.on_shutdown.append(on_signal)
    subapp2 = web.Application()
    subapp2.on_shutdown.append(on_signal)
    subapp1.add_subapp('/b/', subapp2)
    app.add_subapp('/a/', subapp1)

    server = await test_server(app)
    await server.close()

    assert [app, subapp1, subapp2] == order


async def test_subapp_on_cleanup(loop, test_server):
    order = []

    async def on_signal(app):
        order.append(app)

    app = web.Application()
    app.on_cleanup.append(on_signal)
    subapp1 = web.Application()
    subapp1.on_cleanup.append(on_signal)
    subapp2 = web.Application()
    subapp2.on_cleanup.append(on_signal)
    subapp1.add_subapp('/b/', subapp2)
    app.add_subapp('/a/', subapp1)

    server = await test_server(app)
    await server.close()

    assert [app, subapp1, subapp2] == order


async def test_custom_date_header(loop, test_client):

    async def handler(request):
        return web.Response(headers={'Date': 'Sun, 30 Oct 2016 03:13:52 GMT'})

    app = web.Application()
    app.router.add_get('/', handler)
    client = await test_client(app)

    resp = await client.get('/')
    assert 200 == resp.status
    assert resp.headers['Date'] == 'Sun, 30 Oct 2016 03:13:52 GMT'


async def test_response_prepared_with_clone(loop, test_client):

    async def handler(request):
        cloned = request.clone()
        resp = web.StreamResponse()
        await resp.prepare(cloned)
        return resp

    app = web.Application()
    app.router.add_get('/', handler)
    client = await test_client(app)

    resp = await client.get('/')
    assert 200 == resp.status


async def test_app_max_client_size(loop, test_client):

    async def handler(request):
        await request.post()
        return web.Response(body=b'ok')

    max_size = 1024**2
    app = web.Application()
    app.router.add_post('/', handler)
    client = await test_client(app)
    data = {"long_string": max_size * 'x' + 'xxx'}
    resp = await client.post('/', data=data)
    assert 413 == resp.status
    resp_text = await resp.text()
    assert 'Request Entity Too Large' in resp_text


async def test_app_max_client_size_adjusted(loop, test_client):

    async def handler(request):
        await request.post()
        return web.Response(body=b'ok')

    default_max_size = 1024**2
    custom_max_size = default_max_size * 2
    app = web.Application(client_max_size=custom_max_size)
    app.router.add_post('/', handler)
    client = await test_client(app)
    data = {'long_string': default_max_size * 'x' + 'xxx'}
    resp = await client.post('/', data=data)
    assert 200 == resp.status
    resp_text = await resp.text()
    assert 'ok' == resp_text
    too_large_data = {'log_string': custom_max_size * 'x' + "xxx"}
    resp = await client.post('/', data=too_large_data)
    assert 413 == resp.status
    resp_text = await resp.text()
    assert 'Request Entity Too Large' in resp_text


async def test_app_max_client_size_none(loop, test_client):

    async def handler(request):
        await request.post()
        return web.Response(body=b'ok')

    default_max_size = 1024**2
    custom_max_size = None
    app = web.Application(client_max_size=custom_max_size)
    app.router.add_post('/', handler)
    client = await test_client(app)
    data = {'long_string': default_max_size * 'x' + 'xxx'}
    resp = await client.post('/', data=data)
    assert 200 == resp.status
    resp_text = await resp.text()
    assert 'ok' == resp_text
    too_large_data = {'log_string': default_max_size * 2 * 'x'}
    resp = await client.post('/', data=too_large_data)
    assert 200 == resp.status
    resp_text = await resp.text()
    assert resp_text == 'ok'


async def test_post_max_client_size(loop, test_client):

    async def handler(request):
        try:
            await request.post()
        except ValueError:
            return web.HTTPOk()
        return web.HTTPBadRequest()

    app = web.Application(client_max_size=10)
    app.router.add_post('/', handler)
    client = await test_client(app)

    data = {"long_string": 1024 * 'x', 'file': io.BytesIO(b'test')}
    resp = await client.post('/', data=data)

    assert 200 == resp.status


async def test_post_max_client_size_for_file(loop, test_client):

    async def handler(request):
        try:
            await request.post()
        except ValueError:
            return web.HTTPOk()
        return web.HTTPBadRequest()

    app = web.Application(client_max_size=2)
    app.router.add_post('/', handler)
    client = await test_client(app)

    data = {'file': io.BytesIO(b'test')}
    resp = await client.post('/', data=data)

    assert 200 == resp.status


async def test_response_with_bodypart(loop, test_client):

    async def handler(request):
        reader = await request.multipart()
        part = await reader.next()
        return web.Response(body=part)

    app = web.Application(client_max_size=2)
    app.router.add_post('/', handler)
    client = await test_client(app)

    data = {'file': io.BytesIO(b'test')}
    resp = await client.post('/', data=data)

    assert 200 == resp.status
    body = await resp.read()
    assert body == b'test'

    disp = multipart.parse_content_disposition(
        resp.headers['content-disposition'])
    assert disp == ('attachment',
                    {'name': 'file', 'filename': 'file', 'filename*': 'file'})


async def test_request_clone(loop, test_client):

    async def handler(request):
        r2 = request.clone(method='POST')
        assert r2.method == 'POST'
        assert r2.match_info is request.match_info
        return web.Response()

    app = web.Application()
    app.router.add_get('/', handler)
    client = await test_client(app)

    resp = await client.get('/')
    assert 200 == resp.status


async def test_await(test_server, loop):

    async def handler(request):
        resp = web.StreamResponse(headers={'content-length': str(4)})
        await resp.prepare(request)
        await resp.drain()
        await asyncio.sleep(0.01, loop=loop)
        await resp.write(b'test')
        await asyncio.sleep(0.01, loop=loop)
        await resp.write_eof()
        return resp

    app = web.Application()
    app.router.add_route('GET', '/', handler)
    server = await test_server(app)

    async with aiohttp.ClientSession(loop=loop) as session:
        resp = await session.get(server.make_url('/'))
        assert resp.status == 200
        assert resp.connection is not None
        await resp.read()
        await resp.release()
        assert resp.connection is None


async def test_response_context_manager(test_server, loop):

    async def handler(request):
        return web.HTTPOk()

    app = web.Application()
    app.router.add_route('GET', '/', handler)
    server = await test_server(app)
    resp = await aiohttp.ClientSession(loop=loop).get(server.make_url('/'))
    async with resp:
        assert resp.status == 200
        assert resp.connection is None
    assert resp.connection is None


async def test_response_context_manager_error(test_server, loop):

    async def handler(request):
        return web.HTTPOk()

    app = web.Application()
    app.router.add_route('GET', '/', handler)
    server = await test_server(app)
    session = aiohttp.ClientSession(loop=loop)
    cm = session.get(server.make_url('/'))
    resp = await cm
    with pytest.raises(RuntimeError):
        async with resp:
            assert resp.status == 200
            resp.content.set_exception(RuntimeError())
            await resp.read()
            assert resp.closed

    assert len(session._connector._conns) == 1


async def test_client_api_context_manager(test_server, loop):

    async def handler(request):
        return web.HTTPOk()

    app = web.Application()
    app.router.add_route('GET', '/', handler)
    server = await test_server(app)

    async with aiohttp.ClientSession(loop=loop) as session:
        async with session.get(server.make_url('/')) as resp:
            assert resp.status == 200
            assert resp.connection is None
    assert resp.connection is None


async def test_context_manager_close_on_release(test_server, loop, mocker):

    async def handler(request):
        resp = web.StreamResponse()
        await resp.prepare(request)
        await resp.drain()
        await asyncio.sleep(10, loop=loop)
        return resp

    app = web.Application()
    app.router.add_route('GET', '/', handler)
    server = await test_server(app)

    async with aiohttp.ClientSession(loop=loop) as session:
        resp = await session.get(server.make_url('/'))
        proto = resp.connection._protocol
        mocker.spy(proto, 'close')
        async with resp:
            assert resp.status == 200
            assert resp.connection is not None
        assert resp.connection is None
        assert proto.close.called


async def test_iter_any(test_server, loop):

    data = b'0123456789' * 1024

    async def handler(request):
        buf = []
        async for raw in request.content.iter_any():
            buf.append(raw)
        assert b''.join(buf) == data
        return web.Response()

    app = web.Application()
    app.router.add_route('POST', '/', handler)
    server = await test_server(app)

    async with aiohttp.ClientSession(loop=loop) as session:
<<<<<<< HEAD
        async with await session.post(server.make_url('/'), data=data) as resp:
            assert resp.status == 200


async def test_request_tracing(loop, test_client):

    on_request_start = mock.Mock()
    on_request_end = mock.Mock()
    on_request_redirect = mock.Mock()
    on_request_createconn_start = mock.Mock()
    on_request_createconn_end = mock.Mock()

    async def redirector(request):
        raise web.HTTPFound(location=URL('/redirected'))

    async def redirected(request):
        return web.Response()

    app = web.Application()
    app.router.add_get('/redirector', redirector)
    app.router.add_get('/redirected', redirected)

    client = await test_client(app)
    client.session.on_request_start.append(on_request_start)
    client.session.on_request_end.append(on_request_end)
    client.session.on_request_redirect.append(on_request_redirect)
    client.session.on_request_createconn_start.append(
        on_request_createconn_start)
    client.session.on_request_createconn_end.append(
        on_request_createconn_end)

    await client.get('/redirector', data="foo")

    assert on_request_start.called
    assert on_request_end.called
    assert on_request_redirect.called
    assert on_request_createconn_start.called
    assert on_request_createconn_end.called
=======
        async with session.post(server.make_url('/'), data=data) as resp:
            assert resp.status == 200
>>>>>>> 13e6229b
<|MERGE_RESOLUTION|>--- conflicted
+++ resolved
@@ -1574,8 +1574,7 @@
     server = await test_server(app)
 
     async with aiohttp.ClientSession(loop=loop) as session:
-<<<<<<< HEAD
-        async with await session.post(server.make_url('/'), data=data) as resp:
+        async with session.post(server.make_url('/'), data=data) as resp:
             assert resp.status == 200
 
 
@@ -1612,8 +1611,4 @@
     assert on_request_end.called
     assert on_request_redirect.called
     assert on_request_createconn_start.called
-    assert on_request_createconn_end.called
-=======
-        async with session.post(server.make_url('/'), data=data) as resp:
-            assert resp.status == 200
->>>>>>> 13e6229b
+    assert on_request_createconn_end.called