import asyncio
import io
import json
import pathlib
import socket
import zlib
from typing import Any
from unittest import mock

import pytest
from async_generator import async_generator, yield_
from multidict import CIMultiDictProxy, MultiDict
from yarl import URL

import aiohttp
from aiohttp import FormData, HttpVersion10, HttpVersion11, TraceConfig, multipart, web
from aiohttp.hdrs import CONTENT_LENGTH, CONTENT_TYPE, TRANSFER_ENCODING
from aiohttp.test_utils import make_mocked_coro
from aiohttp.typedefs import Handler

try:
    import ssl
except ImportError:
    ssl = None  # type: ignore


@pytest.fixture
def here():
    return pathlib.Path(__file__).parent


@pytest.fixture
def fname(here):
    return here / "conftest.py"


def new_dummy_form():
    form = FormData()
    form.add_field("name", b"123", content_transfer_encoding="base64")
    return form


async def test_simple_get(aiohttp_client) -> None:
    async def handler(request):
        body = await request.read()
        assert b"" == body
        return web.Response(body=b"OK")

    app = web.Application()
    app.router.add_get("/", handler)
    client = await aiohttp_client(app)

    resp = await client.get("/")
    assert 200 == resp.status
    txt = await resp.text()
    assert "OK" == txt


async def test_simple_get_with_text(aiohttp_client) -> None:
    async def handler(request):
        body = await request.read()
        assert b"" == body
        return web.Response(text="OK", headers={"content-type": "text/plain"})

    app = web.Application()
    app.router.add_get("/", handler)
    client = await aiohttp_client(app)

    resp = await client.get("/")
    assert 200 == resp.status
    txt = await resp.text()
    assert "OK" == txt


async def test_handler_returns_not_response(aiohttp_server, aiohttp_client) -> None:
    asyncio.get_event_loop().set_debug(True)
    logger = mock.Mock()

    async def handler(request):
        return "abc"

    app = web.Application()
    app.router.add_get("/", handler)
    server = await aiohttp_server(app, logger=logger)
    client = await aiohttp_client(server)

    with pytest.raises(aiohttp.ServerDisconnectedError):
        await client.get("/")

    logger.exception.assert_called_with(
        "Unhandled runtime exception", exc_info=mock.ANY
    )


async def test_handler_returns_none(aiohttp_server, aiohttp_client) -> None:
    asyncio.get_event_loop().set_debug(True)
    logger = mock.Mock()

    async def handler(request):
        return None

    app = web.Application()
    app.router.add_get("/", handler)
    server = await aiohttp_server(app, logger=logger)
    client = await aiohttp_client(server)

    with pytest.raises(aiohttp.ServerDisconnectedError):
        await client.get("/")

    # Actual error text is placed in exc_info
    logger.exception.assert_called_with(
        "Unhandled runtime exception", exc_info=mock.ANY
    )


async def test_head_returns_empty_body(aiohttp_client) -> None:
    async def handler(request):
        return web.Response(body=b"test")

    app = web.Application()
    app.router.add_head("/", handler)
    client = await aiohttp_client(app, version=HttpVersion11)

    resp = await client.head("/")
    assert 200 == resp.status
    txt = await resp.text()
    assert "" == txt


async def test_response_before_complete(aiohttp_client) -> None:
    async def handler(request):
        return web.Response(body=b"OK")

    app = web.Application()
    app.router.add_post("/", handler)
    client = await aiohttp_client(app)

    data = b"0" * 1024 * 1024

    resp = await client.post("/", data=data)
    assert 200 == resp.status
    text = await resp.text()
    assert "OK" == text


async def test_post_form(aiohttp_client) -> None:
    async def handler(request):
        data = await request.post()
        assert {"a": "1", "b": "2", "c": ""} == data
        return web.Response(body=b"OK")

    app = web.Application()
    app.router.add_post("/", handler)
    client = await aiohttp_client(app)

    resp = await client.post("/", data={"a": 1, "b": 2, "c": ""})
    assert 200 == resp.status
    txt = await resp.text()
    assert "OK" == txt


async def test_post_text(aiohttp_client) -> None:
    async def handler(request):
        data = await request.text()
        assert "русский" == data
        data2 = await request.text()
        assert data == data2
        return web.Response(text=data)

    app = web.Application()
    app.router.add_post("/", handler)
    client = await aiohttp_client(app)

    resp = await client.post("/", data="русский")
    assert 200 == resp.status
    txt = await resp.text()
    assert "русский" == txt


async def test_post_json(aiohttp_client) -> None:

    dct = {"key": "текст"}

    async def handler(request):
        data = await request.json()
        assert dct == data
        data2 = await request.json(loads=json.loads)
        assert data == data2
        resp = web.Response()
        resp.content_type = "application/json"
        resp.body = json.dumps(data).encode("utf8")
        return resp

    app = web.Application()
    app.router.add_post("/", handler)
    client = await aiohttp_client(app)

    headers = {"Content-Type": "application/json"}
    resp = await client.post("/", data=json.dumps(dct), headers=headers)
    assert 200 == resp.status
    data = await resp.json()
    assert dct == data


async def test_multipart(aiohttp_client) -> None:
    with multipart.MultipartWriter() as writer:
        writer.append("test")
        writer.append_json({"passed": True})

    async def handler(request):
        reader = await request.multipart()
        assert isinstance(reader, multipart.MultipartReader)

        part = await reader.next()
        assert isinstance(part, multipart.BodyPartReader)
        thing = await part.text()
        assert thing == "test"

        part = await reader.next()
        assert isinstance(part, multipart.BodyPartReader)
        assert part.headers["Content-Type"] == "application/json"
        thing = await part.json()
        assert thing == {"passed": True}

        resp = web.Response()
        resp.content_type = "application/json"
        resp.body = b""
        return resp

    app = web.Application()
    app.router.add_post("/", handler)
    client = await aiohttp_client(app)

    resp = await client.post("/", data=writer)
    assert 200 == resp.status
    await resp.release()


async def test_multipart_empty(aiohttp_client) -> None:
    with multipart.MultipartWriter() as writer:
        pass

    async def handler(request):
        reader = await request.multipart()
        assert isinstance(reader, multipart.MultipartReader)
        async for part in reader:
            assert False, f"Unexpected part found in reader: {part!r}"
        return web.Response()

    app = web.Application()
    app.router.add_post("/", handler)
    client = await aiohttp_client(app)

    resp = await client.post("/", data=writer)
    assert 200 == resp.status
    await resp.release()


async def test_multipart_content_transfer_encoding(aiohttp_client) -> None:
    # For issue #1168
    with multipart.MultipartWriter() as writer:
        writer.append(b"\x00" * 10, headers={"Content-Transfer-Encoding": "binary"})

    async def handler(request):
        reader = await request.multipart()
        assert isinstance(reader, multipart.MultipartReader)

        part = await reader.next()
        assert isinstance(part, multipart.BodyPartReader)
        assert part.headers["Content-Transfer-Encoding"] == "binary"
        thing = await part.read()
        assert thing == b"\x00" * 10

        resp = web.Response()
        resp.content_type = "application/json"
        resp.body = b""
        return resp

    app = web.Application()
    app.router.add_post("/", handler)
    client = await aiohttp_client(app)

    resp = await client.post("/", data=writer)
    assert 200 == resp.status
    await resp.release()


async def test_render_redirect(aiohttp_client) -> None:
    async def handler(request):
        raise web.HTTPMovedPermanently(location="/path")

    app = web.Application()
    app.router.add_get("/", handler)
    client = await aiohttp_client(app)

    resp = await client.get("/", allow_redirects=False)
    assert 301 == resp.status
    txt = await resp.text()
    assert "301: Moved Permanently" == txt
    assert "/path" == resp.headers["location"]


async def test_post_single_file(aiohttp_client) -> None:

    here = pathlib.Path(__file__).parent

    def check_file(fs):
        fullname = here / fs.filename
        with fullname.open("rb") as f:
            test_data = f.read()
            data = fs.file.read()
            assert test_data == data

    async def handler(request):
        data = await request.post()
        assert ["data.unknown_mime_type"] == list(data.keys())
        for fs in data.values():
            check_file(fs)
            fs.file.close()
        resp = web.Response(body=b"OK")
        return resp

    app = web.Application()
    app.router.add_post("/", handler)
    client = await aiohttp_client(app)

    fname = here / "data.unknown_mime_type"

    with fname.open("rb") as fd:
        resp = await client.post("/", data=[fd])
    assert 200 == resp.status


async def test_files_upload_with_same_key(aiohttp_client) -> None:
    async def handler(request):
        data = await request.post()
        files = data.getall("file")
        file_names = set()
        for _file in files:
            assert not _file.file.closed
            if _file.filename == "test1.jpeg":
                assert _file.file.read() == b"binary data 1"
            if _file.filename == "test2.jpeg":
                assert _file.file.read() == b"binary data 2"
            file_names.add(_file.filename)
        assert len(files) == 2
        assert file_names == {"test1.jpeg", "test2.jpeg"}
        resp = web.Response(body=b"OK")
        return resp

    app = web.Application()
    app.router.add_post("/", handler)
    client = await aiohttp_client(app)

    data = FormData()
    data.add_field(
        "file", b"binary data 1", content_type="image/jpeg", filename="test1.jpeg"
    )
    data.add_field(
        "file", b"binary data 2", content_type="image/jpeg", filename="test2.jpeg"
    )
    resp = await client.post("/", data=data)
    assert 200 == resp.status


async def test_post_files(aiohttp_client) -> None:

    here = pathlib.Path(__file__).parent

    def check_file(fs):
        fullname = here / fs.filename
        with fullname.open("rb") as f:
            test_data = f.read()
            data = fs.file.read()
            assert test_data == data

    async def handler(request):
        data = await request.post()
        assert ["data.unknown_mime_type", "conftest.py"] == list(data.keys())
        for fs in data.values():
            check_file(fs)
            fs.file.close()
        resp = web.Response(body=b"OK")
        return resp

    app = web.Application()
    app.router.add_post("/", handler)
    client = await aiohttp_client(app)

    with (here / "data.unknown_mime_type").open("rb") as f1:
        with (here / "conftest.py").open("rb") as f2:
            resp = await client.post("/", data=[f1, f2])
            assert 200 == resp.status


async def test_release_post_data(aiohttp_client) -> None:
    async def handler(request):
        await request.release()
        chunk = await request.content.readany()
        assert chunk == b""
        return web.Response()

    app = web.Application()
    app.router.add_post("/", handler)
    client = await aiohttp_client(app)

    resp = await client.post("/", data="post text")
    assert 200 == resp.status


async def test_POST_DATA_with_content_transfer_encoding(aiohttp_client) -> None:
    async def handler(request):
        data = await request.post()
        assert b"123" == data["name"]
        return web.Response()

    app = web.Application()
    app.router.add_post("/", handler)
    client = await aiohttp_client(app)

    form = FormData()
    form.add_field("name", b"123", content_transfer_encoding="base64")

    resp = await client.post("/", data=form)
    assert 200 == resp.status


async def test_post_form_with_duplicate_keys(aiohttp_client) -> None:
    async def handler(request):
        data = await request.post()
        lst = list(data.items())
        assert [("a", "1"), ("a", "2")] == lst
        return web.Response()

    app = web.Application()
    app.router.add_post("/", handler)
    client = await aiohttp_client(app)

    resp = await client.post("/", data=MultiDict([("a", 1), ("a", 2)]))
    assert 200 == resp.status


def test_repr_for_application() -> None:
    app = web.Application()
    assert "<Application 0x{:x}>".format(id(app)) == repr(app)


async def test_expect_default_handler_unknown(aiohttp_client) -> None:
    # Test default Expect handler for unknown Expect value.

    # A server that does not understand or is unable to comply with any of
    # the expectation values in the Expect field of a request MUST respond
    # with appropriate error status. The server MUST respond with a 417
    # (Expectation Failed) status if any of the expectations cannot be met
    # or, if there are other problems with the request, some other 4xx
    # status.

    # http://www.w3.org/Protocols/rfc2616/rfc2616-sec14.html#sec14.20
    async def handler(request):
        await request.post()
        pytest.xfail(
            "Handler should not proceed to this point in case of "
            "unknown Expect header"
        )

    app = web.Application()
    app.router.add_post("/", handler)
    client = await aiohttp_client(app)

    resp = await client.post("/", headers={"Expect": "SPAM"})
    assert 417 == resp.status


async def test_100_continue(aiohttp_client) -> None:
    async def handler(request):
        data = await request.post()
        assert b"123" == data["name"]
        return web.Response()

    form = FormData()
    form.add_field("name", b"123", content_transfer_encoding="base64")

    app = web.Application()
    app.router.add_post("/", handler)
    client = await aiohttp_client(app)

    resp = await client.post("/", data=form, expect100=True)
    assert 200 == resp.status


async def test_100_continue_custom(aiohttp_client) -> None:

    expect_received = False

    async def handler(request):
        data = await request.post()
        assert b"123" == data["name"]
        return web.Response()

    async def expect_handler(request):
        nonlocal expect_received
        expect_received = True
        if request.version == HttpVersion11:
            await request.writer.write(b"HTTP/1.1 100 Continue\r\n\r\n")

    app = web.Application()
    app.router.add_post("/", handler, expect_handler=expect_handler)
    client = await aiohttp_client(app)

    resp = await client.post("/", data=new_dummy_form(), expect100=True)
    assert 200 == resp.status
    assert expect_received


async def test_100_continue_custom_response(aiohttp_client) -> None:
    async def handler(request):
        data = await request.post()
        assert b"123", data["name"]
        return web.Response()

    async def expect_handler(request):
        if request.version == HttpVersion11:
            if auth_err:
                raise web.HTTPForbidden()

            await request.writer.write(b"HTTP/1.1 100 Continue\r\n\r\n")

    app = web.Application()
    app.router.add_post("/", handler, expect_handler=expect_handler)
    client = await aiohttp_client(app)

    auth_err = False
    resp = await client.post("/", data=new_dummy_form(), expect100=True)
    assert 200 == resp.status

    auth_err = True
    resp = await client.post("/", data=new_dummy_form(), expect100=True)
    assert 403 == resp.status


async def test_100_continue_for_not_found(aiohttp_client) -> None:

    app = web.Application()
    client = await aiohttp_client(app)

    resp = await client.post("/not_found", data="data", expect100=True)
    assert 404 == resp.status


async def test_100_continue_for_not_allowed(aiohttp_client) -> None:
    async def handler(request):
        return web.Response()

    app = web.Application()
    app.router.add_post("/", handler)
    client = await aiohttp_client(app)

    resp = await client.get("/", expect100=True)
    assert 405 == resp.status


async def test_http11_keep_alive_default(aiohttp_client) -> None:
    async def handler(request):
        return web.Response()

    app = web.Application()
    app.router.add_get("/", handler)
    client = await aiohttp_client(app, version=HttpVersion11)

    resp = await client.get("/")
    assert 200 == resp.status
    assert resp.version == HttpVersion11
    assert "Connection" not in resp.headers


@pytest.mark.xfail
async def test_http10_keep_alive_default(aiohttp_client) -> None:
    async def handler(request):
        return web.Response()

    app = web.Application()
    app.router.add_get("/", handler)
    client = await aiohttp_client(app, version=HttpVersion10)

    resp = await client.get("/")
    assert 200 == resp.status
    assert resp.version == HttpVersion10
    assert resp.headers["Connection"] == "keep-alive"


async def test_http10_keep_alive_with_headers_close(aiohttp_client) -> None:
    async def handler(request):
        await request.read()
        return web.Response(body=b"OK")

    app = web.Application()
    app.router.add_get("/", handler)
    client = await aiohttp_client(app, version=HttpVersion10)

    headers = {"Connection": "close"}
    resp = await client.get("/", headers=headers)
    assert 200 == resp.status
    assert resp.version == HttpVersion10
    assert "Connection" not in resp.headers


async def test_http10_keep_alive_with_headers(aiohttp_client) -> None:
    async def handler(request):
        await request.read()
        return web.Response(body=b"OK")

    app = web.Application()
    app.router.add_get("/", handler)
    client = await aiohttp_client(app, version=HttpVersion10)

    headers = {"Connection": "keep-alive"}
    resp = await client.get("/", headers=headers)
    assert 200 == resp.status
    assert resp.version == HttpVersion10
    assert resp.headers["Connection"] == "keep-alive"


async def test_upload_file(aiohttp_client) -> None:

    here = pathlib.Path(__file__).parent
    fname = here / "aiohttp.png"
    with fname.open("rb") as f:
        data = f.read()

    async def handler(request):
        form = await request.post()
        raw_data = form["file"].file.read()
        assert data == raw_data
        return web.Response()

    app = web.Application()
    app.router.add_post("/", handler)
    client = await aiohttp_client(app)

    resp = await client.post("/", data={"file": data})
    assert 200 == resp.status


async def test_upload_file_object(aiohttp_client) -> None:
    here = pathlib.Path(__file__).parent
    fname = here / "aiohttp.png"
    with fname.open("rb") as f:
        data = f.read()

    async def handler(request):
        form = await request.post()
        raw_data = form["file"].file.read()
        assert data == raw_data
        return web.Response()

    app = web.Application()
    app.router.add_post("/", handler)
    client = await aiohttp_client(app)

    with fname.open("rb") as f:
        resp = await client.post("/", data={"file": f})
        assert 200 == resp.status


@pytest.mark.parametrize(
    "method", ["get", "post", "options", "post", "put", "patch", "delete"]
)
async def test_empty_content_for_query_without_body(method, aiohttp_client) -> None:
    async def handler(request):
        assert not request.body_exists
        assert not request.can_read_body
        with pytest.warns(DeprecationWarning):
            assert not request.has_body
        return web.Response()

    app = web.Application()
    app.router.add_route(method, "/", handler)
    client = await aiohttp_client(app)

    resp = await client.request(method, "/")
    assert 200 == resp.status


async def test_empty_content_for_query_with_body(aiohttp_client) -> None:
    async def handler(request):
        assert request.body_exists
        assert request.can_read_body
        with pytest.warns(DeprecationWarning):
            assert request.has_body
        body = await request.read()
        return web.Response(body=body)

    app = web.Application()
    app.router.add_post("/", handler)
    client = await aiohttp_client(app)

    resp = await client.post("/", data=b"data")
    assert 200 == resp.status


async def test_get_with_empty_arg(aiohttp_client) -> None:
    async def handler(request):
        assert "arg" in request.query
        assert "" == request.query["arg"]
        return web.Response()

    app = web.Application()
    app.router.add_get("/", handler)
    client = await aiohttp_client(app)

    resp = await client.get("/?arg")
    assert 200 == resp.status


async def test_large_header(aiohttp_client) -> None:
    async def handler(request):
        return web.Response()

    app = web.Application()
    app.router.add_get("/", handler)
    client = await aiohttp_client(app)

    headers = {"Long-Header": "ab" * 8129}
    resp = await client.get("/", headers=headers)
    assert 400 == resp.status


async def test_large_header_allowed(aiohttp_client, aiohttp_server) -> None:
    async def handler(request):
        return web.Response()

    app = web.Application()
    app.router.add_post("/", handler)
    server = await aiohttp_server(app, max_field_size=81920)
    client = await aiohttp_client(server)

    headers = {"Long-Header": "ab" * 8129}
    resp = await client.post("/", headers=headers)
    assert 200 == resp.status


async def test_get_with_empty_arg_with_equal(aiohttp_client) -> None:
    async def handler(request):
        assert "arg" in request.query
        assert "" == request.query["arg"]
        return web.Response()

    app = web.Application()
    app.router.add_get("/", handler)
    client = await aiohttp_client(app)

    resp = await client.get("/?arg=")
    assert 200 == resp.status


async def test_response_with_async_gen(aiohttp_client, fname) -> None:

    with fname.open("rb") as f:
        data = f.read()

    data_size = len(data)

    @async_generator
    async def stream(f_name):
        with f_name.open("rb") as f:
            data = f.read(100)
            while data:
                await yield_(data)
                data = f.read(100)

    async def handler(request):
        headers = {"Content-Length": str(data_size)}
        return web.Response(body=stream(fname), headers=headers)

    app = web.Application()
    app.router.add_get("/", handler)
    client = await aiohttp_client(app)

    resp = await client.get("/")
    assert 200 == resp.status
    resp_data = await resp.read()
    assert resp_data == data
    assert resp.headers.get("Content-Length") == str(len(resp_data))


async def test_response_with_streamer(aiohttp_client, fname) -> None:

    with fname.open("rb") as f:
        data = f.read()

    data_size = len(data)

    with pytest.warns(DeprecationWarning):

        @aiohttp.streamer
        async def stream(writer, f_name):
            with f_name.open("rb") as f:
                data = f.read(100)
                while data:
                    await writer.write(data)
                    data = f.read(100)

    async def handler(request):
        headers = {"Content-Length": str(data_size)}
        return web.Response(body=stream(fname), headers=headers)

    app = web.Application()
    app.router.add_get("/", handler)
    client = await aiohttp_client(app)

    resp = await client.get("/")
    assert 200 == resp.status
    resp_data = await resp.read()
    assert resp_data == data
    assert resp.headers.get("Content-Length") == str(len(resp_data))


async def test_response_with_async_gen_no_params(aiohttp_client, fname) -> None:

    with fname.open("rb") as f:
        data = f.read()

    data_size = len(data)

    @async_generator
    async def stream():
        with fname.open("rb") as f:
            data = f.read(100)
            while data:
                await yield_(data)
                data = f.read(100)

    async def handler(request):
        headers = {"Content-Length": str(data_size)}
        return web.Response(body=stream(), headers=headers)

    app = web.Application()
    app.router.add_get("/", handler)
    client = await aiohttp_client(app)

    resp = await client.get("/")
    assert 200 == resp.status
    resp_data = await resp.read()
    assert resp_data == data
    assert resp.headers.get("Content-Length") == str(len(resp_data))


async def test_response_with_streamer_no_params(aiohttp_client, fname) -> None:

    with fname.open("rb") as f:
        data = f.read()

    data_size = len(data)

    with pytest.warns(DeprecationWarning):

        @aiohttp.streamer
        async def stream(writer):
            with fname.open("rb") as f:
                data = f.read(100)
                while data:
                    await writer.write(data)
                    data = f.read(100)

    async def handler(request):
        headers = {"Content-Length": str(data_size)}
        return web.Response(body=stream, headers=headers)

    app = web.Application()
    app.router.add_get("/", handler)
    client = await aiohttp_client(app)

    resp = await client.get("/")
    assert 200 == resp.status
    resp_data = await resp.read()
    assert resp_data == data
    assert resp.headers.get("Content-Length") == str(len(resp_data))


<<<<<<< HEAD
async def test_response_with_file(aiohttp_client: Any, fname: Any) -> None:
=======
async def test_response_with_file(aiohttp_client, fname) -> None:
>>>>>>> 04d9ac4e
    outer_file_descriptor = None

    with fname.open("rb") as f:
        data = f.read()

    async def handler(request):
        nonlocal outer_file_descriptor
        outer_file_descriptor = fname.open("rb")
        return web.Response(body=outer_file_descriptor)

    app = web.Application()
    app.router.add_get("/", handler)
    client = await aiohttp_client(app)

    resp = await client.get("/")
    assert 200 == resp.status
    resp_data = await resp.read()
    expected_content_disposition = (
        "attachment; filename=\"conftest.py\"; filename*=utf-8''conftest.py"
    )
    assert resp_data == data
    assert resp.headers.get("Content-Type") in (
        "application/octet-stream",
        "text/x-python",
        "text/plain",
    )
    assert resp.headers.get("Content-Length") == str(len(resp_data))
    assert resp.headers.get("Content-Disposition") == expected_content_disposition

    outer_file_descriptor.close()
<<<<<<< HEAD


async def test_response_with_file_ctype(aiohttp_client: Any, fname: Any) -> None:
=======


async def test_response_with_file_ctype(aiohttp_client, fname) -> None:
>>>>>>> 04d9ac4e
    outer_file_descriptor = None

    with fname.open("rb") as f:
        data = f.read()

    async def handler(request):
        nonlocal outer_file_descriptor
        outer_file_descriptor = fname.open("rb")

        return web.Response(
            body=outer_file_descriptor, headers={"content-type": "text/binary"}
        )

    app = web.Application()
    app.router.add_get("/", handler)
    client = await aiohttp_client(app)

    resp = await client.get("/")
    assert 200 == resp.status
    resp_data = await resp.read()
    expected_content_disposition = (
        "attachment; filename=\"conftest.py\"; filename*=utf-8''conftest.py"
    )
    assert resp_data == data
    assert resp.headers.get("Content-Type") == "text/binary"
    assert resp.headers.get("Content-Length") == str(len(resp_data))
    assert resp.headers.get("Content-Disposition") == expected_content_disposition

    outer_file_descriptor.close()


<<<<<<< HEAD
async def test_response_with_payload_disp(aiohttp_client: Any, fname: Any) -> None:
=======
async def test_response_with_payload_disp(aiohttp_client, fname) -> None:
>>>>>>> 04d9ac4e
    outer_file_descriptor = None

    with fname.open("rb") as f:
        data = f.read()

    async def handler(request):
        nonlocal outer_file_descriptor
        outer_file_descriptor = fname.open("rb")
        pl = aiohttp.get_payload(outer_file_descriptor)
        pl.set_content_disposition("inline", filename="test.txt")
        return web.Response(body=pl, headers={"content-type": "text/binary"})

    app = web.Application()
    app.router.add_get("/", handler)
    client = await aiohttp_client(app)

    resp = await client.get("/")
    assert 200 == resp.status
    resp_data = await resp.read()
    assert resp_data == data
    assert resp.headers.get("Content-Type") == "text/binary"
    assert resp.headers.get("Content-Length") == str(len(resp_data))
    assert (
        resp.headers.get("Content-Disposition")
        == "inline; filename=\"test.txt\"; filename*=utf-8''test.txt"
    )

    outer_file_descriptor.close()


async def test_response_with_payload_stringio(aiohttp_client, fname) -> None:
    async def handler(request):
        return web.Response(body=io.StringIO("test"))

    app = web.Application()
    app.router.add_get("/", handler)
    client = await aiohttp_client(app)

    resp = await client.get("/")
    assert 200 == resp.status
    resp_data = await resp.read()
    assert resp_data == b"test"


async def test_response_with_precompressed_body_gzip(aiohttp_client) -> None:
    async def handler(request):
        headers = {"Content-Encoding": "gzip"}
        zcomp = zlib.compressobj(wbits=16 + zlib.MAX_WBITS)
        data = zcomp.compress(b"mydata") + zcomp.flush()
        return web.Response(body=data, headers=headers)

    app = web.Application()
    app.router.add_get("/", handler)
    client = await aiohttp_client(app)

    resp = await client.get("/")
    assert 200 == resp.status
    data = await resp.read()
    assert b"mydata" == data
    assert resp.headers.get("Content-Encoding") == "gzip"


async def test_response_with_precompressed_body_deflate(aiohttp_client) -> None:
    async def handler(request):
        headers = {"Content-Encoding": "deflate"}
        zcomp = zlib.compressobj(wbits=zlib.MAX_WBITS)
        data = zcomp.compress(b"mydata") + zcomp.flush()
        return web.Response(body=data, headers=headers)

    app = web.Application()
    app.router.add_get("/", handler)
    client = await aiohttp_client(app)

    resp = await client.get("/")
    assert 200 == resp.status
    data = await resp.read()
    assert b"mydata" == data
    assert resp.headers.get("Content-Encoding") == "deflate"


async def test_response_with_precompressed_body_deflate_no_hdrs(aiohttp_client) -> None:
    async def handler(request):
        headers = {"Content-Encoding": "deflate"}
        # Actually, wrong compression format, but
        # should be supported for some legacy cases.
        zcomp = zlib.compressobj(wbits=-zlib.MAX_WBITS)
        data = zcomp.compress(b"mydata") + zcomp.flush()
        return web.Response(body=data, headers=headers)

    app = web.Application()
    app.router.add_get("/", handler)
    client = await aiohttp_client(app)

    resp = await client.get("/")
    assert 200 == resp.status
    data = await resp.read()
    assert b"mydata" == data
    assert resp.headers.get("Content-Encoding") == "deflate"


async def test_bad_request_payload(aiohttp_client) -> None:
    async def handler(request):
        assert request.method == "POST"

        with pytest.raises(aiohttp.web.RequestPayloadError):
            await request.content.read()

        return web.Response()

    app = web.Application()
    app.router.add_post("/", handler)
    client = await aiohttp_client(app)

    resp = await client.post("/", data=b"test", headers={"content-encoding": "gzip"})
    assert 200 == resp.status


async def test_stream_response_multiple_chunks(aiohttp_client) -> None:
    async def handler(request):
        resp = web.StreamResponse()
        resp.enable_chunked_encoding()
        await resp.prepare(request)
        await resp.write(b"x")
        await resp.write(b"y")
        await resp.write(b"z")
        return resp

    app = web.Application()
    app.router.add_get("/", handler)
    client = await aiohttp_client(app)

    resp = await client.get("/")
    assert 200 == resp.status
    data = await resp.read()
    assert b"xyz" == data


async def test_start_without_routes(aiohttp_client) -> None:

    app = web.Application()
    client = await aiohttp_client(app)

    resp = await client.get("/")
    assert 404 == resp.status


async def test_requests_count(aiohttp_client) -> None:
    async def handler(request):
        return web.Response()

    app = web.Application()
    app.router.add_get("/", handler)
    client = await aiohttp_client(app)
    assert client.server.handler.requests_count == 0

    resp = await client.get("/")
    assert 200 == resp.status
    assert client.server.handler.requests_count == 1

    resp = await client.get("/")
    assert 200 == resp.status
    assert client.server.handler.requests_count == 2

    resp = await client.get("/")
    assert 200 == resp.status
    assert client.server.handler.requests_count == 3


async def test_redirect_url(aiohttp_client) -> None:
    async def redirector(request):
        raise web.HTTPFound(location=URL("/redirected"))

    async def redirected(request):
        return web.Response()

    app = web.Application()
    app.router.add_get("/redirector", redirector)
    app.router.add_get("/redirected", redirected)

    client = await aiohttp_client(app)
    resp = await client.get("/redirector")
    assert resp.status == 200


async def test_simple_subapp(aiohttp_client) -> None:
    async def handler(request):
        return web.Response(text="OK")

    app = web.Application()
    subapp = web.Application()
    subapp.router.add_get("/to", handler)
    app.add_subapp("/path", subapp)

    client = await aiohttp_client(app)
    resp = await client.get("/path/to")
    assert resp.status == 200
    txt = await resp.text()
    assert "OK" == txt


async def test_subapp_reverse_url(aiohttp_client) -> None:
    async def handler(request):
        raise web.HTTPMovedPermanently(location=subapp.router["name"].url_for())

    async def handler2(request):
        return web.Response(text="OK")

    app = web.Application()
    subapp = web.Application()
    subapp.router.add_get("/to", handler)
    subapp.router.add_get("/final", handler2, name="name")
    app.add_subapp("/path", subapp)

    client = await aiohttp_client(app)
    resp = await client.get("/path/to")
    assert resp.status == 200
    txt = await resp.text()
    assert "OK" == txt
    assert resp.url.path == "/path/final"


async def test_subapp_reverse_variable_url(aiohttp_client) -> None:
    async def handler(request):
        raise web.HTTPMovedPermanently(
            location=subapp.router["name"].url_for(part="final")
        )

    async def handler2(request):
        return web.Response(text="OK")

    app = web.Application()
    subapp = web.Application()
    subapp.router.add_get("/to", handler)
    subapp.router.add_get("/{part}", handler2, name="name")
    app.add_subapp("/path", subapp)

    client = await aiohttp_client(app)
    resp = await client.get("/path/to")
    assert resp.status == 200
    txt = await resp.text()
    assert "OK" == txt
    assert resp.url.path == "/path/final"


async def test_subapp_reverse_static_url(aiohttp_client) -> None:
    fname = "aiohttp.png"

    async def handler(request):
        raise web.HTTPMovedPermanently(
            location=subapp.router["name"].url_for(filename=fname)
        )

    app = web.Application()
    subapp = web.Application()
    subapp.router.add_get("/to", handler)
    here = pathlib.Path(__file__).parent
    subapp.router.add_static("/static", here, name="name")
    app.add_subapp("/path", subapp)

    client = await aiohttp_client(app)
    resp = await client.get("/path/to")
    assert resp.url.path == "/path/static/" + fname
    assert resp.status == 200
    body = await resp.read()
    with (here / fname).open("rb") as f:
        assert body == f.read()


async def test_subapp_app(aiohttp_client) -> None:
    async def handler(request):
        assert request.app is subapp
        return web.Response(text="OK")

    app = web.Application()
    subapp = web.Application()
    subapp.router.add_get("/to", handler)
    app.add_subapp("/path/", subapp)

    client = await aiohttp_client(app)
    resp = await client.get("/path/to")
    assert resp.status == 200
    txt = await resp.text()
    assert "OK" == txt


async def test_subapp_not_found(aiohttp_client) -> None:
    async def handler(request):
        return web.Response(text="OK")

    app = web.Application()
    subapp = web.Application()
    subapp.router.add_get("/to", handler)
    app.add_subapp("/path/", subapp)

    client = await aiohttp_client(app)
    resp = await client.get("/path/other")
    assert resp.status == 404


async def test_subapp_not_found2(aiohttp_client) -> None:
    async def handler(request):
        return web.Response(text="OK")

    app = web.Application()
    subapp = web.Application()
    subapp.router.add_get("/to", handler)
    app.add_subapp("/path/", subapp)

    client = await aiohttp_client(app)
    resp = await client.get("/invalid/other")
    assert resp.status == 404


async def test_subapp_not_allowed(aiohttp_client) -> None:
    async def handler(request):
        return web.Response(text="OK")

    app = web.Application()
    subapp = web.Application()
    subapp.router.add_get("/to", handler)
    app.add_subapp("/path/", subapp)

    client = await aiohttp_client(app)
    resp = await client.post("/path/to")
    assert resp.status == 405
    assert resp.headers["Allow"] == "GET,HEAD"


async def test_subapp_cannot_add_app_in_handler(aiohttp_client) -> None:
    async def handler(request):
        request.match_info.add_app(app)
        return web.Response(text="OK")

    app = web.Application()
    subapp = web.Application()
    subapp.router.add_get("/to", handler)
    app.add_subapp("/path/", subapp)

    client = await aiohttp_client(app)
    resp = await client.get("/path/to")
    assert resp.status == 500


async def test_subapp_middlewares(aiohttp_client) -> None:
    order = []

    async def handler(request):
        return web.Response(text="OK")

    async def middleware_factory(app, handler: Handler):
        async def middleware(request):
            order.append((1, app))
            resp = await handler(request)
            assert 200 == resp.status
            order.append((2, app))
            return resp

        return middleware

    app = web.Application(middlewares=[middleware_factory])
    subapp1 = web.Application(middlewares=[middleware_factory])
    subapp2 = web.Application(middlewares=[middleware_factory])
    subapp2.router.add_get("/to", handler)
    with pytest.warns(DeprecationWarning):
        subapp1.add_subapp("/b/", subapp2)
        app.add_subapp("/a/", subapp1)
        client = await aiohttp_client(app)

    resp = await client.get("/a/b/to")
    assert resp.status == 200
    assert [
        (1, app),
        (1, subapp1),
        (1, subapp2),
        (2, subapp2),
        (2, subapp1),
        (2, app),
    ] == order


async def test_subapp_on_response_prepare(aiohttp_client) -> None:
    order = []

    async def handler(request):
        return web.Response(text="OK")

    def make_signal(app):
        async def on_response(request, response):
            order.append(app)

        return on_response

    app = web.Application()
    app.on_response_prepare.append(make_signal(app))
    subapp1 = web.Application()
    subapp1.on_response_prepare.append(make_signal(subapp1))
    subapp2 = web.Application()
    subapp2.on_response_prepare.append(make_signal(subapp2))
    subapp2.router.add_get("/to", handler)
    subapp1.add_subapp("/b/", subapp2)
    app.add_subapp("/a/", subapp1)

    client = await aiohttp_client(app)
    resp = await client.get("/a/b/to")
    assert resp.status == 200
    assert [app, subapp1, subapp2] == order


async def test_subapp_on_startup(aiohttp_server) -> None:
    order = []

    async def on_signal(app):
        order.append(app)

    app = web.Application()
    app.on_startup.append(on_signal)
    subapp1 = web.Application()
    subapp1.on_startup.append(on_signal)
    subapp2 = web.Application()
    subapp2.on_startup.append(on_signal)
    subapp1.add_subapp("/b/", subapp2)
    app.add_subapp("/a/", subapp1)

    await aiohttp_server(app)

    assert [app, subapp1, subapp2] == order


async def test_subapp_on_shutdown(aiohttp_server) -> None:
    order = []

    async def on_signal(app):
        order.append(app)

    app = web.Application()
    app.on_shutdown.append(on_signal)
    subapp1 = web.Application()
    subapp1.on_shutdown.append(on_signal)
    subapp2 = web.Application()
    subapp2.on_shutdown.append(on_signal)
    subapp1.add_subapp("/b/", subapp2)
    app.add_subapp("/a/", subapp1)

    server = await aiohttp_server(app)
    await server.close()

    assert [app, subapp1, subapp2] == order


async def test_subapp_on_cleanup(aiohttp_server) -> None:
    order = []

    async def on_signal(app):
        order.append(app)

    app = web.Application()
    app.on_cleanup.append(on_signal)
    subapp1 = web.Application()
    subapp1.on_cleanup.append(on_signal)
    subapp2 = web.Application()
    subapp2.on_cleanup.append(on_signal)
    subapp1.add_subapp("/b/", subapp2)
    app.add_subapp("/a/", subapp1)

    server = await aiohttp_server(app)
    await server.close()

    assert [app, subapp1, subapp2] == order


@pytest.mark.parametrize(
    "route,expected,middlewares",
    [
        ("/sub/", ["A: root", "C: sub", "D: sub"], "AC"),
        ("/", ["A: root", "B: root"], "AC"),
        ("/sub/", ["A: root", "D: sub"], "A"),
        ("/", ["A: root", "B: root"], "A"),
        ("/sub/", ["C: sub", "D: sub"], "C"),
        ("/", ["B: root"], "C"),
        ("/sub/", ["D: sub"], ""),
        ("/", ["B: root"], ""),
    ],
)
async def test_subapp_middleware_context(aiohttp_client, route, expected, middlewares):
    values = []

    def show_app_context(appname):
        @web.middleware
        async def middleware(request, handler: Handler):
            values.append("{}: {}".format(appname, request.app["my_value"]))
            return await handler(request)

        return middleware

    def make_handler(appname):
        async def handler(request):
            values.append("{}: {}".format(appname, request.app["my_value"]))
            return web.Response(text="Ok")

        return handler

    app = web.Application()
    app["my_value"] = "root"
    if "A" in middlewares:
        app.middlewares.append(show_app_context("A"))
    app.router.add_get("/", make_handler("B"))

    subapp = web.Application()
    subapp["my_value"] = "sub"
    if "C" in middlewares:
        subapp.middlewares.append(show_app_context("C"))
    subapp.router.add_get("/", make_handler("D"))
    app.add_subapp("/sub/", subapp)

    client = await aiohttp_client(app)
    resp = await client.get(route)
    assert 200 == resp.status
    assert "Ok" == await resp.text()
    assert expected == values


async def test_custom_date_header(aiohttp_client) -> None:
    async def handler(request):
        return web.Response(headers={"Date": "Sun, 30 Oct 2016 03:13:52 GMT"})

    app = web.Application()
    app.router.add_get("/", handler)
    client = await aiohttp_client(app)

    resp = await client.get("/")
    assert 200 == resp.status
    assert resp.headers["Date"] == "Sun, 30 Oct 2016 03:13:52 GMT"


async def test_response_prepared_with_clone(aiohttp_client) -> None:
    async def handler(request):
        cloned = request.clone()
        resp = web.StreamResponse()
        await resp.prepare(cloned)
        return resp

    app = web.Application()
    app.router.add_get("/", handler)
    client = await aiohttp_client(app)

    resp = await client.get("/")
    assert 200 == resp.status


async def test_app_max_client_size(aiohttp_client) -> None:
    async def handler(request):
        await request.post()
        return web.Response(body=b"ok")

    max_size = 1024 ** 2
    app = web.Application()
    app.router.add_post("/", handler)
    client = await aiohttp_client(app)
    data = {"long_string": max_size * "x" + "xxx"}
    with pytest.warns(ResourceWarning):
        resp = await client.post("/", data=data)
    assert 413 == resp.status
    resp_text = await resp.text()
    assert (
        "Maximum request body size 1048576 exceeded, " "actual body size" in resp_text
    )
    # Maximum request body size X exceeded, actual body size X
    body_size = int(resp_text.split()[-1])
    assert body_size >= max_size


async def test_app_max_client_size_adjusted(aiohttp_client) -> None:
    async def handler(request):
        await request.post()
        return web.Response(body=b"ok")

    default_max_size = 1024 ** 2
    custom_max_size = default_max_size * 2
    app = web.Application(client_max_size=custom_max_size)
    app.router.add_post("/", handler)
    client = await aiohttp_client(app)
    data = {"long_string": default_max_size * "x" + "xxx"}
    with pytest.warns(ResourceWarning):
        resp = await client.post("/", data=data)
    assert 200 == resp.status
    resp_text = await resp.text()
    assert "ok" == resp_text
    too_large_data = {"log_string": custom_max_size * "x" + "xxx"}
    with pytest.warns(ResourceWarning):
        resp = await client.post("/", data=too_large_data)
    assert 413 == resp.status
    resp_text = await resp.text()
    assert (
        "Maximum request body size 2097152 exceeded, " "actual body size" in resp_text
    )
    # Maximum request body size X exceeded, actual body size X
    body_size = int(resp_text.split()[-1])
    assert body_size >= custom_max_size


async def test_app_max_client_size_none(aiohttp_client) -> None:
    async def handler(request):
        await request.post()
        return web.Response(body=b"ok")

    default_max_size = 1024 ** 2
    custom_max_size = None
    app = web.Application(client_max_size=custom_max_size)
    app.router.add_post("/", handler)
    client = await aiohttp_client(app)
    data = {"long_string": default_max_size * "x" + "xxx"}
    with pytest.warns(ResourceWarning):
        resp = await client.post("/", data=data)
    assert 200 == resp.status
    resp_text = await resp.text()
    assert "ok" == resp_text
    too_large_data = {"log_string": default_max_size * 2 * "x"}
    with pytest.warns(ResourceWarning):
        resp = await client.post("/", data=too_large_data)
    assert 200 == resp.status
    resp_text = await resp.text()
    assert resp_text == "ok"


async def test_post_max_client_size(aiohttp_client) -> None:
    async def handler(request):
        await request.post()
        return web.Response()

    app = web.Application(client_max_size=10)
    app.router.add_post("/", handler)
    client = await aiohttp_client(app)

    data = {"long_string": 1024 * "x", "file": io.BytesIO(b"test")}
    resp = await client.post("/", data=data)

    assert 413 == resp.status
    resp_text = await resp.text()
    assert (
        "Maximum request body size 10 exceeded, " "actual body size 1024" in resp_text
    )
    data["file"].close()


async def test_post_max_client_size_for_file(aiohttp_client) -> None:
    async def handler(request):
        await request.post()
        return web.Response()

    app = web.Application(client_max_size=2)
    app.router.add_post("/", handler)
    client = await aiohttp_client(app)

    data = {"file": io.BytesIO(b"test")}
    resp = await client.post("/", data=data)

    assert 413 == resp.status


async def test_response_with_bodypart(aiohttp_client) -> None:
    async def handler(request):
        reader = await request.multipart()
        part = await reader.next()
        return web.Response(body=part)

    app = web.Application(client_max_size=2)
    app.router.add_post("/", handler)
    client = await aiohttp_client(app)

    data = {"file": io.BytesIO(b"test")}
    resp = await client.post("/", data=data)

    assert 200 == resp.status
    body = await resp.read()
    assert body == b"test"

    disp = multipart.parse_content_disposition(resp.headers["content-disposition"])
    assert disp == (
        "attachment",
        {"name": "file", "filename": "file", "filename*": "file"},
    )


async def test_response_with_bodypart_named(aiohttp_client, tmpdir) -> None:
    async def handler(request):
        reader = await request.multipart()
        part = await reader.next()
        return web.Response(body=part)

    app = web.Application(client_max_size=2)
    app.router.add_post("/", handler)
    client = await aiohttp_client(app)

    f = tmpdir.join("foobar.txt")
    f.write_text("test", encoding="utf8")
    with open(str(f), "rb") as fd:
        data = {"file": fd}
        resp = await client.post("/", data=data)

        assert 200 == resp.status
        body = await resp.read()
    assert body == b"test"

    disp = multipart.parse_content_disposition(resp.headers["content-disposition"])
    assert disp == (
        "attachment",
        {"name": "file", "filename": "foobar.txt", "filename*": "foobar.txt"},
    )


async def test_response_with_bodypart_invalid_name(aiohttp_client) -> None:
    async def handler(request):
        reader = await request.multipart()
        part = await reader.next()
        return web.Response(body=part)

    app = web.Application(client_max_size=2)
    app.router.add_post("/", handler)
    client = await aiohttp_client(app)

    with aiohttp.MultipartWriter() as mpwriter:
        mpwriter.append(b"test")
        resp = await client.post("/", data=mpwriter)

    assert 200 == resp.status
    body = await resp.read()
    assert body == b"test"

    assert "content-disposition" not in resp.headers


async def test_request_clone(aiohttp_client) -> None:
    async def handler(request):
        r2 = request.clone(method="POST")
        assert r2.method == "POST"
        assert r2.match_info is request.match_info
        return web.Response()

    app = web.Application()
    app.router.add_get("/", handler)
    client = await aiohttp_client(app)

    resp = await client.get("/")
    assert 200 == resp.status


async def test_await(aiohttp_server) -> None:
    async def handler(request):
        resp = web.StreamResponse(headers={"content-length": str(4)})
        await resp.prepare(request)
        with pytest.warns(DeprecationWarning):
            await resp.drain()
        await asyncio.sleep(0.01)
        await resp.write(b"test")
        await asyncio.sleep(0.01)
        await resp.write_eof()
        return resp

    app = web.Application()
    app.router.add_route("GET", "/", handler)
    server = await aiohttp_server(app)

    async with aiohttp.ClientSession() as session:
        resp = await session.get(server.make_url("/"))
        assert resp.status == 200
        assert resp.connection is not None
        await resp.read()
        await resp.release()
        assert resp.connection is None


async def test_response_context_manager(aiohttp_server) -> None:
    async def handler(request):
        return web.Response()

    app = web.Application()
    app.router.add_route("GET", "/", handler)
    server = await aiohttp_server(app)
    session = aiohttp.ClientSession()
    resp = await session.get(server.make_url("/"))
    async with resp:
        assert resp.status == 200
        assert resp.connection is None
    assert resp.connection is None

    await session.close()


async def test_response_context_manager_error(aiohttp_server) -> None:
    async def handler(request):
        return web.Response(text="some text")

    app = web.Application()
    app.router.add_route("GET", "/", handler)
    server = await aiohttp_server(app)
    session = aiohttp.ClientSession()
    cm = session.get(server.make_url("/"))
    resp = await cm
    with pytest.raises(RuntimeError):
        async with resp:
            assert resp.status == 200
            resp.content.set_exception(RuntimeError())
            await resp.read()
    assert resp.closed

    assert len(session._connector._conns) == 1

    await session.close()


async def aiohttp_client_api_context_manager(aiohttp_server):
    async def handler(request):
        return web.Response()

    app = web.Application()
    app.router.add_route("GET", "/", handler)
    server = await aiohttp_server(app)

    async with aiohttp.ClientSession() as session:
        async with session.get(server.make_url("/")) as resp:
            assert resp.status == 200
            assert resp.connection is None
    assert resp.connection is None


async def test_context_manager_close_on_release(aiohttp_server, mocker) -> None:
    async def handler(request):
        resp = web.StreamResponse()
        await resp.prepare(request)
        with pytest.warns(DeprecationWarning):
            await resp.drain()
        await asyncio.sleep(10)
        return resp

    app = web.Application()
    app.router.add_route("GET", "/", handler)
    server = await aiohttp_server(app)

    async with aiohttp.ClientSession() as session:
        resp = await session.get(server.make_url("/"))
        proto = resp.connection._protocol
        mocker.spy(proto, "close")
        async with resp:
            assert resp.status == 200
            assert resp.connection is not None
        assert resp.connection is None
        assert proto.close.called


async def test_iter_any(aiohttp_server) -> None:

    data = b"0123456789" * 1024

    async def handler(request):
        buf = []
        async for raw in request.content.iter_any():
            buf.append(raw)
        assert b"".join(buf) == data
        return web.Response()

    app = web.Application()
    app.router.add_route("POST", "/", handler)
    server = await aiohttp_server(app)

    async with aiohttp.ClientSession() as session:
        async with session.post(server.make_url("/"), data=data) as resp:
            assert resp.status == 200


async def test_request_tracing(aiohttp_server) -> None:

    on_request_start = mock.Mock(side_effect=make_mocked_coro(mock.Mock()))
    on_request_end = mock.Mock(side_effect=make_mocked_coro(mock.Mock()))
    on_dns_resolvehost_start = mock.Mock(side_effect=make_mocked_coro(mock.Mock()))
    on_dns_resolvehost_end = mock.Mock(side_effect=make_mocked_coro(mock.Mock()))
    on_request_redirect = mock.Mock(side_effect=make_mocked_coro(mock.Mock()))
    on_connection_create_start = mock.Mock(side_effect=make_mocked_coro(mock.Mock()))
    on_connection_create_end = mock.Mock(side_effect=make_mocked_coro(mock.Mock()))

    async def redirector(request):
        raise web.HTTPFound(location=URL("/redirected"))

    async def redirected(request):
        return web.Response()

    trace_config = TraceConfig()

    trace_config.on_request_start.append(on_request_start)
    trace_config.on_request_end.append(on_request_end)
    trace_config.on_request_redirect.append(on_request_redirect)
    trace_config.on_connection_create_start.append(on_connection_create_start)
    trace_config.on_connection_create_end.append(on_connection_create_end)
    trace_config.on_dns_resolvehost_start.append(on_dns_resolvehost_start)
    trace_config.on_dns_resolvehost_end.append(on_dns_resolvehost_end)

    app = web.Application()
    app.router.add_get("/redirector", redirector)
    app.router.add_get("/redirected", redirected)
    server = await aiohttp_server(app)

    class FakeResolver:
        _LOCAL_HOST = {0: "127.0.0.1", socket.AF_INET: "127.0.0.1"}

        def __init__(self, fakes):
            # fakes -- dns -> port dict
            self._fakes = fakes
            self._resolver = aiohttp.DefaultResolver()

        async def resolve(self, host, port=0, family=socket.AF_INET):
            fake_port = self._fakes.get(host)
            if fake_port is not None:
                return [
                    {
                        "hostname": host,
                        "host": self._LOCAL_HOST[family],
                        "port": fake_port,
                        "family": socket.AF_INET,
                        "proto": 0,
                        "flags": socket.AI_NUMERICHOST,
                    }
                ]
            else:
                return await self._resolver.resolve(host, port, family)

    resolver = FakeResolver({"example.com": server.port})
    connector = aiohttp.TCPConnector(resolver=resolver)
    client = aiohttp.ClientSession(connector=connector, trace_configs=[trace_config])

    await client.get("http://example.com/redirector", data="foo")

    assert on_request_start.called
    assert on_request_end.called
    assert on_dns_resolvehost_start.called
    assert on_dns_resolvehost_end.called
    assert on_request_redirect.called
    assert on_connection_create_start.called
    assert on_connection_create_end.called
    await client.close()


async def test_return_http_exception_deprecated(aiohttp_client) -> None:
    async def handler(request):
        return web.HTTPForbidden()

    app = web.Application()
    app.router.add_route("GET", "/", handler)
    client = await aiohttp_client(app)

    with pytest.warns(DeprecationWarning):
        await client.get("/")


async def test_request_path(aiohttp_client) -> None:
    async def handler(request):
        assert request.path_qs == "/path%20to?a=1"
        assert request.path == "/path to"
        assert request.raw_path == "/path%20to?a=1"
        return web.Response(body=b"OK")

    app = web.Application()
    app.router.add_get("/path to", handler)
    client = await aiohttp_client(app)

    resp = await client.get("/path to", params={"a": "1"})
    assert 200 == resp.status
    txt = await resp.text()
    assert "OK" == txt


async def test_app_add_routes(aiohttp_client) -> None:
    async def handler(request):
        return web.Response()

    app = web.Application()
    app.add_routes([web.get("/get", handler)])

    client = await aiohttp_client(app)
    resp = await client.get("/get")
    assert resp.status == 200


async def test_request_headers_type(aiohttp_client) -> None:
    async def handler(request):
        assert isinstance(request.headers, CIMultiDictProxy)
        return web.Response()

    app = web.Application()
    app.add_routes([web.get("/get", handler)])

    client = await aiohttp_client(app)
    resp = await client.get("/get")
    assert resp.status == 200


async def test_signal_on_error_handler(aiohttp_client) -> None:
    async def on_prepare(request, response):
        response.headers["X-Custom"] = "val"

    app = web.Application()
    app.on_response_prepare.append(on_prepare)

    client = await aiohttp_client(app)
    resp = await client.get("/")
    assert resp.status == 404
    assert resp.headers["X-Custom"] == "val"


@pytest.mark.skipif(
    "HttpRequestParserC" not in dir(aiohttp.http_parser),
    reason="C based HTTP parser not available",
)
async def test_bad_method_for_c_http_parser_not_hangs(aiohttp_client) -> None:
    app = web.Application()
    timeout = aiohttp.ClientTimeout(sock_read=0.2)
    client = await aiohttp_client(app, timeout=timeout)
    resp = await client.request("GET1", "/")
    assert 400 == resp.status


async def test_read_bufsize(aiohttp_client) -> None:
    async def handler(request):
        ret = request.content.get_read_buffer_limits()
        data = await request.text()  # read posted data
        return web.Response(text=f"{data} {ret!r}")

    app = web.Application(handler_args={"read_bufsize": 2})
    app.router.add_post("/", handler)

    client = await aiohttp_client(app)
    resp = await client.post("/", data=b"data")
    assert resp.status == 200
    assert await resp.text() == "data (2, 4)"


@pytest.mark.parametrize(
    "status",
    [101, 204],
)
async def test_response_101_204_no_content_length_http11(
    status, aiohttp_client
) -> None:
    async def handler(_):
        return web.Response(status=status)

    app = web.Application()
    app.router.add_get("/", handler)
    client = await aiohttp_client(app, version="1.1")
    resp = await client.get("/")
    assert CONTENT_LENGTH not in resp.headers
    assert TRANSFER_ENCODING not in resp.headers


async def test_stream_response_headers_204(aiohttp_client):
    async def handler(_):
        return web.StreamResponse(status=204)

    app = web.Application()
    app.router.add_get("/", handler)
    client = await aiohttp_client(app)
    resp = await client.get("/")
    assert CONTENT_TYPE not in resp.headers
    assert TRANSFER_ENCODING not in resp.headers<|MERGE_RESOLUTION|>--- conflicted
+++ resolved
@@ -877,11 +877,7 @@
     assert resp.headers.get("Content-Length") == str(len(resp_data))
 
 
-<<<<<<< HEAD
-async def test_response_with_file(aiohttp_client: Any, fname: Any) -> None:
-=======
 async def test_response_with_file(aiohttp_client, fname) -> None:
->>>>>>> 04d9ac4e
     outer_file_descriptor = None
 
     with fname.open("rb") as f:
@@ -912,15 +908,9 @@
     assert resp.headers.get("Content-Disposition") == expected_content_disposition
 
     outer_file_descriptor.close()
-<<<<<<< HEAD
-
-
-async def test_response_with_file_ctype(aiohttp_client: Any, fname: Any) -> None:
-=======
 
 
 async def test_response_with_file_ctype(aiohttp_client, fname) -> None:
->>>>>>> 04d9ac4e
     outer_file_descriptor = None
 
     with fname.open("rb") as f:
@@ -952,11 +942,7 @@
     outer_file_descriptor.close()
 
 
-<<<<<<< HEAD
-async def test_response_with_payload_disp(aiohttp_client: Any, fname: Any) -> None:
-=======
 async def test_response_with_payload_disp(aiohttp_client, fname) -> None:
->>>>>>> 04d9ac4e
     outer_file_descriptor = None
 
     with fname.open("rb") as f:
