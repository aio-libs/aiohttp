--- conflicted
+++ resolved
@@ -112,11 +112,6 @@
 
 def test_appkey_repr_concrete() -> None:
     key = web.AppKey("key", int)
-<<<<<<< HEAD
-    assert repr(key) == "<AppKey(__main__.key, type=int)>"
-    key2 = web.AppKey("key", web.Request)
-    assert repr(key2) == "<AppKey(__main__.key, type=aiohttp.web_request.Request)>"
-=======
     assert repr(key) in (
         "<AppKey(__channelexec__.key, type=int)>",  # pytest-xdist
         "<AppKey(__main__.key, type=int)>",
@@ -127,7 +122,6 @@
         "<AppKey(__channelexec__.key, type=aiohttp.web_request.Request)>",
         "<AppKey(__main__.key, type=aiohttp.web_request.Request)>",
     )
->>>>>>> 0761da65
 
 
 def test_appkey_repr_nonconcrete() -> None:
