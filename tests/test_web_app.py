import asyncio
from unittest import mock

import pytest
from async_generator import async_generator, yield_

from aiohttp import log, web
from aiohttp.abc import AbstractAccessLogger, AbstractRouter
from aiohttp.helpers import DEBUG, PY_36
from aiohttp.test_utils import make_mocked_coro


async def test_app_ctor() -> None:
    loop = asyncio.get_event_loop()
    with pytest.warns(DeprecationWarning):
        app = web.Application(loop=loop)
    assert loop is app.loop
    assert app.logger is log.web_logger


def test_app_call() -> None:
    app = web.Application()
    assert app is app()


def test_app_default_loop() -> None:
    app = web.Application()
    assert app.loop is None


async def test_set_loop() -> None:
    loop = asyncio.get_event_loop()
    app = web.Application()
    app._set_loop(loop)
    assert app.loop is loop


def test_set_loop_default_loop() -> None:
    loop = asyncio.new_event_loop()
    asyncio.set_event_loop(loop)
    app = web.Application()
    app._set_loop(None)
    assert app.loop is loop
    asyncio.set_event_loop(None)


def test_set_loop_with_different_loops() -> None:
    loop = asyncio.new_event_loop()
    app = web.Application()
    app._set_loop(loop)
    assert app.loop is loop

    with pytest.raises(RuntimeError):
        app._set_loop(loop=object())


@pytest.mark.parametrize('debug', [True, False])
async def test_app_make_handler_debug_exc(mocker, debug) -> None:
    app = web.Application(debug=debug)
    srv = mocker.patch('aiohttp.web_app.Server')

    app._make_handler()
    srv.assert_called_with(app._handle,
                           request_factory=app._make_request,
                           access_log_class=mock.ANY,
                           loop=asyncio.get_event_loop(),
                           debug=debug)


async def test_app_make_handler_args(mocker) -> None:
    app = web.Application(handler_args={'test': True})
    srv = mocker.patch('aiohttp.web_app.Server')

    app._make_handler()
    srv.assert_called_with(app._handle,
                           request_factory=app._make_request,
                           access_log_class=mock.ANY,
                           loop=asyncio.get_event_loop(),
                           debug=mock.ANY, test=True)


async def test_app_make_handler_access_log_class(mocker) -> None:
    class Logger:
        pass

    app = web.Application()

    with pytest.raises(TypeError):
        app._make_handler(access_log_class=Logger)

    class Logger(AbstractAccessLogger):

        def log(self, request, response, time):
            self.logger.info('msg')

    srv = mocker.patch('aiohttp.web_app.Server')

    app._make_handler(access_log_class=Logger)
    srv.assert_called_with(app._handle,
                           access_log_class=Logger,
                           request_factory=app._make_request,
                           loop=asyncio.get_event_loop(),
                           debug=mock.ANY)

    app = web.Application(handler_args={'access_log_class': Logger})
    app._make_handler(access_log_class=Logger)
    srv.assert_called_with(app._handle,
                           access_log_class=Logger,
                           request_factory=app._make_request,
                           loop=asyncio.get_event_loop(),
                           debug=mock.ANY)


async def test_app_make_handler_raises_deprecation_warning() -> None:
    app = web.Application()

    with pytest.warns(DeprecationWarning):
        app.make_handler()


async def test_app_register_on_finish() -> None:
    app = web.Application()
    cb1 = make_mocked_coro(None)
    cb2 = make_mocked_coro(None)
    app.on_cleanup.append(cb1)
    app.on_cleanup.append(cb2)
    app.freeze()
    await app.cleanup()
    cb1.assert_called_once_with(app)
    cb2.assert_called_once_with(app)


async def test_app_register_coro() -> None:
    app = web.Application()
    fut = asyncio.get_event_loop().create_future()

    async def cb(app):
        await asyncio.sleep(0.001)
        fut.set_result(123)

    app.on_cleanup.append(cb)
    app.freeze()
    await app.cleanup()
    assert fut.done()
    assert 123 == fut.result()


def test_non_default_router() -> None:
    router = mock.Mock(spec=AbstractRouter)
    with pytest.warns(DeprecationWarning):
        app = web.Application(router=router)
    assert router is app.router


def test_logging() -> None:
    logger = mock.Mock()
    app = web.Application()
    app.logger = logger
    assert app.logger is logger


async def test_on_shutdown() -> None:
    app = web.Application()
    called = False

    async def on_shutdown(app_param):
        nonlocal called
        assert app is app_param
        called = True

    app.on_shutdown.append(on_shutdown)
    app.freeze()
    await app.shutdown()
    assert called


async def test_on_startup() -> None:
    app = web.Application()

    long_running1_called = False
    long_running2_called = False
    all_long_running_called = False

    async def long_running1(app_param):
        nonlocal long_running1_called
        assert app is app_param
        long_running1_called = True

    async def long_running2(app_param):
        nonlocal long_running2_called
        assert app is app_param
        long_running2_called = True

    async def on_startup_all_long_running(app_param):
        nonlocal all_long_running_called
        assert app is app_param
        all_long_running_called = True
        return await asyncio.gather(long_running1(app_param),
                                    long_running2(app_param))

    app.on_startup.append(on_startup_all_long_running)
    app.freeze()

    await app.startup()
    assert long_running1_called
    assert long_running2_called
    assert all_long_running_called


def test_app_delitem() -> None:
    app = web.Application()
    app['key'] = 'value'
    assert len(app) == 1
    del app['key']
    assert len(app) == 0


def test_app_freeze() -> None:
    app = web.Application()
    subapp = mock.Mock()
    subapp._middlewares = ()
    app._subapps.append(subapp)

    app.freeze()
    assert subapp.freeze.called

    app.freeze()
    assert len(subapp.freeze.call_args_list) == 1


def test_equality() -> None:
    app1 = web.Application()
    app2 = web.Application()

    assert app1 == app1
    assert app1 != app2


def test_app_run_middlewares() -> None:

    root = web.Application()
    sub = web.Application()
    root.add_subapp('/sub', sub)
    root.freeze()
    assert root._run_middlewares is False

    @web.middleware
    async def middleware(request, handler):
        return await handler(request)

    root = web.Application(middlewares=[middleware])
    sub = web.Application()
    root.add_subapp('/sub', sub)
    root.freeze()
    assert root._run_middlewares is True

    root = web.Application()
    sub = web.Application(middlewares=[middleware])
    root.add_subapp('/sub', sub)
    root.freeze()
    assert root._run_middlewares is True


def test_subapp_pre_frozen_after_adding() -> None:
    app = web.Application()
    subapp = web.Application()

    app.add_subapp('/prefix', subapp)
    assert subapp.pre_frozen
    assert not subapp.frozen


@pytest.mark.skipif(not PY_36,
                    reason="Python 3.6+ required")
def test_app_inheritance() -> None:
    with pytest.warns(DeprecationWarning):
        class A(web.Application):
            pass


@pytest.mark.skipif(not DEBUG,
                    reason="The check is applied in DEBUG mode only")
def test_app_custom_attr() -> None:
    app = web.Application()
    with pytest.warns(DeprecationWarning):
        app.custom = None


async def test_cleanup_ctx() -> None:
    app = web.Application()
    out = []

    def f(num):
        @async_generator
        async def inner(app):
            out.append('pre_' + str(num))
            await yield_(None)
            out.append('post_' + str(num))
        return inner

    app.cleanup_ctx.append(f(1))
    app.cleanup_ctx.append(f(2))
    app.freeze()
    await app.startup()
    assert out == ['pre_1', 'pre_2']
    await app.cleanup()
    assert out == ['pre_1', 'pre_2', 'post_2', 'post_1']


async def test_cleanup_ctx_exception_on_startup() -> None:
    app = web.Application()
    out = []

    exc = Exception('fail')

    def f(num, fail=False):
        @async_generator
        async def inner(app):
            out.append('pre_' + str(num))
            if fail:
                raise exc
            await yield_(None)
            out.append('post_' + str(num))
        return inner

    app.cleanup_ctx.append(f(1))
    app.cleanup_ctx.append(f(2, True))
    app.cleanup_ctx.append(f(3))
    app.freeze()
    with pytest.raises(Exception) as ctx:
        await app.startup()
    assert ctx.value is exc
    assert out == ['pre_1', 'pre_2']
    await app.cleanup()
    assert out == ['pre_1', 'pre_2', 'post_1']


async def test_cleanup_ctx_exception_on_cleanup() -> None:
    app = web.Application()
    out = []

    exc = Exception('fail')

    def f(num, fail=False):
        @async_generator
        async def inner(app):
            out.append('pre_' + str(num))
            await yield_(None)
            out.append('post_' + str(num))
            if fail:
                raise exc
        return inner

    app.cleanup_ctx.append(f(1))
    app.cleanup_ctx.append(f(2, True))
    app.cleanup_ctx.append(f(3))
    app.freeze()
    await app.startup()
    assert out == ['pre_1', 'pre_2', 'pre_3']
    with pytest.raises(Exception) as ctx:
        await app.cleanup()
    assert ctx.value is exc
    assert out == ['pre_1', 'pre_2', 'pre_3', 'post_3', 'post_2', 'post_1']


async def test_cleanup_ctx_exception_on_cleanup_multiple() -> None:
    app = web.Application()
    out = []

    def f(num, fail=False):
        @async_generator
        async def inner(app):
            out.append('pre_' + str(num))
            await yield_(None)
            out.append('post_' + str(num))
            if fail:
                raise Exception('fail_' + str(num))
        return inner

    app.cleanup_ctx.append(f(1))
    app.cleanup_ctx.append(f(2, True))
    app.cleanup_ctx.append(f(3, True))
    app.freeze()
    await app.startup()
    assert out == ['pre_1', 'pre_2', 'pre_3']
    with pytest.raises(web.CleanupError) as ctx:
        await app.cleanup()
    exc = ctx.value
    assert len(exc.exceptions) == 2
    assert str(exc.exceptions[0]) == 'fail_3'
    assert str(exc.exceptions[1]) == 'fail_2'
    assert out == ['pre_1', 'pre_2', 'pre_3', 'post_3', 'post_2', 'post_1']


async def test_cleanup_ctx_multiple_yields() -> None:
    app = web.Application()
    out = []

    def f(num):
        @async_generator
        async def inner(app):
            out.append('pre_' + str(num))
            await yield_(None)
            out.append('post_' + str(num))
            await yield_(None)
        return inner

    app.cleanup_ctx.append(f(1))
    app.freeze()
    await app.startup()
    assert out == ['pre_1']
    with pytest.raises(RuntimeError) as ctx:
        await app.cleanup()
    assert "has more than one 'yield'" in str(ctx.value)
    assert out == ['pre_1', 'post_1']


<<<<<<< HEAD
async def test_mixe_cleanup_ctx_on_startup_and_on_cleanup():
    app = web.Application()
    out = []

    def startup(num):
        async def inner(app):
            out.append('pre_' + str(num))
        return inner

    def cleanup(num):
        async def inner(app):
            out.append('post_' + str(num))
        return inner

    def cleanup_ctx(num):
        @async_generator
        async def inner(app):
            out.append('pre_' + str(num))
            await yield_(None)
            out.append('post_' + str(num))
        return inner

    app.on_startup.append(startup(1))
    app.cleanup_ctx.append(cleanup_ctx(2))
    app.on_startup.append(startup(3))
    app.cleanup_ctx.append(cleanup_ctx(4))
    app.on_startup.append(startup(5))

    app.freeze()
    await app.startup()
    assert out == ['pre_1', 'pre_2', 'pre_3', 'pre_4', 'pre_5']

    del out[:]
    await app.cleanup()
    assert out == ['post_4', 'post_2']


async def test_subapp_chained_config_dict_visibility(aiohttp_client):
=======
async def test_subapp_chained_config_dict_visibility(aiohttp_client) -> None:
>>>>>>> c8485f6e

    async def main_handler(request):
        assert request.config_dict['key1'] == 'val1'
        assert 'key2' not in request.config_dict
        return web.Response(status=200)

    root = web.Application()
    root['key1'] = 'val1'
    root.add_routes([web.get('/', main_handler)])

    async def sub_handler(request):
        assert request.config_dict['key1'] == 'val1'
        assert request.config_dict['key2'] == 'val2'
        return web.Response(status=201)

    sub = web.Application()
    sub['key2'] = 'val2'
    sub.add_routes([web.get('/', sub_handler)])
    root.add_subapp('/sub', sub)

    client = await aiohttp_client(root)

    resp = await client.get('/')
    assert resp.status == 200
    resp = await client.get('/sub/')
    assert resp.status == 201


async def test_subapp_chained_config_dict_overriding(aiohttp_client) -> None:

    async def main_handler(request):
        assert request.config_dict['key'] == 'val1'
        return web.Response(status=200)

    root = web.Application()
    root['key'] = 'val1'
    root.add_routes([web.get('/', main_handler)])

    async def sub_handler(request):
        assert request.config_dict['key'] == 'val2'
        return web.Response(status=201)

    sub = web.Application()
    sub['key'] = 'val2'
    sub.add_routes([web.get('/', sub_handler)])
    root.add_subapp('/sub', sub)

    client = await aiohttp_client(root)

    resp = await client.get('/')
    assert resp.status == 200
    resp = await client.get('/sub/')
    assert resp.status == 201


async def test_subapp_on_startup(aiohttp_client) -> None:

    subapp = web.Application()

    startup_called = False

    async def on_startup(app):
        nonlocal startup_called
        startup_called = True
        app['startup'] = True

    subapp.on_startup.append(on_startup)

    ctx_pre_called = False
    ctx_post_called = False

    @async_generator
    async def cleanup_ctx(app):
        nonlocal ctx_pre_called, ctx_post_called
        ctx_pre_called = True
        app['cleanup'] = True
        await yield_(None)
        ctx_post_called = True

    subapp.cleanup_ctx.append(cleanup_ctx)

    shutdown_called = False

    async def on_shutdown(app):
        nonlocal shutdown_called
        shutdown_called = True

    subapp.on_shutdown.append(on_shutdown)

    cleanup_called = False

    async def on_cleanup(app):
        nonlocal cleanup_called
        cleanup_called = True

    subapp.on_cleanup.append(on_cleanup)

    app = web.Application()

    app.add_subapp('/subapp', subapp)

    assert not startup_called
    assert not ctx_pre_called
    assert not ctx_post_called
    assert not shutdown_called
    assert not cleanup_called

    assert subapp.on_startup.frozen
    assert subapp.cleanup_ctx.frozen
    assert subapp.on_shutdown.frozen
    assert subapp.on_cleanup.frozen
    assert subapp.router.frozen

    client = await aiohttp_client(app)

    assert startup_called
    assert ctx_pre_called
    assert not ctx_post_called
    assert not shutdown_called
    assert not cleanup_called

    await client.close()

    assert startup_called
    assert ctx_pre_called
    assert ctx_post_called
    assert shutdown_called
    assert cleanup_called<|MERGE_RESOLUTION|>--- conflicted
+++ resolved
@@ -415,8 +415,7 @@
     assert out == ['pre_1', 'post_1']
 
 
-<<<<<<< HEAD
-async def test_mixe_cleanup_ctx_on_startup_and_on_cleanup():
+async def test_mixe_cleanup_ctx_on_startup_and_on_cleanup() -> None:
     app = web.Application()
     out = []
 
@@ -453,10 +452,7 @@
     assert out == ['post_4', 'post_2']
 
 
-async def test_subapp_chained_config_dict_visibility(aiohttp_client):
-=======
 async def test_subapp_chained_config_dict_visibility(aiohttp_client) -> None:
->>>>>>> c8485f6e
 
     async def main_handler(request):
         assert request.config_dict['key1'] == 'val1'
