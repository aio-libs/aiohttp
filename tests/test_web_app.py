import asyncio
from typing import AsyncIterator, Callable, Iterator, NoReturn, Type
from unittest import mock

import pytest
from pytest_aiohttp import AiohttpClient

from aiohttp import log, web
<<<<<<< HEAD
from aiohttp.test_utils import make_mocked_coro
=======
from aiohttp.pytest_plugin import AiohttpClient
>>>>>>> 4872fce3
from aiohttp.typedefs import Handler


async def test_app_ctor() -> None:
    app = web.Application()
    assert app.logger is log.web_logger


def test_app_call() -> None:
    app = web.Application()
    assert app is app()


async def test_app_register_on_finish() -> None:
    app = web.Application()
    cb1 = mock.AsyncMock(return_value=None)
    cb2 = mock.AsyncMock(return_value=None)
    app.on_cleanup.append(cb1)
    app.on_cleanup.append(cb2)
    app.freeze()
    await app.cleanup()
    cb1.assert_called_once_with(app)
    cb2.assert_called_once_with(app)


async def test_app_register_coro() -> None:
    app = web.Application()
    fut = asyncio.get_event_loop().create_future()

    async def cb(app: web.Application) -> None:
        await asyncio.sleep(0.001)
        fut.set_result(123)

    app.on_cleanup.append(cb)
    app.freeze()
    await app.cleanup()
    assert fut.done()
    assert 123 == fut.result()


def test_logging() -> None:
    logger = mock.Mock()
    app = web.Application()
    app.logger = logger
    assert app.logger is logger


async def test_on_shutdown() -> None:
    app = web.Application()
    called = False

    async def on_shutdown(app_param: web.Application) -> None:
        nonlocal called
        assert app is app_param
        called = True

    app.on_shutdown.append(on_shutdown)
    app.freeze()
    await app.shutdown()
    assert called


async def test_on_startup() -> None:
    app = web.Application()

    long_running1_called = False
    long_running2_called = False
    all_long_running_called = False

    async def long_running1(app_param: web.Application) -> None:
        nonlocal long_running1_called
        assert app is app_param
        long_running1_called = True

    async def long_running2(app_param: web.Application) -> None:
        nonlocal long_running2_called
        assert app is app_param
        long_running2_called = True

    async def on_startup_all_long_running(app_param: web.Application) -> None:
        nonlocal all_long_running_called
        assert app is app_param
        all_long_running_called = True
        await asyncio.gather(long_running1(app_param), long_running2(app_param))

    app.on_startup.append(on_startup_all_long_running)
    app.freeze()

    await app.startup()
    assert long_running1_called
    assert long_running2_called
    assert all_long_running_called


def test_appkey() -> None:
    key = web.AppKey("key", str)
    app = web.Application()
    app[key] = "value"
    assert app[key] == "value"
    assert len(app) == 1
    del app[key]
    assert len(app) == 0


def test_appkey_repr_concrete() -> None:
    key = web.AppKey("key", int)
    assert repr(key) in (
        "<AppKey(__channelexec__.key, type=int)>",  # pytest-xdist
        "<AppKey(__main__.key, type=int)>",
    )
    key2 = web.AppKey("key", web.Request)
    assert repr(key2) in (
        # pytest-xdist:
        "<AppKey(__channelexec__.key, type=aiohttp.web_request.Request)>",
        "<AppKey(__main__.key, type=aiohttp.web_request.Request)>",
    )


def test_appkey_repr_nonconcrete() -> None:
    key = web.AppKey("key", Iterator[int])
    assert repr(key) in (
        # pytest-xdist:
        "<AppKey(__channelexec__.key, type=typing.Iterator[int])>",
        "<AppKey(__main__.key, type=typing.Iterator[int])>",
    )


def test_appkey_repr_annotated() -> None:
    key = web.AppKey[Iterator[int]]("key")
    assert repr(key) in (
        # pytest-xdist:
        "<AppKey(__channelexec__.key, type=typing.Iterator[int])>",
        "<AppKey(__main__.key, type=typing.Iterator[int])>",
    )


def test_app_str_keys() -> None:
    app = web.Application()
    with pytest.warns(
        UserWarning, match=r"web_advanced\.html#application-s-config"
    ) as checker:
        app["key"] = "value"
        # Check that the error is emitted at the call site (stacklevel=2)
        assert checker[0].filename == __file__
    assert app["key"] == "value"


def test_app_get() -> None:
    key = web.AppKey("key", int)
    app = web.Application()
    assert app.get(key, "foo") == "foo"
    app[key] = 5
    assert app.get(key, "foo") == 5


def test_app_freeze() -> None:
    app = web.Application()
    subapp = mock.Mock()
    subapp._middlewares = ()
    app._subapps.append(subapp)

    app.freeze()
    assert subapp.freeze.called

    app.freeze()
    assert len(subapp.freeze.call_args_list) == 1


def test_equality() -> None:
    app1 = web.Application()
    app2 = web.Application()

    assert app1 == app1
    assert app1 != app2


def test_app_run_middlewares() -> None:
    root = web.Application()
    sub = web.Application()
    root.add_subapp("/sub", sub)
    root.freeze()
    assert root._run_middlewares is False

    async def middleware(request: web.Request, handler: Handler) -> web.StreamResponse:
        assert False

    root = web.Application(middlewares=[middleware])
    sub = web.Application()
    root.add_subapp("/sub", sub)
    root.freeze()
    assert root._run_middlewares is True

    root = web.Application()
    sub = web.Application(middlewares=[middleware])
    root.add_subapp("/sub", sub)
    root.freeze()
    assert root._run_middlewares is True


def test_subapp_pre_frozen_after_adding() -> None:
    app = web.Application()
    subapp = web.Application()

    app.add_subapp("/prefix", subapp)
    assert subapp.pre_frozen
    assert not subapp.frozen


def test_app_inheritance() -> None:
    with pytest.raises(TypeError):

        class A(web.Application):  # type: ignore[misc]
            pass


def test_app_custom_attr() -> None:
    app = web.Application()
    with pytest.raises(AttributeError):
        app.custom = None  # type: ignore[attr-defined]


async def test_cleanup_ctx() -> None:
    app = web.Application()
    out = []

    def f(num: int) -> Callable[[web.Application], AsyncIterator[None]]:
        async def inner(app: web.Application) -> AsyncIterator[None]:
            out.append("pre_" + str(num))
            yield None
            out.append("post_" + str(num))

        return inner

    app.cleanup_ctx.append(f(1))
    app.cleanup_ctx.append(f(2))
    app.freeze()
    await app.startup()
    assert out == ["pre_1", "pre_2"]
    await app.cleanup()
    assert out == ["pre_1", "pre_2", "post_2", "post_1"]


async def test_cleanup_ctx_exception_on_startup() -> None:
    app = web.Application()
    out = []

    exc = Exception("fail")

    def f(
        num: int, fail: bool = False
    ) -> Callable[[web.Application], AsyncIterator[None]]:
        async def inner(app: web.Application) -> AsyncIterator[None]:
            out.append("pre_" + str(num))
            if fail:
                raise exc
            yield None
            out.append("post_" + str(num))

        return inner

    app.cleanup_ctx.append(f(1))
    app.cleanup_ctx.append(f(2, True))
    app.cleanup_ctx.append(f(3))
    app.freeze()
    with pytest.raises(Exception) as ctx:
        await app.startup()
    assert ctx.value is exc
    assert out == ["pre_1", "pre_2"]
    await app.cleanup()
    assert out == ["pre_1", "pre_2", "post_1"]


async def test_cleanup_ctx_exception_on_cleanup() -> None:
    app = web.Application()
    out = []

    exc = Exception("fail")

    def f(
        num: int, fail: bool = False
    ) -> Callable[[web.Application], AsyncIterator[None]]:
        async def inner(app: web.Application) -> AsyncIterator[None]:
            out.append("pre_" + str(num))
            yield None
            out.append("post_" + str(num))
            if fail:
                raise exc

        return inner

    app.cleanup_ctx.append(f(1))
    app.cleanup_ctx.append(f(2, True))
    app.cleanup_ctx.append(f(3))
    app.freeze()
    await app.startup()
    assert out == ["pre_1", "pre_2", "pre_3"]
    with pytest.raises(Exception) as ctx:
        await app.cleanup()
    assert ctx.value is exc
    assert out == ["pre_1", "pre_2", "pre_3", "post_3", "post_2", "post_1"]


async def test_cleanup_ctx_cleanup_after_exception() -> None:
    app = web.Application()
    ctx_state = None

    async def success_ctx(app: web.Application) -> AsyncIterator[None]:
        nonlocal ctx_state
        ctx_state = "START"
        yield
        ctx_state = "CLEAN"

    async def fail_ctx(app: web.Application) -> AsyncIterator[NoReturn]:
        raise Exception()
        yield  # type: ignore[unreachable]  # pragma: no cover

    app.cleanup_ctx.append(success_ctx)
    app.cleanup_ctx.append(fail_ctx)
    runner = web.AppRunner(app)
    try:
        with pytest.raises(Exception):
            await runner.setup()
    finally:
        await runner.cleanup()

    assert ctx_state == "CLEAN"


@pytest.mark.parametrize("exc_cls", (Exception, asyncio.CancelledError))
async def test_cleanup_ctx_exception_on_cleanup_multiple(
    exc_cls: Type[BaseException],
) -> None:
    app = web.Application()
    out = []

    def f(
        num: int, fail: bool = False
    ) -> Callable[[web.Application], AsyncIterator[None]]:
        async def inner(app: web.Application) -> AsyncIterator[None]:
            out.append("pre_" + str(num))
            yield None
            out.append("post_" + str(num))
            if fail:
                raise exc_cls("fail_" + str(num))

        return inner

    app.cleanup_ctx.append(f(1))
    app.cleanup_ctx.append(f(2, True))
    app.cleanup_ctx.append(f(3, True))
    app.freeze()
    await app.startup()
    assert out == ["pre_1", "pre_2", "pre_3"]
    with pytest.raises(web.CleanupError) as ctx:
        await app.cleanup()
    exc = ctx.value
    assert len(exc.exceptions) == 2
    assert str(exc.exceptions[0]) == "fail_3"
    assert str(exc.exceptions[1]) == "fail_2"
    assert out == ["pre_1", "pre_2", "pre_3", "post_3", "post_2", "post_1"]


async def test_cleanup_ctx_multiple_yields() -> None:
    app = web.Application()
    out = []

    def f(num: int) -> Callable[[web.Application], AsyncIterator[None]]:
        async def inner(app: web.Application) -> AsyncIterator[None]:
            out.append("pre_" + str(num))
            yield None
            out.append("post_" + str(num))
            yield None

        return inner

    app.cleanup_ctx.append(f(1))
    app.freeze()
    await app.startup()
    assert out == ["pre_1"]
    with pytest.raises(RuntimeError) as ctx:
        await app.cleanup()
    assert "has more than one 'yield'" in str(ctx.value)
    assert out == ["pre_1", "post_1"]


async def test_subapp_chained_config_dict_visibility(
    aiohttp_client: AiohttpClient,
) -> None:
    key1 = web.AppKey("key1", str)
    key2 = web.AppKey("key2", str)

    async def main_handler(request: web.Request) -> web.Response:
        assert request.config_dict[key1] == "val1"
        assert key2 not in request.config_dict
        return web.Response(status=200)

    root = web.Application()
    root[key1] = "val1"
    root.add_routes([web.get("/", main_handler)])

    async def sub_handler(request: web.Request) -> web.Response:
        assert request.config_dict[key1] == "val1"
        assert request.config_dict[key2] == "val2"
        return web.Response(status=201)

    sub = web.Application()
    sub[key2] = "val2"
    sub.add_routes([web.get("/", sub_handler)])
    root.add_subapp("/sub", sub)

    client = await aiohttp_client(root)

    resp = await client.get("/")
    assert resp.status == 200
    resp = await client.get("/sub/")
    assert resp.status == 201


async def test_subapp_chained_config_dict_overriding(
    aiohttp_client: AiohttpClient,
) -> None:
    key = web.AppKey("key", str)

    async def main_handler(request: web.Request) -> web.Response:
        assert request.config_dict[key] == "val1"
        return web.Response(status=200)

    root = web.Application()
    root[key] = "val1"
    root.add_routes([web.get("/", main_handler)])

    async def sub_handler(request: web.Request) -> web.Response:
        assert request.config_dict[key] == "val2"
        return web.Response(status=201)

    sub = web.Application()
    sub[key] = "val2"
    sub.add_routes([web.get("/", sub_handler)])
    root.add_subapp("/sub", sub)

    client = await aiohttp_client(root)

    resp = await client.get("/")
    assert resp.status == 200
    resp = await client.get("/sub/")
    assert resp.status == 201


async def test_subapp_on_startup(aiohttp_client: AiohttpClient) -> None:
    subapp = web.Application()
    startup = web.AppKey("startup", bool)
    cleanup = web.AppKey("cleanup", bool)

    startup_called = False

    async def on_startup(app: web.Application) -> None:
        nonlocal startup_called
        startup_called = True
        app[startup] = True

    subapp.on_startup.append(on_startup)

    ctx_pre_called = False
    ctx_post_called = False

    async def cleanup_ctx(app: web.Application) -> AsyncIterator[None]:
        nonlocal ctx_pre_called, ctx_post_called
        ctx_pre_called = True
        app[cleanup] = True
        yield None
        ctx_post_called = True

    subapp.cleanup_ctx.append(cleanup_ctx)

    shutdown_called = False

    async def on_shutdown(app: web.Application) -> None:
        nonlocal shutdown_called
        shutdown_called = True

    subapp.on_shutdown.append(on_shutdown)

    cleanup_called = False

    async def on_cleanup(app: web.Application) -> None:
        nonlocal cleanup_called
        cleanup_called = True

    subapp.on_cleanup.append(on_cleanup)

    app = web.Application()

    app.add_subapp("/subapp", subapp)

    assert not startup_called
    assert not ctx_pre_called
    assert not ctx_post_called
    assert not shutdown_called
    assert not cleanup_called

    assert subapp.on_startup.frozen
    assert subapp.cleanup_ctx.frozen
    assert subapp.on_shutdown.frozen
    assert subapp.on_cleanup.frozen
    assert subapp.router.frozen

    client = await aiohttp_client(app)

    assert startup_called
    assert ctx_pre_called  # type: ignore[unreachable]
    assert not ctx_post_called
    assert not shutdown_called
    assert not cleanup_called

    await client.close()

    assert startup_called
    assert ctx_pre_called
    assert ctx_post_called
    assert shutdown_called
    assert cleanup_called


@pytest.mark.filterwarnings(r"ignore:.*web\.AppKey:UserWarning")
def test_app_iter() -> None:
    app = web.Application()
    b = web.AppKey("b", str)
    c = web.AppKey("c", str)
    app["a"] = "0"
    app[b] = "1"
    app[c] = "2"
    app["d"] = "4"
    assert sorted(list(app)) == [b, c, "a", "d"]


def test_app_forbid_nonslot_attr() -> None:
    app = web.Application()
    with pytest.raises(AttributeError):
        app.unknow_attr  # type: ignore[attr-defined]
    with pytest.raises(AttributeError):
        app.unknow_attr = 1  # type: ignore[attr-defined]


def test_forbid_changing_frozen_app() -> None:
    app = web.Application()
    app.freeze()
    with pytest.raises(RuntimeError):
        app["key"] = "value"


def test_app_boolean() -> None:
    app = web.Application()
    assert app<|MERGE_RESOLUTION|>--- conflicted
+++ resolved
@@ -6,11 +6,6 @@
 from pytest_aiohttp import AiohttpClient
 
 from aiohttp import log, web
-<<<<<<< HEAD
-from aiohttp.test_utils import make_mocked_coro
-=======
-from aiohttp.pytest_plugin import AiohttpClient
->>>>>>> 4872fce3
 from aiohttp.typedefs import Handler
 
 
