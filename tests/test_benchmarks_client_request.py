"""codspeed benchmarks for client requests."""

import asyncio
<<<<<<< HEAD
from http.cookies import BaseCookie, Morsel
from typing import Any, Union
=======
from http.cookies import BaseCookie
from typing import Union
>>>>>>> 48246485

from multidict import CIMultiDict
from pytest_codspeed import BenchmarkFixture
from yarl import URL

<<<<<<< HEAD
from aiohttp.client_reqrep import ClientRequest as RawClientRequest, ClientResponse
=======
from aiohttp.client_reqrep import ClientRequest, ClientResponse
>>>>>>> 48246485
from aiohttp.cookiejar import CookieJar
from aiohttp.helpers import TimerNoop
from aiohttp.http_writer import HttpVersion11
from aiohttp.tracing import Trace


def ClientRequest(method: str, url: URL, **kwargs: Any) -> RawClientRequest:
    default_args = {
        "params": {},
        "headers": CIMultiDict[str](),
        "skip_auto_headers": None,
        "data": None,
        "cookies": BaseCookie[str](),
        "auth": None,
        "version": HttpVersion11,
        "compress": False,
        "chunked": None,
        "expect100": False,
        "response_class": ClientResponse,
        "proxy": None,
        "proxy_auth": None,
        "timer": TimerNoop(),
        "session": None,  # Shouldn't be None, but we don't have an async context.
        "ssl": True,
        "proxy_headers": None,
        "traces": [],
        "trust_env": False,
        "server_hostname": None,
    }
    return RawClientRequest(method, url, **(default_args | kwargs))


def test_client_request_update_cookies(
    loop: asyncio.AbstractEventLoop, benchmark: BenchmarkFixture
) -> None:
    url = URL("http://python.org")
    req = ClientRequest("get", url, loop=loop)
    cookie_jar = CookieJar()
    cookie_jar.update_cookies({"string": "Another string"})
    cookies = cookie_jar.filter_cookies(url)
    assert cookies["string"].value == "Another string"

    @benchmark
    def _run() -> None:
<<<<<<< HEAD
        req._update_cookies(cookies=cookies)
=======
        req.update_cookies(cookies=cookies)
>>>>>>> 48246485


def test_create_client_request_with_cookies(
    loop: asyncio.AbstractEventLoop, benchmark: BenchmarkFixture
) -> None:
    url = URL("http://python.org")
    cookie_jar = CookieJar()
    cookie_jar.update_cookies({"cookie": "value"})
    cookies = cookie_jar.filter_cookies(url)
    assert cookies["cookie"].value == "value"
    timer = TimerNoop()
<<<<<<< HEAD
    traces = []
=======
    traces: list[Trace] = []
>>>>>>> 48246485
    headers = CIMultiDict[str]()

    @benchmark
    def _run() -> None:
        RawClientRequest(
            method="get",
            url=url,
            loop=loop,
            params=None,
            skip_auto_headers=None,
            response_class=ClientResponse,
            proxy=None,
            proxy_auth=None,
            proxy_headers=None,
            timer=timer,
            session=None,
            ssl=True,
            traces=traces,
            trust_env=False,
            server_hostname=None,
            headers=headers,
            data=None,
            cookies=cookies,
            auth=None,
            version=HttpVersion11,
            compress=False,
            chunked=None,
            expect100=False,
        )


def test_create_client_request_with_headers(
    loop: asyncio.AbstractEventLoop, benchmark: BenchmarkFixture
) -> None:
    url = URL("http://python.org")
    timer = TimerNoop()
<<<<<<< HEAD
    traces = []
=======
    traces: list[Trace] = []
>>>>>>> 48246485
    headers = CIMultiDict({"header": "value", "another": "header"})
    cookies = BaseCookie[str]()

    @benchmark
    def _run() -> None:
        RawClientRequest(
            method="get",
            url=url,
            loop=loop,
            params=None,
            skip_auto_headers=None,
            response_class=ClientResponse,
            proxy=None,
            proxy_auth=None,
            proxy_headers=None,
            timer=timer,
            session=None,
            ssl=True,
            traces=traces,
            trust_env=False,
            server_hostname=None,
            headers=headers,
            data=None,
            cookies=cookies,
            auth=None,
            version=HttpVersion11,
            compress=False,
            chunked=None,
            expect100=False,
        )


def test_send_client_request_one_hundred(
    loop: asyncio.AbstractEventLoop, benchmark: BenchmarkFixture
) -> None:
    url = URL("http://python.org")
    req = ClientRequest("get", url, loop=loop)

    class MockTransport(asyncio.Transport):
        """Mock transport for testing that do no real I/O."""

        def is_closing(self) -> bool:
            """Swallow is_closing."""
            return False

        def write(self, data: Union[bytes, bytearray, memoryview]) -> None:
            """Swallow writes."""

    class MockProtocol(asyncio.BaseProtocol):

        def __init__(self) -> None:
            self.transport = MockTransport()

        @property
        def writing_paused(self) -> bool:
            return False

        async def _drain_helper(self) -> None:
            """Swallow drain."""

        def start_timeout(self) -> None:
            """Swallow start_timeout."""

    class MockConnector:

        def __init__(self) -> None:
            self.force_close = False

    class MockConnection:
        def __init__(self) -> None:
            self.transport = None
            self.protocol = MockProtocol()
            self._connector = MockConnector()

    conn = MockConnection()

    async def send_requests() -> None:
        for _ in range(100):
            await req._send(conn)  # type: ignore[arg-type]

    @benchmark
    def _run() -> None:
        loop.run_until_complete(send_requests())<|MERGE_RESOLUTION|>--- conflicted
+++ resolved
@@ -1,23 +1,14 @@
 """codspeed benchmarks for client requests."""
 
 import asyncio
-<<<<<<< HEAD
-from http.cookies import BaseCookie, Morsel
+from http.cookies import BaseCookie
 from typing import Any, Union
-=======
-from http.cookies import BaseCookie
-from typing import Union
->>>>>>> 48246485
 
 from multidict import CIMultiDict
 from pytest_codspeed import BenchmarkFixture
 from yarl import URL
 
-<<<<<<< HEAD
 from aiohttp.client_reqrep import ClientRequest as RawClientRequest, ClientResponse
-=======
-from aiohttp.client_reqrep import ClientRequest, ClientResponse
->>>>>>> 48246485
 from aiohttp.cookiejar import CookieJar
 from aiohttp.helpers import TimerNoop
 from aiohttp.http_writer import HttpVersion11
@@ -62,11 +53,7 @@
 
     @benchmark
     def _run() -> None:
-<<<<<<< HEAD
         req._update_cookies(cookies=cookies)
-=======
-        req.update_cookies(cookies=cookies)
->>>>>>> 48246485
 
 
 def test_create_client_request_with_cookies(
@@ -78,11 +65,7 @@
     cookies = cookie_jar.filter_cookies(url)
     assert cookies["cookie"].value == "value"
     timer = TimerNoop()
-<<<<<<< HEAD
-    traces = []
-=======
     traces: list[Trace] = []
->>>>>>> 48246485
     headers = CIMultiDict[str]()
 
     @benchmark
@@ -119,11 +102,7 @@
 ) -> None:
     url = URL("http://python.org")
     timer = TimerNoop()
-<<<<<<< HEAD
-    traces = []
-=======
     traces: list[Trace] = []
->>>>>>> 48246485
     headers = CIMultiDict({"header": "value", "another": "header"})
     cookies = BaseCookie[str]()
 
