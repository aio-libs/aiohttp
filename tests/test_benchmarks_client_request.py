"""codspeed benchmarks for client requests."""

import asyncio
import sys
from http.cookies import BaseCookie
<<<<<<< HEAD
from typing import Any, Callable, Union
=======
>>>>>>> b1bd65db

from multidict import CIMultiDict
from pytest_codspeed import BenchmarkFixture
from yarl import URL

from aiohttp.client_reqrep import ClientRequest, ClientRequestArgs, ClientResponse
from aiohttp.cookiejar import CookieJar
from aiohttp.helpers import TimerNoop
from aiohttp.http_writer import HttpVersion11
from aiohttp.tracing import Trace

if sys.version_info >= (3, 11):
    from typing import Unpack

    _RequestMaker = Callable[[str, URL, Unpack[ClientRequestArgs]], ClientRequest]
else:
    _RequestMaker = Any


def test_client_request_update_cookies(
    loop: asyncio.AbstractEventLoop,
    benchmark: BenchmarkFixture,
    make_client_request: _RequestMaker,
) -> None:
    url = URL("http://python.org")
    req = make_client_request("get", url, loop=loop)
    cookie_jar = CookieJar()
    cookie_jar.update_cookies({"string": "Another string"})
    cookies = cookie_jar.filter_cookies(url)
    assert cookies["string"].value == "Another string"

    @benchmark
    def _run() -> None:
        req._update_cookies(cookies=cookies)


def test_create_client_request_with_cookies(
    loop: asyncio.AbstractEventLoop,
    benchmark: BenchmarkFixture,
) -> None:
    url = URL("http://python.org")
    cookie_jar = CookieJar()
    cookie_jar.update_cookies({"cookie": "value"})
    cookies = cookie_jar.filter_cookies(url)
    assert cookies["cookie"].value == "value"
    timer = TimerNoop()
    traces: list[Trace] = []
    headers = CIMultiDict[str]()

    @benchmark
    def _run() -> None:
        ClientRequest(
            method="get",
            url=url,
            loop=loop,
            params=None,
            skip_auto_headers=None,
            response_class=ClientResponse,
            proxy=None,
            proxy_auth=None,
            proxy_headers=None,
            timer=timer,
            session=None,  # type: ignore[arg-type]
            ssl=True,
            traces=traces,
            trust_env=False,
            server_hostname=None,
            headers=headers,
            data=None,
            cookies=cookies,
            auth=None,
            version=HttpVersion11,
            compress=False,
            chunked=None,
            expect100=False,
        )


def test_create_client_request_with_headers(
    loop: asyncio.AbstractEventLoop,
    benchmark: BenchmarkFixture,
) -> None:
    url = URL("http://python.org")
    timer = TimerNoop()
    traces: list[Trace] = []
    headers = CIMultiDict({"header": "value", "another": "header"})
    cookies = BaseCookie[str]()

    @benchmark
    def _run() -> None:
        ClientRequest(
            method="get",
            url=url,
            loop=loop,
            params=None,
            skip_auto_headers=None,
            response_class=ClientResponse,
            proxy=None,
            proxy_auth=None,
            proxy_headers=None,
            timer=timer,
            session=None,  # type: ignore[arg-type]
            ssl=True,
            traces=traces,
            trust_env=False,
            server_hostname=None,
            headers=headers,
            data=None,
            cookies=cookies,
            auth=None,
            version=HttpVersion11,
            compress=False,
            chunked=None,
            expect100=False,
        )


def test_send_client_request_one_hundred(
    loop: asyncio.AbstractEventLoop,
    benchmark: BenchmarkFixture,
    make_client_request: _RequestMaker,
) -> None:
    url = URL("http://python.org")
    req = make_client_request("get", url, loop=loop)

    class MockTransport(asyncio.Transport):
        """Mock transport for testing that do no real I/O."""

        def is_closing(self) -> bool:
            """Swallow is_closing."""
            return False

        def write(self, data: bytes | bytearray | memoryview) -> None:
            """Swallow writes."""

    class MockProtocol(asyncio.BaseProtocol):

        def __init__(self) -> None:
            self.transport = MockTransport()

        @property
        def writing_paused(self) -> bool:
            return False

        async def _drain_helper(self) -> None:
            """Swallow drain."""

        def start_timeout(self) -> None:
            """Swallow start_timeout."""

    class MockConnector:

        def __init__(self) -> None:
            self.force_close = False

    class MockConnection:
        def __init__(self) -> None:
            self.transport = None
            self.protocol = MockProtocol()
            self._connector = MockConnector()

    conn = MockConnection()

    async def send_requests() -> None:
        for _ in range(100):
            await req._send(conn)  # type: ignore[arg-type]

    @benchmark
    def _run() -> None:
        loop.run_until_complete(send_requests())<|MERGE_RESOLUTION|>--- conflicted
+++ resolved
@@ -2,11 +2,9 @@
 
 import asyncio
 import sys
+from collections.abc import Callable
 from http.cookies import BaseCookie
-<<<<<<< HEAD
-from typing import Any, Callable, Union
-=======
->>>>>>> b1bd65db
+from typing import Any
 
 from multidict import CIMultiDict
 from pytest_codspeed import BenchmarkFixture
