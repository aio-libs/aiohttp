--- conflicted
+++ resolved
@@ -31,12 +31,8 @@
     def __init__(self) -> None:
         self.servers: Dict[object, object] = {}
         self.exit_code = 0
-<<<<<<< HEAD
         self.started = False
-        self._notify_waiter = None
-=======
         self._notify_waiter: Optional[asyncio.Future[bool]] = None
->>>>>>> 50d23aee
         self.cfg = mock.Mock()
         self.cfg.graceful_timeout = 100
         self.pid = "pid"
