# Tests for aiohttp/http_writer.py
import array
import asyncio
import zlib
from typing import Any, Generator, Iterable, Union
from unittest import mock

import pytest
from multidict import CIMultiDict

from aiohttp import ClientConnectionResetError, hdrs, http
from aiohttp.base_protocol import BaseProtocol
from aiohttp.compression_utils import ZLibBackend
from aiohttp.http_writer import _serialize_headers


@pytest.fixture
def enable_writelines() -> Generator[None, None, None]:
    with mock.patch("aiohttp.http_writer.SKIP_WRITELINES", False):
        yield


@pytest.fixture
def disable_writelines() -> Generator[None, None, None]:
    with mock.patch("aiohttp.http_writer.SKIP_WRITELINES", True):
        yield


@pytest.fixture
def force_writelines_small_payloads() -> Generator[None, None, None]:
    with mock.patch("aiohttp.http_writer.MIN_PAYLOAD_FOR_WRITELINES", 1):
        yield


@pytest.fixture
def buf() -> bytearray:
    return bytearray()


@pytest.fixture
def transport(buf: bytearray) -> Any:
    transport = mock.create_autospec(asyncio.Transport, spec_set=True, instance=True)

    def write(chunk: bytes) -> None:
        buf.extend(chunk)

    def writelines(chunks: Iterable[bytes]) -> None:
        for chunk in chunks:
            buf.extend(chunk)

    transport.write.side_effect = write
    transport.writelines.side_effect = writelines
    transport.is_closing.return_value = False
    return transport


@pytest.fixture
<<<<<<< HEAD
def protocol(transport: asyncio.Transport) -> Any:  # type: ignore[misc]
=======
def protocol(loop: asyncio.AbstractEventLoop, transport: asyncio.Transport) -> Any:
>>>>>>> 7c3afd22
    return mock.create_autospec(
        BaseProtocol, spec_set=True, instance=True, transport=transport
    )


def decompress(data: bytes) -> bytes:
    d = ZLibBackend.decompressobj()
    return d.decompress(data)


def decode_chunked(chunked: Union[bytes, bytearray]) -> bytes:
    i = 0
    out = b""
    while i < len(chunked):
        j = chunked.find(b"\r\n", i)
        assert j != -1, "Malformed chunk"
        size = int(chunked[i:j], 16)
        if size == 0:
            break
        i = j + 2
        out += chunked[i : i + size]
        i += size + 2  # skip \r\n after the chunk
    return out


def test_payloadwriter_properties(
    transport: asyncio.Transport,
    protocol: BaseProtocol,
    event_loop: asyncio.AbstractEventLoop,
) -> None:
    writer = http.StreamWriter(protocol, event_loop)
    assert writer.protocol == protocol
    assert writer.transport == transport


async def test_write_headers_buffered_small_payload(
    buf: bytearray,
    protocol: BaseProtocol,
    transport: asyncio.Transport,
    loop: asyncio.AbstractEventLoop,
) -> None:
    msg = http.StreamWriter(protocol, loop)
    headers = CIMultiDict({"Content-Length": "11", "Host": "example.com"})

    # Write headers - should be buffered
    await msg.write_headers("GET / HTTP/1.1", headers)
    assert len(buf) == 0  # Headers not sent yet

    # Write small body - should coalesce with headers
    await msg.write(b"Hello World", drain=False)

    # Verify content
    assert b"GET / HTTP/1.1\r\n" in buf
    assert b"Host: example.com\r\n" in buf
    assert b"Content-Length: 11\r\n" in buf
    assert b"\r\n\r\nHello World" in buf


async def test_write_headers_chunked_coalescing(
    buf: bytearray,
    protocol: BaseProtocol,
    transport: asyncio.Transport,
    loop: asyncio.AbstractEventLoop,
) -> None:
    msg = http.StreamWriter(protocol, loop)
    msg.enable_chunking()
    headers = CIMultiDict({"Transfer-Encoding": "chunked", "Host": "example.com"})

    # Write headers - should be buffered
    await msg.write_headers("POST /upload HTTP/1.1", headers)
    assert len(buf) == 0  # Headers not sent yet

    # Write first chunk - should coalesce with headers
    await msg.write(b"First chunk", drain=False)

    # Verify content
    assert b"POST /upload HTTP/1.1\r\n" in buf
    assert b"Transfer-Encoding: chunked\r\n" in buf
    # "b" is hex for 11 (length of "First chunk")
    assert b"\r\n\r\nb\r\nFirst chunk\r\n" in buf


async def test_write_eof_with_buffered_headers(
    buf: bytearray,
    protocol: BaseProtocol,
    transport: asyncio.Transport,
    loop: asyncio.AbstractEventLoop,
) -> None:
    msg = http.StreamWriter(protocol, loop)
    headers = CIMultiDict({"Content-Length": "9", "Host": "example.com"})

    # Write headers - should be buffered
    await msg.write_headers("POST /data HTTP/1.1", headers)
    assert len(buf) == 0

    # Call write_eof with body - should coalesce
    await msg.write_eof(b"Last data")

    # Verify content
    assert b"POST /data HTTP/1.1\r\n" in buf
    assert b"\r\n\r\nLast data" in buf


async def test_set_eof_sends_buffered_headers(
    buf: bytearray,
    protocol: BaseProtocol,
    transport: asyncio.Transport,
    loop: asyncio.AbstractEventLoop,
) -> None:
    msg = http.StreamWriter(protocol, loop)
    headers = CIMultiDict({"Host": "example.com"})

    # Write headers - should be buffered
    await msg.write_headers("GET /empty HTTP/1.1", headers)
    assert len(buf) == 0

    # Call set_eof without body - headers should be sent
    msg.set_eof()

    # Headers should be sent
    assert len(buf) > 0
    assert b"GET /empty HTTP/1.1\r\n" in buf


async def test_write_payload_eof(
    transport: asyncio.Transport,
    protocol: BaseProtocol,
) -> None:
    msg = http.StreamWriter(protocol, asyncio.get_running_loop())

    await msg.write(b"data1")
    await msg.write(b"data2")
    await msg.write_eof()

    content = b"".join([c[1][0] for c in list(transport.write.mock_calls)])  # type: ignore[attr-defined]
    assert b"data1data2" == content.split(b"\r\n\r\n", 1)[-1]


async def test_write_payload_chunked(
    buf: bytearray,
    protocol: BaseProtocol,
    transport: asyncio.Transport,
) -> None:
    msg = http.StreamWriter(protocol, asyncio.get_running_loop())
    msg.enable_chunking()
    await msg.write(b"data")
    await msg.write_eof()

    assert b"4\r\ndata\r\n0\r\n\r\n" == buf


async def test_write_payload_chunked_multiple(
    buf: bytearray,
    protocol: BaseProtocol,
    transport: asyncio.Transport,
) -> None:
    msg = http.StreamWriter(protocol, asyncio.get_running_loop())
    msg.enable_chunking()
    await msg.write(b"data1")
    await msg.write(b"data2")
    await msg.write_eof()

    assert b"5\r\ndata1\r\n5\r\ndata2\r\n0\r\n\r\n" == buf


async def test_write_payload_length(
    protocol: BaseProtocol,
    transport: asyncio.Transport,
) -> None:
    msg = http.StreamWriter(protocol, asyncio.get_running_loop())
    msg.length = 2
    await msg.write(b"d")
    await msg.write(b"ata")
    await msg.write_eof()

    content = b"".join([c[1][0] for c in list(transport.write.mock_calls)])  # type: ignore[attr-defined]
    assert b"da" == content.split(b"\r\n\r\n", 1)[-1]


@pytest.mark.usefixtures("disable_writelines")
@pytest.mark.internal  # Used for performance benchmarking
async def test_write_large_payload_deflate_compression_data_in_eof(
    protocol: BaseProtocol,
    transport: asyncio.Transport,
) -> None:
    msg = http.StreamWriter(protocol, asyncio.get_running_loop())
    msg.enable_compression("deflate")

    await msg.write(b"data" * 4096)
    assert transport.write.called  # type: ignore[attr-defined]
    chunks = [c[1][0] for c in list(transport.write.mock_calls)]  # type: ignore[attr-defined]
    transport.write.reset_mock()  # type: ignore[attr-defined]

    # This payload compresses to 20447 bytes
    payload = b"".join(
        [bytes((*range(0, i), *range(i, 0, -1))) for i in range(255) for _ in range(64)]
    )
    await msg.write_eof(payload)
    chunks.extend([c[1][0] for c in list(transport.write.mock_calls)])  # type: ignore[attr-defined]

    assert all(chunks)
    content = b"".join(chunks)
    assert zlib.decompress(content) == (b"data" * 4096) + payload


@pytest.mark.usefixtures("disable_writelines")
@pytest.mark.usefixtures("parametrize_zlib_backend")
async def test_write_large_payload_deflate_compression_data_in_eof_all_zlib(
    protocol: BaseProtocol,
    transport: asyncio.Transport,
) -> None:
    msg = http.StreamWriter(protocol, asyncio.get_running_loop())
    msg.enable_compression("deflate")

    await msg.write(b"data" * 4096)
    # Behavior depends on zlib backend, isal compress() returns b'' initially
    # and the entire compressed bytes at flush() for this data
    backend_to_write_called = {
        "isal.isal_zlib": False,
        "zlib": True,
        "zlib_ng.zlib_ng": True,
    }
    assert transport.write.called == backend_to_write_called[ZLibBackend.name]  # type: ignore[attr-defined]
    chunks = [c[1][0] for c in list(transport.write.mock_calls)]  # type: ignore[attr-defined]
    transport.write.reset_mock()  # type: ignore[attr-defined]

    # This payload compresses to 20447 bytes
    payload = b"".join(
        [bytes((*range(0, i), *range(i, 0, -1))) for i in range(255) for _ in range(64)]
    )
    await msg.write_eof(payload)
    chunks.extend([c[1][0] for c in list(transport.write.mock_calls)])  # type: ignore[attr-defined]

    assert all(chunks)
    content = b"".join(chunks)
    assert ZLibBackend.decompress(content) == (b"data" * 4096) + payload


@pytest.mark.usefixtures("enable_writelines")
@pytest.mark.internal  # Used for performance benchmarking
async def test_write_large_payload_deflate_compression_data_in_eof_writelines(
    protocol: BaseProtocol,
    transport: asyncio.Transport,
) -> None:
    msg = http.StreamWriter(protocol, asyncio.get_running_loop())
    msg.enable_compression("deflate")

    await msg.write(b"data" * 4096)
    assert transport.write.called  # type: ignore[attr-defined]
    chunks = [c[1][0] for c in list(transport.write.mock_calls)]  # type: ignore[attr-defined]
    transport.write.reset_mock()  # type: ignore[attr-defined]
    assert not transport.writelines.called  # type: ignore[attr-defined]

    # This payload compresses to 20447 bytes
    payload = b"".join(
        [bytes((*range(0, i), *range(i, 0, -1))) for i in range(255) for _ in range(64)]
    )
    await msg.write_eof(payload)
    assert not transport.write.called  # type: ignore[attr-defined]
    assert transport.writelines.called  # type: ignore[attr-defined]
    chunks.extend(transport.writelines.mock_calls[0][1][0])  # type: ignore[attr-defined]
    content = b"".join(chunks)
    assert zlib.decompress(content) == (b"data" * 4096) + payload


@pytest.mark.usefixtures("enable_writelines")
@pytest.mark.usefixtures("parametrize_zlib_backend")
async def test_write_large_payload_deflate_compression_data_in_eof_writelines_all_zlib(
    protocol: BaseProtocol,
    transport: asyncio.Transport,
) -> None:
    msg = http.StreamWriter(protocol, asyncio.get_running_loop())
    msg.enable_compression("deflate")

    await msg.write(b"data" * 4096)
    # Behavior depends on zlib backend, isal compress() returns b'' initially
    # and the entire compressed bytes at flush() for this data
    backend_to_write_called = {
        "isal.isal_zlib": False,
        "zlib": True,
        "zlib_ng.zlib_ng": True,
    }
    assert transport.write.called == backend_to_write_called[ZLibBackend.name]  # type: ignore[attr-defined]
    chunks = [c[1][0] for c in list(transport.write.mock_calls)]  # type: ignore[attr-defined]
    transport.write.reset_mock()  # type: ignore[attr-defined]
    assert not transport.writelines.called  # type: ignore[attr-defined]

    # This payload compresses to 20447 bytes
    payload = b"".join(
        [bytes((*range(0, i), *range(i, 0, -1))) for i in range(255) for _ in range(64)]
    )
    await msg.write_eof(payload)
    assert transport.writelines.called != transport.write.called  # type: ignore[attr-defined]
    if transport.writelines.called:  # type: ignore[attr-defined]
        chunks.extend(transport.writelines.mock_calls[0][1][0])  # type: ignore[attr-defined]
    else:  # transport.write.called:  # type: ignore[attr-defined]
        chunks.extend([c[1][0] for c in list(transport.write.mock_calls)])  # type: ignore[attr-defined]
    content = b"".join(chunks)
    assert ZLibBackend.decompress(content) == (b"data" * 4096) + payload


async def test_write_payload_chunked_filter(
    protocol: BaseProtocol,
    transport: asyncio.Transport,
) -> None:
    msg = http.StreamWriter(protocol, asyncio.get_running_loop())
    msg.enable_chunking()
    await msg.write(b"da")
    await msg.write(b"ta")
    await msg.write_eof()

    content = b"".join([b"".join(c[1][0]) for c in list(transport.writelines.mock_calls)])  # type: ignore[attr-defined]
    content += b"".join([c[1][0] for c in list(transport.write.mock_calls)])  # type: ignore[attr-defined]
    assert content.endswith(b"2\r\nda\r\n2\r\nta\r\n0\r\n\r\n")


async def test_write_payload_chunked_filter_multiple_chunks(
    protocol: BaseProtocol,
    transport: asyncio.Transport,
) -> None:
    msg = http.StreamWriter(protocol, asyncio.get_running_loop())
    msg.enable_chunking()
    await msg.write(b"da")
    await msg.write(b"ta")
    await msg.write(b"1d")
    await msg.write(b"at")
    await msg.write(b"a2")
    await msg.write_eof()
    content = b"".join([b"".join(c[1][0]) for c in list(transport.writelines.mock_calls)])  # type: ignore[attr-defined]
    content += b"".join([c[1][0] for c in list(transport.write.mock_calls)])  # type: ignore[attr-defined]
    assert content.endswith(
        b"2\r\nda\r\n2\r\nta\r\n2\r\n1d\r\n2\r\nat\r\n2\r\na2\r\n0\r\n\r\n"
    )


@pytest.mark.internal  # Used for performance benchmarking
async def test_write_payload_deflate_compression(
    protocol: BaseProtocol,
    transport: asyncio.Transport,
) -> None:
    COMPRESSED = b"x\x9cKI,I\x04\x00\x04\x00\x01\x9b"
    msg = http.StreamWriter(protocol, asyncio.get_running_loop())
    msg.enable_compression("deflate")
    await msg.write(b"data")
    await msg.write_eof()

    chunks = [c[1][0] for c in list(transport.write.mock_calls)]  # type: ignore[attr-defined]
    assert all(chunks)
    content = b"".join(chunks)
    assert COMPRESSED == content.split(b"\r\n\r\n", 1)[-1]


@pytest.mark.usefixtures("parametrize_zlib_backend")
async def test_write_payload_deflate_compression_all_zlib(
    protocol: BaseProtocol,
    transport: asyncio.Transport,
) -> None:
    msg = http.StreamWriter(protocol, asyncio.get_running_loop())
    msg.enable_compression("deflate")
    await msg.write(b"data")
    await msg.write_eof()

    chunks = [c[1][0] for c in list(transport.write.mock_calls)]  # type: ignore[attr-defined]
    assert all(chunks)
    content = b"".join(chunks)
    assert b"data" == decompress(content)


@pytest.mark.internal  # Used for performance benchmarking
async def test_write_payload_deflate_compression_chunked(
    protocol: BaseProtocol,
    transport: asyncio.Transport,
) -> None:
    expected = b"2\r\nx\x9c\r\na\r\nKI,I\x04\x00\x04\x00\x01\x9b\r\n0\r\n\r\n"
    msg = http.StreamWriter(protocol, asyncio.get_running_loop())
    msg.enable_compression("deflate")
    msg.enable_chunking()
    await msg.write(b"data")
    await msg.write_eof()

    chunks = [c[1][0] for c in list(transport.write.mock_calls)]  # type: ignore[attr-defined]
    assert all(chunks)
    content = b"".join(chunks)
    assert content == expected


@pytest.mark.usefixtures("parametrize_zlib_backend")
async def test_write_payload_deflate_compression_chunked_all_zlib(
    protocol: BaseProtocol,
    transport: asyncio.Transport,
) -> None:
    msg = http.StreamWriter(protocol, asyncio.get_running_loop())
    msg.enable_compression("deflate")
    msg.enable_chunking()
    await msg.write(b"data")
    await msg.write_eof()

    chunks = [c[1][0] for c in list(transport.write.mock_calls)]  # type: ignore[attr-defined]
    assert all(chunks)
    content = b"".join(chunks)
    assert b"data" == decompress(decode_chunked(content))


@pytest.mark.usefixtures("enable_writelines")
@pytest.mark.usefixtures("force_writelines_small_payloads")
@pytest.mark.internal  # Used for performance benchmarking
async def test_write_payload_deflate_compression_chunked_writelines(
    protocol: BaseProtocol,
    transport: asyncio.Transport,
) -> None:
    expected = b"2\r\nx\x9c\r\na\r\nKI,I\x04\x00\x04\x00\x01\x9b\r\n0\r\n\r\n"
    msg = http.StreamWriter(protocol, asyncio.get_running_loop())
    msg.enable_compression("deflate")
    msg.enable_chunking()
    await msg.write(b"data")
    await msg.write_eof()

    chunks = [b"".join(c[1][0]) for c in list(transport.writelines.mock_calls)]  # type: ignore[attr-defined]
    assert all(chunks)
    content = b"".join(chunks)
    assert content == expected


@pytest.mark.usefixtures("enable_writelines")
@pytest.mark.usefixtures("force_writelines_small_payloads")
@pytest.mark.usefixtures("parametrize_zlib_backend")
async def test_write_payload_deflate_compression_chunked_writelines_all_zlib(
    protocol: BaseProtocol,
    transport: asyncio.Transport,
) -> None:
    msg = http.StreamWriter(protocol, asyncio.get_running_loop())
    msg.enable_compression("deflate")
    msg.enable_chunking()
    await msg.write(b"data")
    await msg.write_eof()

    chunks = [b"".join(c[1][0]) for c in list(transport.writelines.mock_calls)]  # type: ignore[attr-defined]
    assert all(chunks)
    content = b"".join(chunks)
    assert b"data" == decompress(decode_chunked(content))


@pytest.mark.internal  # Used for performance benchmarking
async def test_write_payload_deflate_and_chunked(
    buf: bytearray,
    protocol: BaseProtocol,
    transport: asyncio.Transport,
) -> None:
    msg = http.StreamWriter(protocol, asyncio.get_running_loop())
    msg.enable_compression("deflate")
    msg.enable_chunking()

    await msg.write(b"da")
    await msg.write(b"ta")
    await msg.write_eof()

    thing = b"2\r\nx\x9c\r\na\r\nKI,I\x04\x00\x04\x00\x01\x9b\r\n0\r\n\r\n"
    assert thing == buf


@pytest.mark.usefixtures("parametrize_zlib_backend")
async def test_write_payload_deflate_and_chunked_all_zlib(
    buf: bytearray,
    protocol: BaseProtocol,
    transport: asyncio.Transport,
) -> None:
    msg = http.StreamWriter(protocol, asyncio.get_running_loop())
    msg.enable_compression("deflate")
    msg.enable_chunking()

    await msg.write(b"da")
    await msg.write(b"ta")
    await msg.write_eof()

    assert b"data" == decompress(decode_chunked(buf))


@pytest.mark.internal  # Used for performance benchmarking
async def test_write_payload_deflate_compression_chunked_data_in_eof(
    protocol: BaseProtocol,
    transport: asyncio.Transport,
) -> None:
    expected = b"2\r\nx\x9c\r\nd\r\nKI,IL\xcdK\x01\x00\x0b@\x02\xd2\r\n0\r\n\r\n"
    msg = http.StreamWriter(protocol, asyncio.get_running_loop())
    msg.enable_compression("deflate")
    msg.enable_chunking()
    await msg.write(b"data")
    await msg.write_eof(b"end")

    chunks = [c[1][0] for c in list(transport.write.mock_calls)]  # type: ignore[attr-defined]
    assert all(chunks)
    content = b"".join(chunks)
    assert content == expected


@pytest.mark.usefixtures("parametrize_zlib_backend")
async def test_write_payload_deflate_compression_chunked_data_in_eof_all_zlib(
    protocol: BaseProtocol,
    transport: asyncio.Transport,
) -> None:
    msg = http.StreamWriter(protocol, asyncio.get_running_loop())
    msg.enable_compression("deflate")
    msg.enable_chunking()
    await msg.write(b"data")
    await msg.write_eof(b"end")

    chunks = [c[1][0] for c in list(transport.write.mock_calls)]  # type: ignore[attr-defined]
    assert all(chunks)
    content = b"".join(chunks)
    assert b"dataend" == decompress(decode_chunked(content))


@pytest.mark.usefixtures("enable_writelines")
@pytest.mark.usefixtures("force_writelines_small_payloads")
@pytest.mark.internal  # Used for performance benchmarking
async def test_write_payload_deflate_compression_chunked_data_in_eof_writelines(
    protocol: BaseProtocol,
    transport: asyncio.Transport,
) -> None:
    expected = b"2\r\nx\x9c\r\nd\r\nKI,IL\xcdK\x01\x00\x0b@\x02\xd2\r\n0\r\n\r\n"
    msg = http.StreamWriter(protocol, asyncio.get_running_loop())
    msg.enable_compression("deflate")
    msg.enable_chunking()
    await msg.write(b"data")
    await msg.write_eof(b"end")

    chunks = [b"".join(c[1][0]) for c in list(transport.writelines.mock_calls)]  # type: ignore[attr-defined]
    assert all(chunks)
    content = b"".join(chunks)
    assert content == expected


@pytest.mark.usefixtures("enable_writelines")
@pytest.mark.usefixtures("force_writelines_small_payloads")
@pytest.mark.usefixtures("parametrize_zlib_backend")
async def test_write_payload_deflate_compression_chunked_data_in_eof_writelines_all_zlib(
    protocol: BaseProtocol,
    transport: asyncio.Transport,
) -> None:
    msg = http.StreamWriter(protocol, asyncio.get_running_loop())
    msg.enable_compression("deflate")
    msg.enable_chunking()
    await msg.write(b"data")
    await msg.write_eof(b"end")

    chunks = [b"".join(c[1][0]) for c in list(transport.writelines.mock_calls)]  # type: ignore[attr-defined]
    assert all(chunks)
    content = b"".join(chunks)
    assert b"dataend" == decompress(decode_chunked(content))


@pytest.mark.internal  # Used for performance benchmarking
async def test_write_large_payload_deflate_compression_chunked_data_in_eof(
    protocol: BaseProtocol,
    transport: asyncio.Transport,
) -> None:
    msg = http.StreamWriter(protocol, asyncio.get_running_loop())
    msg.enable_compression("deflate")
    msg.enable_chunking()

    await msg.write(b"data" * 4096)
    # This payload compresses to 1111 bytes
    payload = b"".join([bytes((*range(0, i), *range(i, 0, -1))) for i in range(255)])
    await msg.write_eof(payload)

    compressed = []
    chunks = [c[1][0] for c in list(transport.write.mock_calls)]  # type: ignore[attr-defined]
    chunked_body = b"".join(chunks)
    split_body = chunked_body.split(b"\r\n")
    while split_body:
        if split_body.pop(0):
            compressed.append(split_body.pop(0))

    content = b"".join(compressed)
    assert zlib.decompress(content) == (b"data" * 4096) + payload


@pytest.mark.usefixtures("parametrize_zlib_backend")
async def test_write_large_payload_deflate_compression_chunked_data_in_eof_all_zlib(
    protocol: BaseProtocol,
    transport: asyncio.Transport,
) -> None:
    msg = http.StreamWriter(protocol, asyncio.get_running_loop())
    msg.enable_compression("deflate")
    msg.enable_chunking()

    await msg.write(b"data" * 4096)
    # This payload compresses to 1111 bytes
    payload = b"".join([bytes((*range(0, i), *range(i, 0, -1))) for i in range(255)])
    await msg.write_eof(payload)

    compressed = []
    chunks = [c[1][0] for c in list(transport.write.mock_calls)]  # type: ignore[attr-defined]
    chunked_body = b"".join(chunks)
    split_body = chunked_body.split(b"\r\n")
    while split_body:
        if split_body.pop(0):
            compressed.append(split_body.pop(0))

    content = b"".join(compressed)
    assert ZLibBackend.decompress(content) == (b"data" * 4096) + payload


@pytest.mark.usefixtures("enable_writelines")
@pytest.mark.usefixtures("force_writelines_small_payloads")
@pytest.mark.internal  # Used for performance benchmarking
async def test_write_large_payload_deflate_compression_chunked_data_in_eof_writelines(
    protocol: BaseProtocol,
    transport: asyncio.Transport,
) -> None:
    msg = http.StreamWriter(protocol, asyncio.get_running_loop())
    msg.enable_compression("deflate")
    msg.enable_chunking()

    await msg.write(b"data" * 4096)
    # This payload compresses to 1111 bytes
    payload = b"".join([bytes((*range(0, i), *range(i, 0, -1))) for i in range(255)])
    await msg.write_eof(payload)
    assert not transport.write.called  # type: ignore[attr-defined]

    chunks = []
    for write_lines_call in transport.writelines.mock_calls:  # type: ignore[attr-defined]
        chunked_payload = list(write_lines_call[1][0])[1:]
        chunked_payload.pop()
        chunks.extend(chunked_payload)

    assert all(chunks)
    content = b"".join(chunks)
    assert zlib.decompress(content) == (b"data" * 4096) + payload


@pytest.mark.usefixtures("enable_writelines")
@pytest.mark.usefixtures("force_writelines_small_payloads")
@pytest.mark.usefixtures("parametrize_zlib_backend")
async def test_write_large_payload_deflate_compression_chunked_data_in_eof_writelines_all_zlib(
    protocol: BaseProtocol,
    transport: asyncio.Transport,
) -> None:
    msg = http.StreamWriter(protocol, asyncio.get_running_loop())
    msg.enable_compression("deflate")
    msg.enable_chunking()

    await msg.write(b"data" * 4096)
    # This payload compresses to 1111 bytes
    payload = b"".join([bytes((*range(0, i), *range(i, 0, -1))) for i in range(255)])
    await msg.write_eof(payload)
    assert not transport.write.called  # type: ignore[attr-defined]

    chunks = []
    for write_lines_call in transport.writelines.mock_calls:  # type: ignore[attr-defined]
        chunked_payload = list(write_lines_call[1][0])[1:]
        chunked_payload.pop()
        chunks.extend(chunked_payload)

    assert all(chunks)
    content = b"".join(chunks)
    assert ZLibBackend.decompress(content) == (b"data" * 4096) + payload


@pytest.mark.internal  # Used for performance benchmarking
async def test_write_payload_deflate_compression_chunked_connection_lost(
    protocol: BaseProtocol,
    transport: asyncio.Transport,
) -> None:
    msg = http.StreamWriter(protocol, asyncio.get_running_loop())
    msg.enable_compression("deflate")
    msg.enable_chunking()
    await msg.write(b"data")
    with (
        pytest.raises(
            ClientConnectionResetError, match="Cannot write to closing transport"
        ),
        mock.patch.object(transport, "is_closing", return_value=True),
    ):
        await msg.write_eof(b"end")


@pytest.mark.usefixtures("parametrize_zlib_backend")
async def test_write_payload_deflate_compression_chunked_connection_lost_all_zlib(
    protocol: BaseProtocol,
    transport: asyncio.Transport,
) -> None:
    msg = http.StreamWriter(protocol, asyncio.get_running_loop())
    msg.enable_compression("deflate")
    msg.enable_chunking()
    await msg.write(b"data")
    with (
        pytest.raises(
            ClientConnectionResetError, match="Cannot write to closing transport"
        ),
        mock.patch.object(transport, "is_closing", return_value=True),
    ):
        await msg.write_eof(b"end")


async def test_write_payload_bytes_memoryview(
    buf: bytearray,
    protocol: BaseProtocol,
    transport: asyncio.Transport,
) -> None:
    msg = http.StreamWriter(protocol, asyncio.get_running_loop())

    mv = memoryview(b"abcd")

    await msg.write(mv)
    await msg.write_eof()

    thing = b"abcd"
    assert thing == buf


async def test_write_payload_short_ints_memoryview(
    buf: bytearray,
    protocol: BaseProtocol,
    transport: asyncio.Transport,
) -> None:
    msg = http.StreamWriter(protocol, asyncio.get_running_loop())
    msg.enable_chunking()

    payload = memoryview(array.array("H", [65, 66, 67]))

    await msg.write(payload)
    await msg.write_eof()

    endians = (
        (b"6\r\n\x00A\x00B\x00C\r\n0\r\n\r\n"),
        (b"6\r\nA\x00B\x00C\x00\r\n0\r\n\r\n"),
    )
    assert buf in endians


async def test_write_payload_2d_shape_memoryview(
    buf: bytearray,
    protocol: BaseProtocol,
    transport: asyncio.Transport,
) -> None:
    msg = http.StreamWriter(protocol, asyncio.get_running_loop())
    msg.enable_chunking()

    mv = memoryview(b"ABCDEF")
    payload = mv.cast("c", [3, 2])

    await msg.write(payload)
    await msg.write_eof()

    thing = b"6\r\nABCDEF\r\n0\r\n\r\n"
    assert thing == buf


async def test_write_payload_slicing_long_memoryview(
    buf: bytearray,
    protocol: BaseProtocol,
    transport: asyncio.Transport,
) -> None:
    msg = http.StreamWriter(protocol, asyncio.get_running_loop())
    msg.length = 4

    mv = memoryview(b"ABCDEF")
    payload = mv.cast("c", [3, 2])

    await msg.write(payload)
    await msg.write_eof()

    thing = b"ABCD"
    assert thing == buf


async def test_write_drain(
    protocol: BaseProtocol,
    transport: asyncio.Transport,
) -> None:
    msg = http.StreamWriter(protocol, asyncio.get_running_loop())
    with mock.patch.object(msg, "drain", autospec=True, spec_set=True) as m:
        await msg.write(b"1" * (64 * 1024 * 2), drain=False)
        assert not m.called

        await msg.write(b"1", drain=True)
        assert m.called
        assert msg.buffer_size == 0  # type: ignore[unreachable]


async def test_write_calls_callback(
    protocol: BaseProtocol,
    transport: asyncio.Transport,
) -> None:
    on_chunk_sent = mock.AsyncMock()
    on_chunk_sent = make_mocked_coro()
    msg = http.StreamWriter(
        protocol, asyncio.get_running_loop(), on_chunk_sent=on_chunk_sent
    )
    chunk = b"1"
    await msg.write(chunk)
    assert on_chunk_sent.called
    assert on_chunk_sent.call_args == mock.call(chunk)


async def test_write_eof_calls_callback(
    protocol: BaseProtocol,
    transport: asyncio.Transport,
) -> None:
    on_chunk_sent = mock.AsyncMock()
    msg = http.StreamWriter(
        protocol, asyncio.get_running_loop(), on_chunk_sent=on_chunk_sent
    )
    chunk = b"1"
    await msg.write_eof(chunk=chunk)
    assert on_chunk_sent.called
    assert on_chunk_sent.call_args == mock.call(chunk)


async def test_write_to_closing_transport(
    protocol: BaseProtocol,
    transport: asyncio.Transport,
) -> None:
    msg = http.StreamWriter(protocol, asyncio.get_running_loop())

    await msg.write(b"Before closing")
    transport.is_closing.return_value = True  # type: ignore[attr-defined]

    with pytest.raises(ClientConnectionResetError):
        await msg.write(b"After closing")


async def test_write_to_closed_transport(
    protocol: BaseProtocol,
    transport: asyncio.Transport,
) -> None:
    """Test that writing to a closed transport raises ClientConnectionResetError.

    The StreamWriter checks to see if protocol.transport is None before
    writing to the transport. If it is None, it raises ConnectionResetError.
    """
    msg = http.StreamWriter(protocol, asyncio.get_running_loop())

    await msg.write(b"Before transport close")
    protocol.transport = None

    with pytest.raises(
        ClientConnectionResetError, match="Cannot write to closing transport"
    ):
        await msg.write(b"After transport closed")


async def test_drain(
    protocol: BaseProtocol,
    transport: asyncio.Transport,
) -> None:
    msg = http.StreamWriter(protocol, asyncio.get_running_loop())
    await msg.drain()
    assert protocol._drain_helper.called  # type: ignore[attr-defined]


async def test_drain_no_transport(
    protocol: BaseProtocol,
    transport: asyncio.Transport,
) -> None:
    msg = http.StreamWriter(protocol, asyncio.get_running_loop())
    msg._protocol.transport = None
    await msg.drain()
    assert not protocol._drain_helper.called  # type: ignore[attr-defined]


async def test_write_headers_prevents_injection(
    protocol: BaseProtocol,
    transport: asyncio.Transport,
) -> None:
    msg = http.StreamWriter(protocol, asyncio.get_running_loop())
    status_line = "HTTP/1.1 200 OK"
    wrong_headers = CIMultiDict({"Set-Cookie: abc=123\r\nContent-Length": "256"})
    with pytest.raises(ValueError):
        await msg.write_headers(status_line, wrong_headers)
    wrong_headers = CIMultiDict({"Content-Length": "256\r\nSet-Cookie: abc=123"})
    with pytest.raises(ValueError):
        await msg.write_headers(status_line, wrong_headers)


async def test_set_eof_after_write_headers(
    protocol: BaseProtocol,
    transport: mock.Mock,
) -> None:
    msg = http.StreamWriter(protocol, asyncio.get_running_loop())
    status_line = "HTTP/1.1 200 OK"
    good_headers = CIMultiDict({"Set-Cookie": "abc=123"})

    # Write headers - should be buffered
    await msg.write_headers(status_line, good_headers)
    assert not transport.write.called  # Headers are buffered

    # set_eof should send the buffered headers
    msg.set_eof()
    assert transport.write.called

    # Subsequent write_eof should do nothing
    transport.write.reset_mock()
    await msg.write_eof()
    assert not transport.write.called


async def test_write_headers_does_not_write_immediately(
    protocol: BaseProtocol,
    transport: mock.Mock,
    loop: asyncio.AbstractEventLoop,
) -> None:
    msg = http.StreamWriter(protocol, loop)
    status_line = "HTTP/1.1 200 OK"
    headers = CIMultiDict({"Content-Type": "text/plain"})

    # write_headers should buffer, not write immediately
    await msg.write_headers(status_line, headers)
    assert not transport.write.called
    assert not transport.writelines.called

    # Headers should be sent when set_eof is called
    msg.set_eof()
    assert transport.write.called


async def test_write_headers_with_compression_coalescing(
    buf: bytearray,
    protocol: BaseProtocol,
    transport: asyncio.Transport,
    loop: asyncio.AbstractEventLoop,
) -> None:
    msg = http.StreamWriter(protocol, loop)
    msg.enable_compression("deflate")
    headers = CIMultiDict({"Content-Encoding": "deflate", "Host": "example.com"})

    # Write headers - should be buffered
    await msg.write_headers("POST /data HTTP/1.1", headers)
    assert len(buf) == 0

    # Write compressed data via write_eof - should coalesce
    await msg.write_eof(b"Hello World")

    # Verify headers are present
    assert b"POST /data HTTP/1.1\r\n" in buf
    assert b"Content-Encoding: deflate\r\n" in buf

    # Verify compressed data is present
    # The data should contain headers + compressed payload
    assert len(buf) > 50  # Should have headers + some compressed data


@pytest.mark.parametrize(
    "char",
    [
        "\n",
        "\r",
    ],
)
def test_serialize_headers_raises_on_new_line_or_carriage_return(char: str) -> None:
    """Verify serialize_headers raises on cr or nl in the headers."""
    status_line = "HTTP/1.1 200 OK"
    headers = CIMultiDict(
        {
            hdrs.CONTENT_TYPE: f"text/plain{char}",
        }
    )

    with pytest.raises(
        ValueError,
        match=(
            "Newline or carriage return detected in headers. "
            "Potential header injection attack."
        ),
    ):
        _serialize_headers(status_line, headers)


async def test_write_compressed_data_with_headers_coalescing(
    buf: bytearray,
    protocol: BaseProtocol,
    transport: asyncio.Transport,
    loop: asyncio.AbstractEventLoop,
) -> None:
    """Test that headers are coalesced with compressed data in write() method."""
    msg = http.StreamWriter(protocol, loop)
    msg.enable_compression("deflate")
    headers = CIMultiDict({"Content-Encoding": "deflate", "Host": "example.com"})

    # Write headers - should be buffered
    await msg.write_headers("POST /data HTTP/1.1", headers)
    assert len(buf) == 0

    # Write compressed data - should coalesce with headers
    await msg.write(b"Hello World")

    # Headers and compressed data should be written together
    assert b"POST /data HTTP/1.1\r\n" in buf
    assert b"Content-Encoding: deflate\r\n" in buf
    assert len(buf) > 50  # Headers + compressed data


async def test_write_compressed_chunked_with_headers_coalescing(
    buf: bytearray,
    protocol: BaseProtocol,
    transport: asyncio.Transport,
    loop: asyncio.AbstractEventLoop,
) -> None:
    """Test headers coalescing with compressed chunked data."""
    msg = http.StreamWriter(protocol, loop)
    msg.enable_compression("deflate")
    msg.enable_chunking()
    headers = CIMultiDict(
        {"Content-Encoding": "deflate", "Transfer-Encoding": "chunked"}
    )

    # Write headers - should be buffered
    await msg.write_headers("POST /data HTTP/1.1", headers)
    assert len(buf) == 0

    # Write compressed chunked data - should coalesce
    await msg.write(b"Hello World")

    # Check headers are present
    assert b"POST /data HTTP/1.1\r\n" in buf
    assert b"Transfer-Encoding: chunked\r\n" in buf

    # Should have chunk size marker for compressed data
    output = buf.decode("latin-1", errors="ignore")
    assert "\r\n" in output  # Should have chunk markers


async def test_write_multiple_compressed_chunks_after_headers_sent(
    buf: bytearray,
    protocol: BaseProtocol,
    transport: asyncio.Transport,
    loop: asyncio.AbstractEventLoop,
) -> None:
    """Test multiple compressed writes after headers are already sent."""
    msg = http.StreamWriter(protocol, loop)
    msg.enable_compression("deflate")
    headers = CIMultiDict({"Content-Encoding": "deflate"})

    # Write headers and send them immediately by writing first chunk
    await msg.write_headers("POST /data HTTP/1.1", headers)
    assert len(buf) == 0  # Headers buffered

    # Write first chunk - this will send headers + compressed data
    await msg.write(b"First chunk of data that should compress")
    len_after_first = len(buf)
    assert len_after_first > 0  # Headers + first chunk written

    # Write second chunk and force flush via EOF
    await msg.write(b"Second chunk of data that should also compress well")
    await msg.write_eof()

    # After EOF, all compressed data should be flushed
    final_len = len(buf)
    assert final_len > len_after_first


async def test_write_eof_empty_compressed_with_buffered_headers(
    buf: bytearray,
    protocol: BaseProtocol,
    transport: asyncio.Transport,
    loop: asyncio.AbstractEventLoop,
) -> None:
    """Test write_eof with no data but compression enabled and buffered headers."""
    msg = http.StreamWriter(protocol, loop)
    msg.enable_compression("deflate")
    headers = CIMultiDict({"Content-Encoding": "deflate"})

    # Write headers - should be buffered
    await msg.write_headers("GET /data HTTP/1.1", headers)
    assert len(buf) == 0

    # Write EOF with no data - should still coalesce headers with compression flush
    await msg.write_eof()

    # Headers should be present
    assert b"GET /data HTTP/1.1\r\n" in buf
    assert b"Content-Encoding: deflate\r\n" in buf
    # Should have compression flush data
    assert len(buf) > 40


async def test_write_compressed_gzip_with_headers_coalescing(
    buf: bytearray,
    protocol: BaseProtocol,
    transport: asyncio.Transport,
    loop: asyncio.AbstractEventLoop,
) -> None:
    """Test gzip compression with header coalescing."""
    msg = http.StreamWriter(protocol, loop)
    msg.enable_compression("gzip")
    headers = CIMultiDict({"Content-Encoding": "gzip"})

    # Write headers - should be buffered
    await msg.write_headers("POST /data HTTP/1.1", headers)
    assert len(buf) == 0

    # Write gzip compressed data via write_eof
    await msg.write_eof(b"Test gzip compression")

    # Verify coalescing happened
    assert b"POST /data HTTP/1.1\r\n" in buf
    assert b"Content-Encoding: gzip\r\n" in buf
    # Gzip typically produces more overhead than deflate
    assert len(buf) > 60


async def test_compression_with_content_length_constraint(
    buf: bytearray,
    protocol: BaseProtocol,
    transport: asyncio.Transport,
    loop: asyncio.AbstractEventLoop,
) -> None:
    """Test compression respects content length constraints."""
    msg = http.StreamWriter(protocol, loop)
    msg.enable_compression("deflate")
    msg.length = 5  # Set small content length
    headers = CIMultiDict({"Content-Length": "5"})

    await msg.write_headers("POST /data HTTP/1.1", headers)
    # Write some initial data to trigger headers to be sent
    await msg.write(b"12345")  # This matches our content length of 5
    headers_and_first_chunk_len = len(buf)

    # Try to write more data than content length allows
    await msg.write(b"This is a longer message")

    # The second write should not add any data since content length is exhausted
    # After writing 5 bytes, length becomes 0, so additional writes are ignored
    assert len(buf) == headers_and_first_chunk_len  # No additional data written


async def test_write_compressed_zero_length_chunk(
    buf: bytearray,
    protocol: BaseProtocol,
    transport: asyncio.Transport,
    loop: asyncio.AbstractEventLoop,
) -> None:
    """Test writing empty chunk with compression."""
    msg = http.StreamWriter(protocol, loop)
    msg.enable_compression("deflate")

    await msg.write_headers("POST /data HTTP/1.1", CIMultiDict())
    # Force headers to be sent by writing something
    await msg.write(b"x")  # Write something to trigger header send
    buf.clear()

    # Write empty chunk - compression may still produce output
    await msg.write(b"")

    # With compression, even empty input might produce small output
    # due to compression state, but it should be minimal
    assert len(buf) < 10  # Should be very small if anything


async def test_chunked_compressed_eof_coalescing(
    buf: bytearray,
    protocol: BaseProtocol,
    transport: asyncio.Transport,
    loop: asyncio.AbstractEventLoop,
) -> None:
    """Test chunked compressed data with EOF marker coalescing."""
    msg = http.StreamWriter(protocol, loop)
    msg.enable_compression("deflate")
    msg.enable_chunking()
    headers = CIMultiDict(
        {"Content-Encoding": "deflate", "Transfer-Encoding": "chunked"}
    )

    # Buffer headers
    await msg.write_headers("POST /data HTTP/1.1", headers)
    assert len(buf) == 0

    # Write compressed chunked data with EOF
    await msg.write_eof(b"Final compressed chunk")

    # Should have headers
    assert b"POST /data HTTP/1.1\r\n" in buf

    # Should end with chunked EOF marker
    assert buf.endswith(b"0\r\n\r\n")

    # Should have chunk size in hex before the compressed data
    output = buf
    # Verify we have chunk markers - look for \r\n followed by hex digits
    # The chunk size should be between the headers and the compressed data
    assert b"\r\n\r\n" in output  # End of headers
    # After headers, we should have a hex chunk size
    headers_end = output.find(b"\r\n\r\n") + 4
    chunk_data = output[headers_end:]
    # Should start with hex digits followed by \r\n
    assert (
        chunk_data[:10]
        .strip()
        .decode("ascii", errors="ignore")
        .replace("\r\n", "")
        .isalnum()
    )


async def test_compression_different_strategies(
    buf: bytearray,
    protocol: BaseProtocol,
    transport: asyncio.Transport,
    loop: asyncio.AbstractEventLoop,
) -> None:
    """Test compression with different strategies."""
    # Test with best speed strategy (default)
    msg1 = http.StreamWriter(protocol, loop)
    msg1.enable_compression("deflate")  # Default strategy

    await msg1.write_headers("POST /fast HTTP/1.1", CIMultiDict())
    await msg1.write_eof(b"Test data for compression test data for compression")

    buf1_len = len(buf)

    # Both should produce output
    assert buf1_len > 0
    # Headers should be present
    assert b"POST /fast HTTP/1.1\r\n" in buf

    # Since we can't easily test different compression strategies
    # (the compressor initialization might not support strategy parameter),
    # we just verify that compression works


async def test_chunked_headers_single_write_with_set_eof(
    buf: bytearray,
    protocol: BaseProtocol,
    transport: asyncio.Transport,
    loop: asyncio.AbstractEventLoop,
) -> None:
    """Test that set_eof combines headers and chunked EOF in single write."""
    msg = http.StreamWriter(protocol, loop)
    msg.enable_chunking()

    # Write headers - should be buffered
    headers = CIMultiDict({"Transfer-Encoding": "chunked", "Host": "example.com"})
    await msg.write_headers("GET /test HTTP/1.1", headers)
    assert len(buf) == 0  # Headers not sent yet
    assert not transport.writelines.called  # type: ignore[attr-defined]  # No writelines calls yet

    # Call set_eof - should send headers + chunked EOF in single write call
    msg.set_eof()

    # Should have exactly one write call (since payload is small, writelines falls back to write)
    assert transport.write.call_count == 1  # type: ignore[attr-defined]
    assert transport.writelines.call_count == 0  # type: ignore[attr-defined]  # Not called for small payloads

    # The write call should have the combined headers and chunked EOF marker
    write_data = transport.write.call_args[0][0]  # type: ignore[attr-defined]
    assert write_data.startswith(b"GET /test HTTP/1.1\r\n")
    assert b"Transfer-Encoding: chunked\r\n" in write_data
    assert write_data.endswith(b"\r\n\r\n0\r\n\r\n")  # Headers end + chunked EOF

    # Verify final output
    assert b"GET /test HTTP/1.1\r\n" in buf
    assert b"Transfer-Encoding: chunked\r\n" in buf
    assert buf.endswith(b"0\r\n\r\n")


async def test_send_headers_forces_header_write(
    buf: bytearray,
    protocol: BaseProtocol,
    transport: asyncio.Transport,
    loop: asyncio.AbstractEventLoop,
) -> None:
    """Test that send_headers() forces writing buffered headers."""
    msg = http.StreamWriter(protocol, loop)
    headers = CIMultiDict({"Content-Length": "10", "Host": "example.com"})

    # Write headers (should be buffered)
    await msg.write_headers("GET /test HTTP/1.1", headers)
    assert len(buf) == 0  # Headers buffered

    # Force send headers
    msg.send_headers()

    # Headers should now be written
    assert b"GET /test HTTP/1.1\r\n" in buf
    assert b"Content-Length: 10\r\n" in buf
    assert b"Host: example.com\r\n" in buf

    # Writing body should not resend headers
    buf.clear()
    await msg.write(b"0123456789")
    assert b"GET /test" not in buf  # Headers not repeated
    assert buf == b"0123456789"  # Just the body


async def test_send_headers_idempotent(
    buf: bytearray,
    protocol: BaseProtocol,
    transport: asyncio.Transport,
    loop: asyncio.AbstractEventLoop,
) -> None:
    """Test that send_headers() is idempotent and safe to call multiple times."""
    msg = http.StreamWriter(protocol, loop)
    headers = CIMultiDict({"Content-Length": "5", "Host": "example.com"})

    # Write headers (should be buffered)
    await msg.write_headers("GET /test HTTP/1.1", headers)
    assert len(buf) == 0  # Headers buffered

    # Force send headers
    msg.send_headers()
    headers_output = bytes(buf)

    # Call send_headers again - should be no-op
    msg.send_headers()
    assert buf == headers_output  # No additional output

    # Call send_headers after headers already sent - should be no-op
    await msg.write(b"hello")
    msg.send_headers()
    assert buf[len(headers_output) :] == b"hello"  # Only body added


async def test_send_headers_no_buffered_headers(
    buf: bytearray,
    protocol: BaseProtocol,
    transport: asyncio.Transport,
    loop: asyncio.AbstractEventLoop,
) -> None:
    """Test that send_headers() is safe when no headers are buffered."""
    msg = http.StreamWriter(protocol, loop)

    # Call send_headers without writing headers first
    msg.send_headers()  # Should not crash
    assert len(buf) == 0  # No output


async def test_write_drain_condition_with_small_buffer(
    buf: bytearray,
    protocol: BaseProtocol,
    transport: asyncio.Transport,
    loop: asyncio.AbstractEventLoop,
) -> None:
    """Test that drain is not called when buffer_size <= LIMIT."""
    msg = http.StreamWriter(protocol, loop)

    # Write headers first
    await msg.write_headers("GET /test HTTP/1.1", CIMultiDict())
    msg.send_headers()  # Send headers to start with clean state

    # Reset buffer size manually since send_headers doesn't do it
    msg.buffer_size = 0

    # Reset drain helper mock
    protocol._drain_helper.reset_mock()  # type: ignore[attr-defined]

    # Write small amount of data with drain=True but buffer under limit
    small_data = b"x" * 100  # Much less than LIMIT (2**16)
    await msg.write(small_data, drain=True)

    # Drain should NOT be called because buffer_size <= LIMIT
    assert not protocol._drain_helper.called  # type: ignore[attr-defined]
    assert msg.buffer_size == 100
    assert small_data in buf


async def test_write_drain_condition_with_large_buffer(
    buf: bytearray,
    protocol: BaseProtocol,
    transport: asyncio.Transport,
    loop: asyncio.AbstractEventLoop,
) -> None:
    """Test that drain is called only when drain=True AND buffer_size > LIMIT."""
    msg = http.StreamWriter(protocol, loop)

    # Write headers first
    await msg.write_headers("GET /test HTTP/1.1", CIMultiDict())
    msg.send_headers()  # Send headers to start with clean state

    # Reset buffer size manually since send_headers doesn't do it
    msg.buffer_size = 0

    # Reset drain helper mock
    protocol._drain_helper.reset_mock()  # type: ignore[attr-defined]

    # Write large amount of data with drain=True
    large_data = b"x" * (2**16 + 1)  # Just over LIMIT
    await msg.write(large_data, drain=True)

    # Drain should be called because drain=True AND buffer_size > LIMIT
    assert protocol._drain_helper.called  # type: ignore[attr-defined]
    assert msg.buffer_size == 0  # Buffer reset after drain
    assert large_data in buf


async def test_write_no_drain_with_large_buffer(
    buf: bytearray,
    protocol: BaseProtocol,
    transport: asyncio.Transport,
    loop: asyncio.AbstractEventLoop,
) -> None:
    """Test that drain is not called when drain=False even with large buffer."""
    msg = http.StreamWriter(protocol, loop)

    # Write headers first
    await msg.write_headers("GET /test HTTP/1.1", CIMultiDict())
    msg.send_headers()  # Send headers to start with clean state

    # Reset buffer size manually since send_headers doesn't do it
    msg.buffer_size = 0

    # Reset drain helper mock
    protocol._drain_helper.reset_mock()  # type: ignore[attr-defined]

    # Write large amount of data with drain=False
    large_data = b"x" * (2**16 + 1)  # Just over LIMIT
    await msg.write(large_data, drain=False)

    # Drain should NOT be called because drain=False
    assert not protocol._drain_helper.called  # type: ignore[attr-defined]
    assert msg.buffer_size == (2**16 + 1)  # Buffer not reset
    assert large_data in buf


async def test_set_eof_idempotent(
    buf: bytearray,
    protocol: BaseProtocol,
    transport: asyncio.Transport,
    loop: asyncio.AbstractEventLoop,
) -> None:
    """Test that set_eof() is idempotent and can be called multiple times safely."""
    msg = http.StreamWriter(protocol, loop)

    # Test 1: Multiple set_eof calls with buffered headers
    headers = CIMultiDict({"Content-Length": "0"})
    await msg.write_headers("GET /test HTTP/1.1", headers)

    # First set_eof should send headers
    msg.set_eof()
    first_output = buf
    assert b"GET /test HTTP/1.1\r\n" in first_output
    assert b"Content-Length: 0\r\n" in first_output

    # Second set_eof should be no-op
    msg.set_eof()
    assert bytes(buf) == first_output  # No additional output

    # Third set_eof should also be no-op
    msg.set_eof()
    assert bytes(buf) == first_output  # Still no additional output

    # Test 2: set_eof with chunked encoding
    buf.clear()
    msg2 = http.StreamWriter(protocol, loop)
    msg2.enable_chunking()

    headers2 = CIMultiDict({"Transfer-Encoding": "chunked"})
    await msg2.write_headers("POST /data HTTP/1.1", headers2)

    # First set_eof should send headers + chunked EOF
    msg2.set_eof()
    chunked_output = buf
    assert b"POST /data HTTP/1.1\r\n" in buf
    assert b"Transfer-Encoding: chunked\r\n" in buf
    assert b"0\r\n\r\n" in buf  # Chunked EOF marker

    # Second set_eof should be no-op
    msg2.set_eof()
    assert buf == chunked_output  # No additional output

    # Test 3: set_eof after headers already sent
    buf.clear()
    msg3 = http.StreamWriter(protocol, loop)

    headers3 = CIMultiDict({"Content-Length": "5"})
    await msg3.write_headers("PUT /update HTTP/1.1", headers3)

    # Send headers by writing some data
    await msg3.write(b"hello")
    headers_and_body = buf

    # set_eof after headers sent should be no-op
    msg3.set_eof()
    assert buf == headers_and_body  # No additional output

    # Another set_eof should still be no-op
    msg3.set_eof()
    assert buf == headers_and_body  # Still no additional output


async def test_non_chunked_write_empty_body(
    buf: bytearray,
    protocol: BaseProtocol,
    transport: mock.Mock,
    loop: asyncio.AbstractEventLoop,
) -> None:
    """Test non-chunked response with empty body."""
    msg = http.StreamWriter(protocol, loop)

    # Non-chunked response with Content-Length: 0
    headers = CIMultiDict({"Content-Length": "0"})
    await msg.write_headers("GET /empty HTTP/1.1", headers)

    # Write empty body
    await msg.write(b"")

    # Check the output
    assert b"GET /empty HTTP/1.1\r\n" in buf
    assert b"Content-Length: 0\r\n" in buf


async def test_chunked_headers_sent_with_empty_chunk_not_eof(
    buf: bytearray,
    protocol: BaseProtocol,
    transport: asyncio.Transport,
    loop: asyncio.AbstractEventLoop,
) -> None:
    """Test chunked encoding where headers are sent without data and not EOF."""
    msg = http.StreamWriter(protocol, loop)
    msg.enable_chunking()

    headers = CIMultiDict({"Transfer-Encoding": "chunked"})
    await msg.write_headers("POST /upload HTTP/1.1", headers)

    # This should trigger the else case in _send_headers_with_payload
    # by having no chunk data and is_eof=False
    await msg.write(b"")

    # Headers should be sent alone
    assert b"POST /upload HTTP/1.1\r\n" in buf
    assert b"Transfer-Encoding: chunked\r\n" in buf
    # Should not have any chunk markers yet
    assert b"0\r\n" not in buf


async def test_chunked_set_eof_after_headers_sent(
    buf: bytearray,
    protocol: BaseProtocol,
    transport: asyncio.Transport,
    loop: asyncio.AbstractEventLoop,
) -> None:
    """Test chunked encoding where set_eof is called after headers already sent."""
    msg = http.StreamWriter(protocol, loop)
    msg.enable_chunking()

    headers = CIMultiDict({"Transfer-Encoding": "chunked"})
    await msg.write_headers("POST /data HTTP/1.1", headers)

    # Send headers by writing some data
    await msg.write(b"test data")
    buf.clear()  # Clear buffer to check only what set_eof writes

    # This should trigger writing chunked EOF when headers already sent
    msg.set_eof()

    # Should only have the chunked EOF marker
    assert buf == b"0\r\n\r\n"


@pytest.mark.usefixtures("enable_writelines")
@pytest.mark.usefixtures("force_writelines_small_payloads")
async def test_write_eof_chunked_with_data_using_writelines(
    buf: bytearray,
    protocol: BaseProtocol,
    transport: asyncio.Transport,
    loop: asyncio.AbstractEventLoop,
) -> None:
    """Test write_eof with chunked data that uses writelines (line 336)."""
    msg = http.StreamWriter(protocol, loop)
    msg.enable_chunking()

    headers = CIMultiDict({"Transfer-Encoding": "chunked"})
    await msg.write_headers("POST /data HTTP/1.1", headers)

    # Send headers first
    await msg.write(b"initial")
    transport.writelines.reset_mock()  # type: ignore[attr-defined]

    # This should trigger writelines for final chunk with EOF
    await msg.write_eof(b"final chunk data")

    # Should have used writelines
    assert transport.writelines.called  # type: ignore[attr-defined]
    # Get the data from writelines call
    writelines_data = transport.writelines.call_args[0][0]  # type: ignore[attr-defined]
    combined = b"".join(writelines_data)

    # Should have chunk size, data, and EOF marker
    assert b"10\r\n" in combined  # hex for 16 (length of "final chunk data")
    assert b"final chunk data" in combined
    assert b"0\r\n\r\n" in combined


async def test_send_headers_with_payload_chunked_eof_no_data(
    buf: bytearray,
    protocol: BaseProtocol,
    transport: asyncio.Transport,
    loop: asyncio.AbstractEventLoop,
) -> None:
    """Test _send_headers_with_payload with chunked, is_eof=True but no chunk data."""
    msg = http.StreamWriter(protocol, loop)
    msg.enable_chunking()

    headers = CIMultiDict({"Transfer-Encoding": "chunked"})
    await msg.write_headers("GET /test HTTP/1.1", headers)

    # This triggers the elif is_eof branch in _send_headers_with_payload
    # by calling write_eof with empty chunk
    await msg.write_eof(b"")

    # Should have headers and chunked EOF marker together
    assert b"GET /test HTTP/1.1\r\n" in buf
    assert b"Transfer-Encoding: chunked\r\n" in buf
    assert buf.endswith(b"0\r\n\r\n")<|MERGE_RESOLUTION|>--- conflicted
+++ resolved
@@ -55,11 +55,7 @@
 
 
 @pytest.fixture
-<<<<<<< HEAD
-def protocol(transport: asyncio.Transport) -> Any:  # type: ignore[misc]
-=======
-def protocol(loop: asyncio.AbstractEventLoop, transport: asyncio.Transport) -> Any:
->>>>>>> 7c3afd22
+def protocol(transport: asyncio.Transport) -> Any:
     return mock.create_autospec(
         BaseProtocol, spec_set=True, instance=True, transport=transport
     )
