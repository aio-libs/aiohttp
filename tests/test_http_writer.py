"""Tests for aiohttp/http_writer.py"""
import zlib
from unittest import mock

import pytest

from aiohttp import http


@pytest.fixture
def buf():
    return bytearray()


@pytest.fixture
def transport(buf):
    transport = mock.Mock()

    def write(chunk):
        buf.extend(chunk)

    transport.write.side_effect = write
    transport.is_closing.return_value = False
    return transport


@pytest.fixture
def protocol(loop, transport):
    protocol = mock.Mock(transport=transport)
    protocol._drain_helper.return_value = loop.create_future()
    protocol._drain_helper.return_value.set_result(None)
    return protocol


def test_payloadwriter_properties(transport, protocol, loop):
    writer = http.StreamWriter(protocol, transport, loop)
    assert writer.protocol == protocol
    assert writer.transport == transport


async def test_write_payload_eof(transport, protocol, loop):
    write = transport.write = mock.Mock()
    msg = http.StreamWriter(protocol, transport, loop)

    msg.write(b'data1')
    msg.write(b'data2')
    await msg.write_eof()

    content = b''.join([c[1][0] for c in list(write.mock_calls)])
    assert b'data1data2' == content.split(b'\r\n\r\n', 1)[-1]


async def test_write_payload_chunked(buf, protocol, transport, loop):
    msg = http.StreamWriter(protocol, transport, loop)
    msg.enable_chunking()
    msg.write(b'data')
    await msg.write_eof()

    assert b'4\r\ndata\r\n0\r\n\r\n' == buf


async def test_write_payload_chunked_multiple(buf, protocol, transport, loop):
    msg = http.StreamWriter(protocol, transport, loop)
    msg.enable_chunking()
    msg.write(b'data1')
    msg.write(b'data2')
    await msg.write_eof()

    assert b'5\r\ndata1\r\n5\r\ndata2\r\n0\r\n\r\n' == buf


async def test_write_payload_length(protocol, transport, loop):
    write = transport.write = mock.Mock()

    msg = http.StreamWriter(protocol, transport, loop)
    msg.length = 2
    msg.write(b'd')
    msg.write(b'ata')
    await msg.write_eof()

    content = b''.join([c[1][0] for c in list(write.mock_calls)])
    assert b'da' == content.split(b'\r\n\r\n', 1)[-1]


async def test_write_payload_chunked_filter(protocol, transport, loop):
    write = transport.write = mock.Mock()

    msg = http.StreamWriter(protocol, transport, loop)
    msg.enable_chunking()
    msg.write(b'da')
    msg.write(b'ta')
    await msg.write_eof()

    content = b''.join([c[1][0] for c in list(write.mock_calls)])
    assert content.endswith(b'2\r\nda\r\n2\r\nta\r\n0\r\n\r\n')


async def test_write_payload_chunked_filter_mutiple_chunks(
        protocol,
        transport,
        loop):
    write = transport.write = mock.Mock()
    msg = http.StreamWriter(protocol, transport, loop)
    msg.enable_chunking()
    msg.write(b'da')
    msg.write(b'ta')
    msg.write(b'1d')
    msg.write(b'at')
    msg.write(b'a2')
    await msg.write_eof()
    content = b''.join([c[1][0] for c in list(write.mock_calls)])
    assert content.endswith(
        b'2\r\nda\r\n2\r\nta\r\n2\r\n1d\r\n2\r\nat\r\n'
        b'2\r\na2\r\n0\r\n\r\n')


compressor = zlib.compressobj(wbits=-zlib.MAX_WBITS)
COMPRESSED = b''.join([compressor.compress(b'data'), compressor.flush()])


async def test_write_payload_deflate_compression(protocol, transport, loop):
    write = transport.write = mock.Mock()
    msg = http.StreamWriter(protocol, transport, loop)
    msg.enable_compression('deflate')
    msg.write(b'data')
    await msg.write_eof()

    chunks = [c[1][0] for c in list(write.mock_calls)]
    assert all(chunks)
    content = b''.join(chunks)
    assert COMPRESSED == content.split(b'\r\n\r\n', 1)[-1]


async def test_write_payload_deflate_and_chunked(
        buf,
        protocol,
        transport,
        loop):
    msg = http.StreamWriter(protocol, transport, loop)
    msg.enable_compression('deflate')
    msg.enable_chunking()

    msg.write(b'da')
    msg.write(b'ta')
    await msg.write_eof()

    assert b'6\r\nKI,I\x04\x00\r\n0\r\n\r\n' == buf


def test_write_drain(protocol, transport, loop):
    msg = http.StreamWriter(protocol, transport, loop)
    msg.drain = mock.Mock()
    msg.write(b'1' * (64 * 1024 * 2), drain=False)
    assert not msg.drain.called

    msg.write(b'1', drain=True)
    assert msg.drain.called
    assert msg.buffer_size == 0


def test_write_to_closing_transport(protocol, transport, loop):
    msg = http.StreamWriter(protocol, transport, loop)

    msg.write(b'Before closing')
    transport.is_closing.return_value = True

<<<<<<< HEAD
    with pytest.raises(asyncio.CancelledError):
        msg.write(b'After closing')


async def test_drain(protocol, transport, loop):
    msg = http.StreamWriter(protocol, transport, loop)
    await msg.drain()
    assert protocol._drain_helper.called


async def test_drain_no_transport(protocol, transport, loop):
    msg = http.StreamWriter(protocol, transport, loop)
    msg._protocol.transport = None
    await msg.drain()
    assert not protocol._drain_helper.called
=======
    with pytest.raises(ConnectionError):
        msg.write(b'After closing')
>>>>>>> 8ca23bea
<|MERGE_RESOLUTION|>--- conflicted
+++ resolved
@@ -164,8 +164,7 @@
     msg.write(b'Before closing')
     transport.is_closing.return_value = True
 
-<<<<<<< HEAD
-    with pytest.raises(asyncio.CancelledError):
+    with pytest.raises(ConnectionError):
         msg.write(b'After closing')
 
 
@@ -179,8 +178,4 @@
     msg = http.StreamWriter(protocol, transport, loop)
     msg._protocol.transport = None
     await msg.drain()
-    assert not protocol._drain_helper.called
-=======
-    with pytest.raises(ConnectionError):
-        msg.write(b'After closing')
->>>>>>> 8ca23bea
+    assert not protocol._drain_helper.called