# Tests for aiohttp/http_writer.py
import array
import asyncio
import zlib
from typing import Any, Generator, Iterable, Union
from unittest import mock

import pytest
from multidict import CIMultiDict

from aiohttp import ClientConnectionResetError, hdrs, http
from aiohttp.base_protocol import BaseProtocol
from aiohttp.compression_utils import ZLibBackend
from aiohttp.http_writer import _serialize_headers


@pytest.fixture
def enable_writelines() -> Generator[None, None, None]:
    with mock.patch("aiohttp.http_writer.SKIP_WRITELINES", False):
        yield


@pytest.fixture
def disable_writelines() -> Generator[None, None, None]:
    with mock.patch("aiohttp.http_writer.SKIP_WRITELINES", True):
        yield


@pytest.fixture
def force_writelines_small_payloads() -> Generator[None, None, None]:
    with mock.patch("aiohttp.http_writer.MIN_PAYLOAD_FOR_WRITELINES", 1):
        yield


@pytest.fixture
def buf() -> bytearray:
    return bytearray()


@pytest.fixture
def transport(buf: bytearray) -> Any:  # type: ignore[misc]
    transport = mock.create_autospec(asyncio.Transport, spec_set=True, instance=True)

    def write(chunk: bytes) -> None:
        buf.extend(chunk)

    def writelines(chunks: Iterable[bytes]) -> None:
        for chunk in chunks:
            buf.extend(chunk)

    transport.write.side_effect = write
    transport.writelines.side_effect = writelines
    transport.is_closing.return_value = False
    return transport


@pytest.fixture
def protocol(transport: asyncio.Transport) -> Any:  # type: ignore[misc]
    return mock.create_autospec(
        BaseProtocol, spec_set=True, instance=True, transport=transport
    )


def decompress(data: bytes) -> bytes:
    d = ZLibBackend.decompressobj()
    return d.decompress(data)


def decode_chunked(chunked: Union[bytes, bytearray]) -> bytes:
    i = 0
    out = b""
    while i < len(chunked):
        j = chunked.find(b"\r\n", i)
        assert j != -1, "Malformed chunk"
        size = int(chunked[i:j], 16)
        if size == 0:
            break
        i = j + 2
        out += chunked[i : i + size]
        i += size + 2  # skip \r\n after the chunk
    return out


def test_payloadwriter_properties(
    transport: asyncio.Transport,
    protocol: BaseProtocol,
    event_loop: asyncio.AbstractEventLoop,
) -> None:
    writer = http.StreamWriter(protocol, event_loop)
    assert writer.protocol == protocol
    assert writer.transport == transport


async def test_write_headers_buffered_small_payload(
    buf: bytearray,
    protocol: BaseProtocol,
    transport: asyncio.Transport,
    loop: asyncio.AbstractEventLoop,
) -> None:
    msg = http.StreamWriter(protocol, loop)
    headers = CIMultiDict({"Content-Length": "11", "Host": "example.com"})

    # Write headers - should be buffered
    await msg.write_headers("GET / HTTP/1.1", headers)
    assert len(buf) == 0  # Headers not sent yet

    # Write small body - should coalesce with headers
    await msg.write(b"Hello World", drain=False)

    # Verify content
    assert b"GET / HTTP/1.1\r\n" in buf
    assert b"Host: example.com\r\n" in buf
    assert b"Content-Length: 11\r\n" in buf
    assert b"\r\n\r\nHello World" in buf


async def test_write_headers_chunked_coalescing(
    buf: bytearray,
    protocol: BaseProtocol,
    transport: asyncio.Transport,
    loop: asyncio.AbstractEventLoop,
) -> None:
    msg = http.StreamWriter(protocol, loop)
    msg.enable_chunking()
    headers = CIMultiDict({"Transfer-Encoding": "chunked", "Host": "example.com"})

    # Write headers - should be buffered
    await msg.write_headers("POST /upload HTTP/1.1", headers)
    assert len(buf) == 0  # Headers not sent yet

    # Write first chunk - should coalesce with headers
    await msg.write(b"First chunk", drain=False)

    # Verify content
    assert b"POST /upload HTTP/1.1\r\n" in buf
    assert b"Transfer-Encoding: chunked\r\n" in buf
    # "b" is hex for 11 (length of "First chunk")
    assert b"\r\n\r\nb\r\nFirst chunk\r\n" in buf


async def test_write_eof_with_buffered_headers(
    buf: bytearray,
    protocol: BaseProtocol,
    transport: asyncio.Transport,
    loop: asyncio.AbstractEventLoop,
) -> None:
    msg = http.StreamWriter(protocol, loop)
    headers = CIMultiDict({"Content-Length": "9", "Host": "example.com"})

    # Write headers - should be buffered
    await msg.write_headers("POST /data HTTP/1.1", headers)
    assert len(buf) == 0

    # Call write_eof with body - should coalesce
    await msg.write_eof(b"Last data")

    # Verify content
    assert b"POST /data HTTP/1.1\r\n" in buf
    assert b"\r\n\r\nLast data" in buf


async def test_set_eof_sends_buffered_headers(
    buf: bytearray,
    protocol: BaseProtocol,
    transport: asyncio.Transport,
    loop: asyncio.AbstractEventLoop,
) -> None:
    msg = http.StreamWriter(protocol, loop)
    headers = CIMultiDict({"Host": "example.com"})

    # Write headers - should be buffered
    await msg.write_headers("GET /empty HTTP/1.1", headers)
    assert len(buf) == 0

    # Call set_eof without body - headers should be sent
    msg.set_eof()

    # Headers should be sent
    assert len(buf) > 0
    assert b"GET /empty HTTP/1.1\r\n" in buf


async def test_write_payload_eof(
    transport: asyncio.Transport,
    protocol: BaseProtocol,
) -> None:
    msg = http.StreamWriter(protocol, asyncio.get_running_loop())

    await msg.write(b"data1")
    await msg.write(b"data2")
    await msg.write_eof()

    content = b"".join([c[1][0] for c in list(transport.write.mock_calls)])  # type: ignore[attr-defined]
    assert b"data1data2" == content.split(b"\r\n\r\n", 1)[-1]


async def test_write_payload_chunked(
    buf: bytearray,
    protocol: BaseProtocol,
    transport: asyncio.Transport,
) -> None:
    msg = http.StreamWriter(protocol, asyncio.get_running_loop())
    msg.enable_chunking()
    await msg.write(b"data")
    await msg.write_eof()

    assert b"4\r\ndata\r\n0\r\n\r\n" == buf


async def test_write_payload_chunked_multiple(
    buf: bytearray,
    protocol: BaseProtocol,
    transport: asyncio.Transport,
) -> None:
    msg = http.StreamWriter(protocol, asyncio.get_running_loop())
    msg.enable_chunking()
    await msg.write(b"data1")
    await msg.write(b"data2")
    await msg.write_eof()

    assert b"5\r\ndata1\r\n5\r\ndata2\r\n0\r\n\r\n" == buf


async def test_write_payload_length(
    protocol: BaseProtocol,
    transport: asyncio.Transport,
) -> None:
    msg = http.StreamWriter(protocol, asyncio.get_running_loop())
    msg.length = 2
    await msg.write(b"d")
    await msg.write(b"ata")
    await msg.write_eof()

    content = b"".join([c[1][0] for c in list(transport.write.mock_calls)])  # type: ignore[attr-defined]
    assert b"da" == content.split(b"\r\n\r\n", 1)[-1]


@pytest.mark.usefixtures("disable_writelines")
@pytest.mark.internal  # Used for performance benchmarking
async def test_write_large_payload_deflate_compression_data_in_eof(
    protocol: BaseProtocol,
    transport: asyncio.Transport,
) -> None:
    msg = http.StreamWriter(protocol, asyncio.get_running_loop())
    msg.enable_compression("deflate")

    await msg.write(b"data" * 4096)
    assert transport.write.called  # type: ignore[attr-defined]
    chunks = [c[1][0] for c in list(transport.write.mock_calls)]  # type: ignore[attr-defined]
    transport.write.reset_mock()  # type: ignore[attr-defined]

    # This payload compresses to 20447 bytes
    payload = b"".join(
        [bytes((*range(0, i), *range(i, 0, -1))) for i in range(255) for _ in range(64)]
    )
    await msg.write_eof(payload)
    chunks.extend([c[1][0] for c in list(transport.write.mock_calls)])  # type: ignore[attr-defined]

    assert all(chunks)
    content = b"".join(chunks)
    assert zlib.decompress(content) == (b"data" * 4096) + payload


@pytest.mark.usefixtures("disable_writelines")
@pytest.mark.usefixtures("parametrize_zlib_backend")
async def test_write_large_payload_deflate_compression_data_in_eof_all_zlib(
    protocol: BaseProtocol,
    transport: asyncio.Transport,
) -> None:
    msg = http.StreamWriter(protocol, asyncio.get_running_loop())
    msg.enable_compression("deflate")

    await msg.write(b"data" * 4096)
    # Behavior depends on zlib backend, isal compress() returns b'' initially
    # and the entire compressed bytes at flush() for this data
    backend_to_write_called = {
        "isal.isal_zlib": False,
        "zlib": True,
        "zlib_ng.zlib_ng": True,
    }
    assert transport.write.called == backend_to_write_called[ZLibBackend.name]  # type: ignore[attr-defined]
    chunks = [c[1][0] for c in list(transport.write.mock_calls)]  # type: ignore[attr-defined]
    transport.write.reset_mock()  # type: ignore[attr-defined]

    # This payload compresses to 20447 bytes
    payload = b"".join(
        [bytes((*range(0, i), *range(i, 0, -1))) for i in range(255) for _ in range(64)]
    )
    await msg.write_eof(payload)
    chunks.extend([c[1][0] for c in list(transport.write.mock_calls)])  # type: ignore[attr-defined]

    assert all(chunks)
    content = b"".join(chunks)
    assert ZLibBackend.decompress(content) == (b"data" * 4096) + payload


@pytest.mark.usefixtures("enable_writelines")
@pytest.mark.internal  # Used for performance benchmarking
async def test_write_large_payload_deflate_compression_data_in_eof_writelines(
    protocol: BaseProtocol,
    transport: asyncio.Transport,
) -> None:
    msg = http.StreamWriter(protocol, asyncio.get_running_loop())
    msg.enable_compression("deflate")

    await msg.write(b"data" * 4096)
    assert transport.write.called  # type: ignore[attr-defined]
    chunks = [c[1][0] for c in list(transport.write.mock_calls)]  # type: ignore[attr-defined]
    transport.write.reset_mock()  # type: ignore[attr-defined]
    assert not transport.writelines.called  # type: ignore[attr-defined]

    # This payload compresses to 20447 bytes
    payload = b"".join(
        [bytes((*range(0, i), *range(i, 0, -1))) for i in range(255) for _ in range(64)]
    )
    await msg.write_eof(payload)
    assert not transport.write.called  # type: ignore[attr-defined]
    assert transport.writelines.called  # type: ignore[attr-defined]
    chunks.extend(transport.writelines.mock_calls[0][1][0])  # type: ignore[attr-defined]
    content = b"".join(chunks)
    assert zlib.decompress(content) == (b"data" * 4096) + payload


@pytest.mark.usefixtures("enable_writelines")
@pytest.mark.usefixtures("parametrize_zlib_backend")
async def test_write_large_payload_deflate_compression_data_in_eof_writelines_all_zlib(
    protocol: BaseProtocol,
    transport: asyncio.Transport,
) -> None:
    msg = http.StreamWriter(protocol, asyncio.get_running_loop())
    msg.enable_compression("deflate")

    await msg.write(b"data" * 4096)
    # Behavior depends on zlib backend, isal compress() returns b'' initially
    # and the entire compressed bytes at flush() for this data
    backend_to_write_called = {
        "isal.isal_zlib": False,
        "zlib": True,
        "zlib_ng.zlib_ng": True,
    }
    assert transport.write.called == backend_to_write_called[ZLibBackend.name]  # type: ignore[attr-defined]
    chunks = [c[1][0] for c in list(transport.write.mock_calls)]  # type: ignore[attr-defined]
    transport.write.reset_mock()  # type: ignore[attr-defined]
    assert not transport.writelines.called  # type: ignore[attr-defined]

    # This payload compresses to 20447 bytes
    payload = b"".join(
        [bytes((*range(0, i), *range(i, 0, -1))) for i in range(255) for _ in range(64)]
    )
    await msg.write_eof(payload)
    assert transport.writelines.called != transport.write.called  # type: ignore[attr-defined]
    if transport.writelines.called:  # type: ignore[attr-defined]
        chunks.extend(transport.writelines.mock_calls[0][1][0])  # type: ignore[attr-defined]
    else:  # transport.write.called:  # type: ignore[attr-defined]
        chunks.extend([c[1][0] for c in list(transport.write.mock_calls)])  # type: ignore[attr-defined]
    content = b"".join(chunks)
    assert ZLibBackend.decompress(content) == (b"data" * 4096) + payload


async def test_write_payload_chunked_filter(
    protocol: BaseProtocol,
    transport: asyncio.Transport,
) -> None:
    msg = http.StreamWriter(protocol, asyncio.get_running_loop())
    msg.enable_chunking()
    await msg.write(b"da")
    await msg.write(b"ta")
    await msg.write_eof()

    content = b"".join([b"".join(c[1][0]) for c in list(transport.writelines.mock_calls)])  # type: ignore[attr-defined]
    content += b"".join([c[1][0] for c in list(transport.write.mock_calls)])  # type: ignore[attr-defined]
    assert content.endswith(b"2\r\nda\r\n2\r\nta\r\n0\r\n\r\n")


async def test_write_payload_chunked_filter_multiple_chunks(
    protocol: BaseProtocol,
    transport: asyncio.Transport,
) -> None:
    msg = http.StreamWriter(protocol, asyncio.get_running_loop())
    msg.enable_chunking()
    await msg.write(b"da")
    await msg.write(b"ta")
    await msg.write(b"1d")
    await msg.write(b"at")
    await msg.write(b"a2")
    await msg.write_eof()
    content = b"".join([b"".join(c[1][0]) for c in list(transport.writelines.mock_calls)])  # type: ignore[attr-defined]
    content += b"".join([c[1][0] for c in list(transport.write.mock_calls)])  # type: ignore[attr-defined]
    assert content.endswith(
        b"2\r\nda\r\n2\r\nta\r\n2\r\n1d\r\n2\r\nat\r\n2\r\na2\r\n0\r\n\r\n"
    )


@pytest.mark.internal  # Used for performance benchmarking
async def test_write_payload_deflate_compression(
    protocol: BaseProtocol,
    transport: asyncio.Transport,
) -> None:
    COMPRESSED = b"x\x9cKI,I\x04\x00\x04\x00\x01\x9b"
    msg = http.StreamWriter(protocol, asyncio.get_running_loop())
    msg.enable_compression("deflate")
    await msg.write(b"data")
    await msg.write_eof()

    chunks = [c[1][0] for c in list(transport.write.mock_calls)]  # type: ignore[attr-defined]
    assert all(chunks)
    content = b"".join(chunks)
    assert COMPRESSED == content.split(b"\r\n\r\n", 1)[-1]


@pytest.mark.usefixtures("parametrize_zlib_backend")
async def test_write_payload_deflate_compression_all_zlib(
    protocol: BaseProtocol,
    transport: asyncio.Transport,
) -> None:
    msg = http.StreamWriter(protocol, asyncio.get_running_loop())
    msg.enable_compression("deflate")
    await msg.write(b"data")
    await msg.write_eof()

    chunks = [c[1][0] for c in list(transport.write.mock_calls)]  # type: ignore[attr-defined]
    assert all(chunks)
    content = b"".join(chunks)
    assert b"data" == decompress(content)


@pytest.mark.internal  # Used for performance benchmarking
async def test_write_payload_deflate_compression_chunked(
    protocol: BaseProtocol,
    transport: asyncio.Transport,
) -> None:
    expected = b"2\r\nx\x9c\r\na\r\nKI,I\x04\x00\x04\x00\x01\x9b\r\n0\r\n\r\n"
    msg = http.StreamWriter(protocol, asyncio.get_running_loop())
    msg.enable_compression("deflate")
    msg.enable_chunking()
    await msg.write(b"data")
    await msg.write_eof()

    chunks = [c[1][0] for c in list(transport.write.mock_calls)]  # type: ignore[attr-defined]
    assert all(chunks)
    content = b"".join(chunks)
    assert content == expected


@pytest.mark.usefixtures("parametrize_zlib_backend")
async def test_write_payload_deflate_compression_chunked_all_zlib(
    protocol: BaseProtocol,
    transport: asyncio.Transport,
) -> None:
    msg = http.StreamWriter(protocol, asyncio.get_running_loop())
    msg.enable_compression("deflate")
    msg.enable_chunking()
    await msg.write(b"data")
    await msg.write_eof()

    chunks = [c[1][0] for c in list(transport.write.mock_calls)]  # type: ignore[attr-defined]
    assert all(chunks)
    content = b"".join(chunks)
    assert b"data" == decompress(decode_chunked(content))


@pytest.mark.usefixtures("enable_writelines")
@pytest.mark.usefixtures("force_writelines_small_payloads")
@pytest.mark.internal  # Used for performance benchmarking
async def test_write_payload_deflate_compression_chunked_writelines(
    protocol: BaseProtocol,
    transport: asyncio.Transport,
) -> None:
    expected = b"2\r\nx\x9c\r\na\r\nKI,I\x04\x00\x04\x00\x01\x9b\r\n0\r\n\r\n"
    msg = http.StreamWriter(protocol, asyncio.get_running_loop())
    msg.enable_compression("deflate")
    msg.enable_chunking()
    await msg.write(b"data")
    await msg.write_eof()

    chunks = [b"".join(c[1][0]) for c in list(transport.writelines.mock_calls)]  # type: ignore[attr-defined]
    assert all(chunks)
    content = b"".join(chunks)
    assert content == expected


@pytest.mark.usefixtures("enable_writelines")
@pytest.mark.usefixtures("force_writelines_small_payloads")
@pytest.mark.usefixtures("parametrize_zlib_backend")
async def test_write_payload_deflate_compression_chunked_writelines_all_zlib(
    protocol: BaseProtocol,
    transport: asyncio.Transport,
) -> None:
    msg = http.StreamWriter(protocol, asyncio.get_running_loop())
    msg.enable_compression("deflate")
    msg.enable_chunking()
    await msg.write(b"data")
    await msg.write_eof()

    chunks = [b"".join(c[1][0]) for c in list(transport.writelines.mock_calls)]  # type: ignore[attr-defined]
    assert all(chunks)
    content = b"".join(chunks)
    assert b"data" == decompress(decode_chunked(content))


@pytest.mark.internal  # Used for performance benchmarking
async def test_write_payload_deflate_and_chunked(
    buf: bytearray,
    protocol: BaseProtocol,
    transport: asyncio.Transport,
) -> None:
    msg = http.StreamWriter(protocol, asyncio.get_running_loop())
    msg.enable_compression("deflate")
    msg.enable_chunking()

    await msg.write(b"da")
    await msg.write(b"ta")
    await msg.write_eof()

    thing = b"2\r\nx\x9c\r\na\r\nKI,I\x04\x00\x04\x00\x01\x9b\r\n0\r\n\r\n"
    assert thing == buf


@pytest.mark.usefixtures("parametrize_zlib_backend")
async def test_write_payload_deflate_and_chunked_all_zlib(
    buf: bytearray,
    protocol: BaseProtocol,
    transport: asyncio.Transport,
) -> None:
    msg = http.StreamWriter(protocol, asyncio.get_running_loop())
    msg.enable_compression("deflate")
    msg.enable_chunking()

    await msg.write(b"da")
    await msg.write(b"ta")
    await msg.write_eof()

    assert b"data" == decompress(decode_chunked(buf))


@pytest.mark.internal  # Used for performance benchmarking
async def test_write_payload_deflate_compression_chunked_data_in_eof(
    protocol: BaseProtocol,
    transport: asyncio.Transport,
) -> None:
    expected = b"2\r\nx\x9c\r\nd\r\nKI,IL\xcdK\x01\x00\x0b@\x02\xd2\r\n0\r\n\r\n"
    msg = http.StreamWriter(protocol, asyncio.get_running_loop())
    msg.enable_compression("deflate")
    msg.enable_chunking()
    await msg.write(b"data")
    await msg.write_eof(b"end")

    chunks = [c[1][0] for c in list(transport.write.mock_calls)]  # type: ignore[attr-defined]
    assert all(chunks)
    content = b"".join(chunks)
    assert content == expected


@pytest.mark.usefixtures("parametrize_zlib_backend")
async def test_write_payload_deflate_compression_chunked_data_in_eof_all_zlib(
    protocol: BaseProtocol,
    transport: asyncio.Transport,
) -> None:
    msg = http.StreamWriter(protocol, asyncio.get_running_loop())
    msg.enable_compression("deflate")
    msg.enable_chunking()
    await msg.write(b"data")
    await msg.write_eof(b"end")

    chunks = [c[1][0] for c in list(transport.write.mock_calls)]  # type: ignore[attr-defined]
    assert all(chunks)
    content = b"".join(chunks)
    assert b"dataend" == decompress(decode_chunked(content))


@pytest.mark.usefixtures("enable_writelines")
@pytest.mark.usefixtures("force_writelines_small_payloads")
@pytest.mark.internal  # Used for performance benchmarking
async def test_write_payload_deflate_compression_chunked_data_in_eof_writelines(
    protocol: BaseProtocol,
    transport: asyncio.Transport,
) -> None:
    expected = b"2\r\nx\x9c\r\nd\r\nKI,IL\xcdK\x01\x00\x0b@\x02\xd2\r\n0\r\n\r\n"
    msg = http.StreamWriter(protocol, asyncio.get_running_loop())
    msg.enable_compression("deflate")
    msg.enable_chunking()
    await msg.write(b"data")
    await msg.write_eof(b"end")

    chunks = [b"".join(c[1][0]) for c in list(transport.writelines.mock_calls)]  # type: ignore[attr-defined]
    assert all(chunks)
    content = b"".join(chunks)
    assert content == expected


@pytest.mark.usefixtures("enable_writelines")
@pytest.mark.usefixtures("force_writelines_small_payloads")
@pytest.mark.usefixtures("parametrize_zlib_backend")
async def test_write_payload_deflate_compression_chunked_data_in_eof_writelines_all_zlib(
    protocol: BaseProtocol,
    transport: asyncio.Transport,
) -> None:
    msg = http.StreamWriter(protocol, asyncio.get_running_loop())
    msg.enable_compression("deflate")
    msg.enable_chunking()
    await msg.write(b"data")
    await msg.write_eof(b"end")

    chunks = [b"".join(c[1][0]) for c in list(transport.writelines.mock_calls)]  # type: ignore[attr-defined]
    assert all(chunks)
    content = b"".join(chunks)
    assert b"dataend" == decompress(decode_chunked(content))


@pytest.mark.internal  # Used for performance benchmarking
async def test_write_large_payload_deflate_compression_chunked_data_in_eof(
    protocol: BaseProtocol,
    transport: asyncio.Transport,
) -> None:
    msg = http.StreamWriter(protocol, asyncio.get_running_loop())
    msg.enable_compression("deflate")
    msg.enable_chunking()

    await msg.write(b"data" * 4096)
    # This payload compresses to 1111 bytes
    payload = b"".join([bytes((*range(0, i), *range(i, 0, -1))) for i in range(255)])
    await msg.write_eof(payload)

    compressed = []
    chunks = [c[1][0] for c in list(transport.write.mock_calls)]  # type: ignore[attr-defined]
    chunked_body = b"".join(chunks)
    split_body = chunked_body.split(b"\r\n")
    while split_body:
        if split_body.pop(0):
            compressed.append(split_body.pop(0))

    content = b"".join(compressed)
    assert zlib.decompress(content) == (b"data" * 4096) + payload


@pytest.mark.usefixtures("parametrize_zlib_backend")
async def test_write_large_payload_deflate_compression_chunked_data_in_eof_all_zlib(
    protocol: BaseProtocol,
    transport: asyncio.Transport,
) -> None:
    msg = http.StreamWriter(protocol, asyncio.get_running_loop())
    msg.enable_compression("deflate")
    msg.enable_chunking()

    await msg.write(b"data" * 4096)
    # This payload compresses to 1111 bytes
    payload = b"".join([bytes((*range(0, i), *range(i, 0, -1))) for i in range(255)])
    await msg.write_eof(payload)

    compressed = []
    chunks = [c[1][0] for c in list(transport.write.mock_calls)]  # type: ignore[attr-defined]
    chunked_body = b"".join(chunks)
    split_body = chunked_body.split(b"\r\n")
    while split_body:
        if split_body.pop(0):
            compressed.append(split_body.pop(0))

    content = b"".join(compressed)
    assert ZLibBackend.decompress(content) == (b"data" * 4096) + payload


@pytest.mark.usefixtures("enable_writelines")
@pytest.mark.usefixtures("force_writelines_small_payloads")
@pytest.mark.internal  # Used for performance benchmarking
async def test_write_large_payload_deflate_compression_chunked_data_in_eof_writelines(
    protocol: BaseProtocol,
    transport: asyncio.Transport,
) -> None:
    msg = http.StreamWriter(protocol, asyncio.get_running_loop())
    msg.enable_compression("deflate")
    msg.enable_chunking()

    await msg.write(b"data" * 4096)
    # This payload compresses to 1111 bytes
    payload = b"".join([bytes((*range(0, i), *range(i, 0, -1))) for i in range(255)])
    await msg.write_eof(payload)
    assert not transport.write.called  # type: ignore[attr-defined]

    chunks = []
    for write_lines_call in transport.writelines.mock_calls:  # type: ignore[attr-defined]
        chunked_payload = list(write_lines_call[1][0])[1:]
        chunked_payload.pop()
        chunks.extend(chunked_payload)

    assert all(chunks)
    content = b"".join(chunks)
    assert zlib.decompress(content) == (b"data" * 4096) + payload


@pytest.mark.usefixtures("enable_writelines")
@pytest.mark.usefixtures("force_writelines_small_payloads")
@pytest.mark.usefixtures("parametrize_zlib_backend")
async def test_write_large_payload_deflate_compression_chunked_data_in_eof_writelines_all_zlib(
    protocol: BaseProtocol,
    transport: asyncio.Transport,
) -> None:
    msg = http.StreamWriter(protocol, asyncio.get_running_loop())
    msg.enable_compression("deflate")
    msg.enable_chunking()

    await msg.write(b"data" * 4096)
    # This payload compresses to 1111 bytes
    payload = b"".join([bytes((*range(0, i), *range(i, 0, -1))) for i in range(255)])
    await msg.write_eof(payload)
    assert not transport.write.called  # type: ignore[attr-defined]

    chunks = []
    for write_lines_call in transport.writelines.mock_calls:  # type: ignore[attr-defined]
        chunked_payload = list(write_lines_call[1][0])[1:]
        chunked_payload.pop()
        chunks.extend(chunked_payload)

    assert all(chunks)
    content = b"".join(chunks)
    assert ZLibBackend.decompress(content) == (b"data" * 4096) + payload


@pytest.mark.internal  # Used for performance benchmarking
async def test_write_payload_deflate_compression_chunked_connection_lost(
    protocol: BaseProtocol,
    transport: asyncio.Transport,
) -> None:
    msg = http.StreamWriter(protocol, asyncio.get_running_loop())
    msg.enable_compression("deflate")
    msg.enable_chunking()
    await msg.write(b"data")
    with (
        pytest.raises(
            ClientConnectionResetError, match="Cannot write to closing transport"
        ),
        mock.patch.object(transport, "is_closing", return_value=True),
    ):
        await msg.write_eof(b"end")


@pytest.mark.usefixtures("parametrize_zlib_backend")
async def test_write_payload_deflate_compression_chunked_connection_lost_all_zlib(
    protocol: BaseProtocol,
    transport: asyncio.Transport,
) -> None:
    msg = http.StreamWriter(protocol, asyncio.get_running_loop())
    msg.enable_compression("deflate")
    msg.enable_chunking()
    await msg.write(b"data")
    with (
        pytest.raises(
            ClientConnectionResetError, match="Cannot write to closing transport"
        ),
        mock.patch.object(transport, "is_closing", return_value=True),
    ):
        await msg.write_eof(b"end")


async def test_write_payload_bytes_memoryview(
    buf: bytearray,
    protocol: BaseProtocol,
    transport: asyncio.Transport,
) -> None:
    msg = http.StreamWriter(protocol, asyncio.get_running_loop())

    mv = memoryview(b"abcd")

    await msg.write(mv)
    await msg.write_eof()

    thing = b"abcd"
    assert thing == buf


async def test_write_payload_short_ints_memoryview(
    buf: bytearray,
    protocol: BaseProtocol,
    transport: asyncio.Transport,
) -> None:
    msg = http.StreamWriter(protocol, asyncio.get_running_loop())
    msg.enable_chunking()

    payload = memoryview(array.array("H", [65, 66, 67]))

    await msg.write(payload)
    await msg.write_eof()

    endians = (
        (b"6\r\n\x00A\x00B\x00C\r\n0\r\n\r\n"),
        (b"6\r\nA\x00B\x00C\x00\r\n0\r\n\r\n"),
    )
    assert buf in endians


async def test_write_payload_2d_shape_memoryview(
    buf: bytearray,
    protocol: BaseProtocol,
    transport: asyncio.Transport,
) -> None:
    msg = http.StreamWriter(protocol, asyncio.get_running_loop())
    msg.enable_chunking()

    mv = memoryview(b"ABCDEF")
    payload = mv.cast("c", [3, 2])

    await msg.write(payload)
    await msg.write_eof()

    thing = b"6\r\nABCDEF\r\n0\r\n\r\n"
    assert thing == buf


async def test_write_payload_slicing_long_memoryview(
    buf: bytearray,
    protocol: BaseProtocol,
    transport: asyncio.Transport,
) -> None:
    msg = http.StreamWriter(protocol, asyncio.get_running_loop())
    msg.length = 4

    mv = memoryview(b"ABCDEF")
    payload = mv.cast("c", [3, 2])

    await msg.write(payload)
    await msg.write_eof()

    thing = b"ABCD"
    assert thing == buf


async def test_write_drain(
    protocol: BaseProtocol,
    transport: asyncio.Transport,
) -> None:
    msg = http.StreamWriter(protocol, asyncio.get_running_loop())
    with mock.patch.object(msg, "drain", autospec=True, spec_set=True) as m:
        await msg.write(b"1" * (64 * 1024 * 2), drain=False)
        assert not m.called

        await msg.write(b"1", drain=True)
        assert m.called
        assert msg.buffer_size == 0  # type: ignore[unreachable]


async def test_write_calls_callback(
    protocol: BaseProtocol,
    transport: asyncio.Transport,
) -> None:
<<<<<<< HEAD
    on_chunk_sent = make_mocked_coro()
    msg = http.StreamWriter(
        protocol, asyncio.get_running_loop(), on_chunk_sent=on_chunk_sent
    )
=======
    on_chunk_sent = mock.AsyncMock()
    msg = http.StreamWriter(protocol, loop, on_chunk_sent=on_chunk_sent)
>>>>>>> 4872fce3
    chunk = b"1"
    await msg.write(chunk)
    assert on_chunk_sent.called
    assert on_chunk_sent.call_args == mock.call(chunk)


async def test_write_eof_calls_callback(
    protocol: BaseProtocol,
    transport: asyncio.Transport,
) -> None:
<<<<<<< HEAD
    on_chunk_sent = make_mocked_coro()
    msg = http.StreamWriter(
        protocol, asyncio.get_running_loop(), on_chunk_sent=on_chunk_sent
    )
=======
    on_chunk_sent = mock.AsyncMock()
    msg = http.StreamWriter(protocol, loop, on_chunk_sent=on_chunk_sent)
>>>>>>> 4872fce3
    chunk = b"1"
    await msg.write_eof(chunk=chunk)
    assert on_chunk_sent.called
    assert on_chunk_sent.call_args == mock.call(chunk)


async def test_write_to_closing_transport(
    protocol: BaseProtocol,
    transport: asyncio.Transport,
) -> None:
    msg = http.StreamWriter(protocol, asyncio.get_running_loop())

    await msg.write(b"Before closing")
    transport.is_closing.return_value = True  # type: ignore[attr-defined]

    with pytest.raises(ClientConnectionResetError):
        await msg.write(b"After closing")


async def test_write_to_closed_transport(
    protocol: BaseProtocol,
    transport: asyncio.Transport,
) -> None:
    """Test that writing to a closed transport raises ClientConnectionResetError.

    The StreamWriter checks to see if protocol.transport is None before
    writing to the transport. If it is None, it raises ConnectionResetError.
    """
    msg = http.StreamWriter(protocol, asyncio.get_running_loop())

    await msg.write(b"Before transport close")
    protocol.transport = None

    with pytest.raises(
        ClientConnectionResetError, match="Cannot write to closing transport"
    ):
        await msg.write(b"After transport closed")


async def test_drain(
    protocol: BaseProtocol,
    transport: asyncio.Transport,
) -> None:
    msg = http.StreamWriter(protocol, asyncio.get_running_loop())
    await msg.drain()
    assert protocol._drain_helper.called  # type: ignore[attr-defined]


async def test_drain_no_transport(
    protocol: BaseProtocol,
    transport: asyncio.Transport,
) -> None:
    msg = http.StreamWriter(protocol, asyncio.get_running_loop())
    msg._protocol.transport = None
    await msg.drain()
    assert not protocol._drain_helper.called  # type: ignore[attr-defined]


async def test_write_headers_prevents_injection(
    protocol: BaseProtocol,
    transport: asyncio.Transport,
) -> None:
    msg = http.StreamWriter(protocol, asyncio.get_running_loop())
    status_line = "HTTP/1.1 200 OK"
    wrong_headers = CIMultiDict({"Set-Cookie: abc=123\r\nContent-Length": "256"})
    with pytest.raises(ValueError):
        await msg.write_headers(status_line, wrong_headers)
    wrong_headers = CIMultiDict({"Content-Length": "256\r\nSet-Cookie: abc=123"})
    with pytest.raises(ValueError):
        await msg.write_headers(status_line, wrong_headers)


async def test_set_eof_after_write_headers(
    protocol: BaseProtocol,
    transport: mock.Mock,
) -> None:
    msg = http.StreamWriter(protocol, asyncio.get_running_loop())
    status_line = "HTTP/1.1 200 OK"
    good_headers = CIMultiDict({"Set-Cookie": "abc=123"})

    # Write headers - should be buffered
    await msg.write_headers(status_line, good_headers)
    assert not transport.write.called  # Headers are buffered

    # set_eof should send the buffered headers
    msg.set_eof()
    assert transport.write.called

    # Subsequent write_eof should do nothing
    transport.write.reset_mock()
    await msg.write_eof()
    assert not transport.write.called


async def test_write_headers_does_not_write_immediately(
    protocol: BaseProtocol,
    transport: mock.Mock,
    loop: asyncio.AbstractEventLoop,
) -> None:
    msg = http.StreamWriter(protocol, loop)
    status_line = "HTTP/1.1 200 OK"
    headers = CIMultiDict({"Content-Type": "text/plain"})

    # write_headers should buffer, not write immediately
    await msg.write_headers(status_line, headers)
    assert not transport.write.called
    assert not transport.writelines.called

    # Headers should be sent when set_eof is called
    msg.set_eof()
    assert transport.write.called


async def test_write_headers_with_compression_coalescing(
    buf: bytearray,
    protocol: BaseProtocol,
    transport: asyncio.Transport,
    loop: asyncio.AbstractEventLoop,
) -> None:
    msg = http.StreamWriter(protocol, loop)
    msg.enable_compression("deflate")
    headers = CIMultiDict({"Content-Encoding": "deflate", "Host": "example.com"})

    # Write headers - should be buffered
    await msg.write_headers("POST /data HTTP/1.1", headers)
    assert len(buf) == 0

    # Write compressed data via write_eof - should coalesce
    await msg.write_eof(b"Hello World")

    # Verify headers are present
    assert b"POST /data HTTP/1.1\r\n" in buf
    assert b"Content-Encoding: deflate\r\n" in buf

    # Verify compressed data is present
    # The data should contain headers + compressed payload
    assert len(buf) > 50  # Should have headers + some compressed data


@pytest.mark.parametrize(
    "char",
    [
        "\n",
        "\r",
    ],
)
def test_serialize_headers_raises_on_new_line_or_carriage_return(char: str) -> None:
    """Verify serialize_headers raises on cr or nl in the headers."""
    status_line = "HTTP/1.1 200 OK"
    headers = CIMultiDict(
        {
            hdrs.CONTENT_TYPE: f"text/plain{char}",
        }
    )

    with pytest.raises(
        ValueError,
        match=(
            "Newline or carriage return detected in headers. "
            "Potential header injection attack."
        ),
    ):
        _serialize_headers(status_line, headers)


async def test_write_compressed_data_with_headers_coalescing(
    buf: bytearray,
    protocol: BaseProtocol,
    transport: asyncio.Transport,
    loop: asyncio.AbstractEventLoop,
) -> None:
    """Test that headers are coalesced with compressed data in write() method."""
    msg = http.StreamWriter(protocol, loop)
    msg.enable_compression("deflate")
    headers = CIMultiDict({"Content-Encoding": "deflate", "Host": "example.com"})

    # Write headers - should be buffered
    await msg.write_headers("POST /data HTTP/1.1", headers)
    assert len(buf) == 0

    # Write compressed data - should coalesce with headers
    await msg.write(b"Hello World")

    # Headers and compressed data should be written together
    assert b"POST /data HTTP/1.1\r\n" in buf
    assert b"Content-Encoding: deflate\r\n" in buf
    assert len(buf) > 50  # Headers + compressed data


async def test_write_compressed_chunked_with_headers_coalescing(
    buf: bytearray,
    protocol: BaseProtocol,
    transport: asyncio.Transport,
    loop: asyncio.AbstractEventLoop,
) -> None:
    """Test headers coalescing with compressed chunked data."""
    msg = http.StreamWriter(protocol, loop)
    msg.enable_compression("deflate")
    msg.enable_chunking()
    headers = CIMultiDict(
        {"Content-Encoding": "deflate", "Transfer-Encoding": "chunked"}
    )

    # Write headers - should be buffered
    await msg.write_headers("POST /data HTTP/1.1", headers)
    assert len(buf) == 0

    # Write compressed chunked data - should coalesce
    await msg.write(b"Hello World")

    # Check headers are present
    assert b"POST /data HTTP/1.1\r\n" in buf
    assert b"Transfer-Encoding: chunked\r\n" in buf

    # Should have chunk size marker for compressed data
    output = buf.decode("latin-1", errors="ignore")
    assert "\r\n" in output  # Should have chunk markers


async def test_write_multiple_compressed_chunks_after_headers_sent(
    buf: bytearray,
    protocol: BaseProtocol,
    transport: asyncio.Transport,
    loop: asyncio.AbstractEventLoop,
) -> None:
    """Test multiple compressed writes after headers are already sent."""
    msg = http.StreamWriter(protocol, loop)
    msg.enable_compression("deflate")
    headers = CIMultiDict({"Content-Encoding": "deflate"})

    # Write headers and send them immediately by writing first chunk
    await msg.write_headers("POST /data HTTP/1.1", headers)
    assert len(buf) == 0  # Headers buffered

    # Write first chunk - this will send headers + compressed data
    await msg.write(b"First chunk of data that should compress")
    len_after_first = len(buf)
    assert len_after_first > 0  # Headers + first chunk written

    # Write second chunk and force flush via EOF
    await msg.write(b"Second chunk of data that should also compress well")
    await msg.write_eof()

    # After EOF, all compressed data should be flushed
    final_len = len(buf)
    assert final_len > len_after_first


async def test_write_eof_empty_compressed_with_buffered_headers(
    buf: bytearray,
    protocol: BaseProtocol,
    transport: asyncio.Transport,
    loop: asyncio.AbstractEventLoop,
) -> None:
    """Test write_eof with no data but compression enabled and buffered headers."""
    msg = http.StreamWriter(protocol, loop)
    msg.enable_compression("deflate")
    headers = CIMultiDict({"Content-Encoding": "deflate"})

    # Write headers - should be buffered
    await msg.write_headers("GET /data HTTP/1.1", headers)
    assert len(buf) == 0

    # Write EOF with no data - should still coalesce headers with compression flush
    await msg.write_eof()

    # Headers should be present
    assert b"GET /data HTTP/1.1\r\n" in buf
    assert b"Content-Encoding: deflate\r\n" in buf
    # Should have compression flush data
    assert len(buf) > 40


async def test_write_compressed_gzip_with_headers_coalescing(
    buf: bytearray,
    protocol: BaseProtocol,
    transport: asyncio.Transport,
    loop: asyncio.AbstractEventLoop,
) -> None:
    """Test gzip compression with header coalescing."""
    msg = http.StreamWriter(protocol, loop)
    msg.enable_compression("gzip")
    headers = CIMultiDict({"Content-Encoding": "gzip"})

    # Write headers - should be buffered
    await msg.write_headers("POST /data HTTP/1.1", headers)
    assert len(buf) == 0

    # Write gzip compressed data via write_eof
    await msg.write_eof(b"Test gzip compression")

    # Verify coalescing happened
    assert b"POST /data HTTP/1.1\r\n" in buf
    assert b"Content-Encoding: gzip\r\n" in buf
    # Gzip typically produces more overhead than deflate
    assert len(buf) > 60


async def test_compression_with_content_length_constraint(
    buf: bytearray,
    protocol: BaseProtocol,
    transport: asyncio.Transport,
    loop: asyncio.AbstractEventLoop,
) -> None:
    """Test compression respects content length constraints."""
    msg = http.StreamWriter(protocol, loop)
    msg.enable_compression("deflate")
    msg.length = 5  # Set small content length
    headers = CIMultiDict({"Content-Length": "5"})

    await msg.write_headers("POST /data HTTP/1.1", headers)
    # Write some initial data to trigger headers to be sent
    await msg.write(b"12345")  # This matches our content length of 5
    headers_and_first_chunk_len = len(buf)

    # Try to write more data than content length allows
    await msg.write(b"This is a longer message")

    # The second write should not add any data since content length is exhausted
    # After writing 5 bytes, length becomes 0, so additional writes are ignored
    assert len(buf) == headers_and_first_chunk_len  # No additional data written


async def test_write_compressed_zero_length_chunk(
    buf: bytearray,
    protocol: BaseProtocol,
    transport: asyncio.Transport,
    loop: asyncio.AbstractEventLoop,
) -> None:
    """Test writing empty chunk with compression."""
    msg = http.StreamWriter(protocol, loop)
    msg.enable_compression("deflate")

    await msg.write_headers("POST /data HTTP/1.1", CIMultiDict())
    # Force headers to be sent by writing something
    await msg.write(b"x")  # Write something to trigger header send
    buf.clear()

    # Write empty chunk - compression may still produce output
    await msg.write(b"")

    # With compression, even empty input might produce small output
    # due to compression state, but it should be minimal
    assert len(buf) < 10  # Should be very small if anything


async def test_chunked_compressed_eof_coalescing(
    buf: bytearray,
    protocol: BaseProtocol,
    transport: asyncio.Transport,
    loop: asyncio.AbstractEventLoop,
) -> None:
    """Test chunked compressed data with EOF marker coalescing."""
    msg = http.StreamWriter(protocol, loop)
    msg.enable_compression("deflate")
    msg.enable_chunking()
    headers = CIMultiDict(
        {"Content-Encoding": "deflate", "Transfer-Encoding": "chunked"}
    )

    # Buffer headers
    await msg.write_headers("POST /data HTTP/1.1", headers)
    assert len(buf) == 0

    # Write compressed chunked data with EOF
    await msg.write_eof(b"Final compressed chunk")

    # Should have headers
    assert b"POST /data HTTP/1.1\r\n" in buf

    # Should end with chunked EOF marker
    assert buf.endswith(b"0\r\n\r\n")

    # Should have chunk size in hex before the compressed data
    output = buf
    # Verify we have chunk markers - look for \r\n followed by hex digits
    # The chunk size should be between the headers and the compressed data
    assert b"\r\n\r\n" in output  # End of headers
    # After headers, we should have a hex chunk size
    headers_end = output.find(b"\r\n\r\n") + 4
    chunk_data = output[headers_end:]
    # Should start with hex digits followed by \r\n
    assert (
        chunk_data[:10]
        .strip()
        .decode("ascii", errors="ignore")
        .replace("\r\n", "")
        .isalnum()
    )


async def test_compression_different_strategies(
    buf: bytearray,
    protocol: BaseProtocol,
    transport: asyncio.Transport,
    loop: asyncio.AbstractEventLoop,
) -> None:
    """Test compression with different strategies."""
    # Test with best speed strategy (default)
    msg1 = http.StreamWriter(protocol, loop)
    msg1.enable_compression("deflate")  # Default strategy

    await msg1.write_headers("POST /fast HTTP/1.1", CIMultiDict())
    await msg1.write_eof(b"Test data for compression test data for compression")

    buf1_len = len(buf)

    # Both should produce output
    assert buf1_len > 0
    # Headers should be present
    assert b"POST /fast HTTP/1.1\r\n" in buf

    # Since we can't easily test different compression strategies
    # (the compressor initialization might not support strategy parameter),
    # we just verify that compression works


async def test_chunked_headers_single_write_with_set_eof(
    buf: bytearray,
    protocol: BaseProtocol,
    transport: asyncio.Transport,
    loop: asyncio.AbstractEventLoop,
) -> None:
    """Test that set_eof combines headers and chunked EOF in single write."""
    msg = http.StreamWriter(protocol, loop)
    msg.enable_chunking()

    # Write headers - should be buffered
    headers = CIMultiDict({"Transfer-Encoding": "chunked", "Host": "example.com"})
    await msg.write_headers("GET /test HTTP/1.1", headers)
    assert len(buf) == 0  # Headers not sent yet
    assert not transport.writelines.called  # type: ignore[attr-defined]  # No writelines calls yet

    # Call set_eof - should send headers + chunked EOF in single write call
    msg.set_eof()

    # Should have exactly one write call (since payload is small, writelines falls back to write)
    assert transport.write.call_count == 1  # type: ignore[attr-defined]
    assert transport.writelines.call_count == 0  # type: ignore[attr-defined]  # Not called for small payloads

    # The write call should have the combined headers and chunked EOF marker
    write_data = transport.write.call_args[0][0]  # type: ignore[attr-defined]
    assert write_data.startswith(b"GET /test HTTP/1.1\r\n")
    assert b"Transfer-Encoding: chunked\r\n" in write_data
    assert write_data.endswith(b"\r\n\r\n0\r\n\r\n")  # Headers end + chunked EOF

    # Verify final output
    assert b"GET /test HTTP/1.1\r\n" in buf
    assert b"Transfer-Encoding: chunked\r\n" in buf
    assert buf.endswith(b"0\r\n\r\n")


async def test_send_headers_forces_header_write(
    buf: bytearray,
    protocol: BaseProtocol,
    transport: asyncio.Transport,
    loop: asyncio.AbstractEventLoop,
) -> None:
    """Test that send_headers() forces writing buffered headers."""
    msg = http.StreamWriter(protocol, loop)
    headers = CIMultiDict({"Content-Length": "10", "Host": "example.com"})

    # Write headers (should be buffered)
    await msg.write_headers("GET /test HTTP/1.1", headers)
    assert len(buf) == 0  # Headers buffered

    # Force send headers
    msg.send_headers()

    # Headers should now be written
    assert b"GET /test HTTP/1.1\r\n" in buf
    assert b"Content-Length: 10\r\n" in buf
    assert b"Host: example.com\r\n" in buf

    # Writing body should not resend headers
    buf.clear()
    await msg.write(b"0123456789")
    assert b"GET /test" not in buf  # Headers not repeated
    assert buf == b"0123456789"  # Just the body


async def test_send_headers_idempotent(
    buf: bytearray,
    protocol: BaseProtocol,
    transport: asyncio.Transport,
    loop: asyncio.AbstractEventLoop,
) -> None:
    """Test that send_headers() is idempotent and safe to call multiple times."""
    msg = http.StreamWriter(protocol, loop)
    headers = CIMultiDict({"Content-Length": "5", "Host": "example.com"})

    # Write headers (should be buffered)
    await msg.write_headers("GET /test HTTP/1.1", headers)
    assert len(buf) == 0  # Headers buffered

    # Force send headers
    msg.send_headers()
    headers_output = bytes(buf)

    # Call send_headers again - should be no-op
    msg.send_headers()
    assert buf == headers_output  # No additional output

    # Call send_headers after headers already sent - should be no-op
    await msg.write(b"hello")
    msg.send_headers()
    assert buf[len(headers_output) :] == b"hello"  # Only body added


async def test_send_headers_no_buffered_headers(
    buf: bytearray,
    protocol: BaseProtocol,
    transport: asyncio.Transport,
    loop: asyncio.AbstractEventLoop,
) -> None:
    """Test that send_headers() is safe when no headers are buffered."""
    msg = http.StreamWriter(protocol, loop)

    # Call send_headers without writing headers first
    msg.send_headers()  # Should not crash
    assert len(buf) == 0  # No output


async def test_write_drain_condition_with_small_buffer(
    buf: bytearray,
    protocol: BaseProtocol,
    transport: asyncio.Transport,
    loop: asyncio.AbstractEventLoop,
) -> None:
    """Test that drain is not called when buffer_size <= LIMIT."""
    msg = http.StreamWriter(protocol, loop)

    # Write headers first
    await msg.write_headers("GET /test HTTP/1.1", CIMultiDict())
    msg.send_headers()  # Send headers to start with clean state

    # Reset buffer size manually since send_headers doesn't do it
    msg.buffer_size = 0

    # Reset drain helper mock
    protocol._drain_helper.reset_mock()  # type: ignore[attr-defined]

    # Write small amount of data with drain=True but buffer under limit
    small_data = b"x" * 100  # Much less than LIMIT (2**16)
    await msg.write(small_data, drain=True)

    # Drain should NOT be called because buffer_size <= LIMIT
    assert not protocol._drain_helper.called  # type: ignore[attr-defined]
    assert msg.buffer_size == 100
    assert small_data in buf


async def test_write_drain_condition_with_large_buffer(
    buf: bytearray,
    protocol: BaseProtocol,
    transport: asyncio.Transport,
    loop: asyncio.AbstractEventLoop,
) -> None:
    """Test that drain is called only when drain=True AND buffer_size > LIMIT."""
    msg = http.StreamWriter(protocol, loop)

    # Write headers first
    await msg.write_headers("GET /test HTTP/1.1", CIMultiDict())
    msg.send_headers()  # Send headers to start with clean state

    # Reset buffer size manually since send_headers doesn't do it
    msg.buffer_size = 0

    # Reset drain helper mock
    protocol._drain_helper.reset_mock()  # type: ignore[attr-defined]

    # Write large amount of data with drain=True
    large_data = b"x" * (2**16 + 1)  # Just over LIMIT
    await msg.write(large_data, drain=True)

    # Drain should be called because drain=True AND buffer_size > LIMIT
    assert protocol._drain_helper.called  # type: ignore[attr-defined]
    assert msg.buffer_size == 0  # Buffer reset after drain
    assert large_data in buf


async def test_write_no_drain_with_large_buffer(
    buf: bytearray,
    protocol: BaseProtocol,
    transport: asyncio.Transport,
    loop: asyncio.AbstractEventLoop,
) -> None:
    """Test that drain is not called when drain=False even with large buffer."""
    msg = http.StreamWriter(protocol, loop)

    # Write headers first
    await msg.write_headers("GET /test HTTP/1.1", CIMultiDict())
    msg.send_headers()  # Send headers to start with clean state

    # Reset buffer size manually since send_headers doesn't do it
    msg.buffer_size = 0

    # Reset drain helper mock
    protocol._drain_helper.reset_mock()  # type: ignore[attr-defined]

    # Write large amount of data with drain=False
    large_data = b"x" * (2**16 + 1)  # Just over LIMIT
    await msg.write(large_data, drain=False)

    # Drain should NOT be called because drain=False
    assert not protocol._drain_helper.called  # type: ignore[attr-defined]
    assert msg.buffer_size == (2**16 + 1)  # Buffer not reset
    assert large_data in buf


async def test_set_eof_idempotent(
    buf: bytearray,
    protocol: BaseProtocol,
    transport: asyncio.Transport,
    loop: asyncio.AbstractEventLoop,
) -> None:
    """Test that set_eof() is idempotent and can be called multiple times safely."""
    msg = http.StreamWriter(protocol, loop)

    # Test 1: Multiple set_eof calls with buffered headers
    headers = CIMultiDict({"Content-Length": "0"})
    await msg.write_headers("GET /test HTTP/1.1", headers)

    # First set_eof should send headers
    msg.set_eof()
    first_output = buf
    assert b"GET /test HTTP/1.1\r\n" in first_output
    assert b"Content-Length: 0\r\n" in first_output

    # Second set_eof should be no-op
    msg.set_eof()
    assert bytes(buf) == first_output  # No additional output

    # Third set_eof should also be no-op
    msg.set_eof()
    assert bytes(buf) == first_output  # Still no additional output

    # Test 2: set_eof with chunked encoding
    buf.clear()
    msg2 = http.StreamWriter(protocol, loop)
    msg2.enable_chunking()

    headers2 = CIMultiDict({"Transfer-Encoding": "chunked"})
    await msg2.write_headers("POST /data HTTP/1.1", headers2)

    # First set_eof should send headers + chunked EOF
    msg2.set_eof()
    chunked_output = buf
    assert b"POST /data HTTP/1.1\r\n" in buf
    assert b"Transfer-Encoding: chunked\r\n" in buf
    assert b"0\r\n\r\n" in buf  # Chunked EOF marker

    # Second set_eof should be no-op
    msg2.set_eof()
    assert buf == chunked_output  # No additional output

    # Test 3: set_eof after headers already sent
    buf.clear()
    msg3 = http.StreamWriter(protocol, loop)

    headers3 = CIMultiDict({"Content-Length": "5"})
    await msg3.write_headers("PUT /update HTTP/1.1", headers3)

    # Send headers by writing some data
    await msg3.write(b"hello")
    headers_and_body = buf

    # set_eof after headers sent should be no-op
    msg3.set_eof()
    assert buf == headers_and_body  # No additional output

    # Another set_eof should still be no-op
    msg3.set_eof()
    assert buf == headers_and_body  # Still no additional output


async def test_non_chunked_write_empty_body(
    buf: bytearray,
    protocol: BaseProtocol,
    transport: mock.Mock,
    loop: asyncio.AbstractEventLoop,
) -> None:
    """Test non-chunked response with empty body."""
    msg = http.StreamWriter(protocol, loop)

    # Non-chunked response with Content-Length: 0
    headers = CIMultiDict({"Content-Length": "0"})
    await msg.write_headers("GET /empty HTTP/1.1", headers)

    # Write empty body
    await msg.write(b"")

    # Check the output
    assert b"GET /empty HTTP/1.1\r\n" in buf
    assert b"Content-Length: 0\r\n" in buf


async def test_chunked_headers_sent_with_empty_chunk_not_eof(
    buf: bytearray,
    protocol: BaseProtocol,
    transport: asyncio.Transport,
    loop: asyncio.AbstractEventLoop,
) -> None:
    """Test chunked encoding where headers are sent without data and not EOF."""
    msg = http.StreamWriter(protocol, loop)
    msg.enable_chunking()

    headers = CIMultiDict({"Transfer-Encoding": "chunked"})
    await msg.write_headers("POST /upload HTTP/1.1", headers)

    # This should trigger the else case in _send_headers_with_payload
    # by having no chunk data and is_eof=False
    await msg.write(b"")

    # Headers should be sent alone
    assert b"POST /upload HTTP/1.1\r\n" in buf
    assert b"Transfer-Encoding: chunked\r\n" in buf
    # Should not have any chunk markers yet
    assert b"0\r\n" not in buf


async def test_chunked_set_eof_after_headers_sent(
    buf: bytearray,
    protocol: BaseProtocol,
    transport: asyncio.Transport,
    loop: asyncio.AbstractEventLoop,
) -> None:
    """Test chunked encoding where set_eof is called after headers already sent."""
    msg = http.StreamWriter(protocol, loop)
    msg.enable_chunking()

    headers = CIMultiDict({"Transfer-Encoding": "chunked"})
    await msg.write_headers("POST /data HTTP/1.1", headers)

    # Send headers by writing some data
    await msg.write(b"test data")
    buf.clear()  # Clear buffer to check only what set_eof writes

    # This should trigger writing chunked EOF when headers already sent
    msg.set_eof()

    # Should only have the chunked EOF marker
    assert buf == b"0\r\n\r\n"


@pytest.mark.usefixtures("enable_writelines")
@pytest.mark.usefixtures("force_writelines_small_payloads")
async def test_write_eof_chunked_with_data_using_writelines(
    buf: bytearray,
    protocol: BaseProtocol,
    transport: asyncio.Transport,
    loop: asyncio.AbstractEventLoop,
) -> None:
    """Test write_eof with chunked data that uses writelines (line 336)."""
    msg = http.StreamWriter(protocol, loop)
    msg.enable_chunking()

    headers = CIMultiDict({"Transfer-Encoding": "chunked"})
    await msg.write_headers("POST /data HTTP/1.1", headers)

    # Send headers first
    await msg.write(b"initial")
    transport.writelines.reset_mock()  # type: ignore[attr-defined]

    # This should trigger writelines for final chunk with EOF
    await msg.write_eof(b"final chunk data")

    # Should have used writelines
    assert transport.writelines.called  # type: ignore[attr-defined]
    # Get the data from writelines call
    writelines_data = transport.writelines.call_args[0][0]  # type: ignore[attr-defined]
    combined = b"".join(writelines_data)

    # Should have chunk size, data, and EOF marker
    assert b"10\r\n" in combined  # hex for 16 (length of "final chunk data")
    assert b"final chunk data" in combined
    assert b"0\r\n\r\n" in combined


async def test_send_headers_with_payload_chunked_eof_no_data(
    buf: bytearray,
    protocol: BaseProtocol,
    transport: asyncio.Transport,
    loop: asyncio.AbstractEventLoop,
) -> None:
    """Test _send_headers_with_payload with chunked, is_eof=True but no chunk data."""
    msg = http.StreamWriter(protocol, loop)
    msg.enable_chunking()

    headers = CIMultiDict({"Transfer-Encoding": "chunked"})
    await msg.write_headers("GET /test HTTP/1.1", headers)

    # This triggers the elif is_eof branch in _send_headers_with_payload
    # by calling write_eof with empty chunk
    await msg.write_eof(b"")

    # Should have headers and chunked EOF marker together
    assert b"GET /test HTTP/1.1\r\n" in buf
    assert b"Transfer-Encoding: chunked\r\n" in buf
    assert buf.endswith(b"0\r\n\r\n")<|MERGE_RESOLUTION|>--- conflicted
+++ resolved
@@ -841,15 +841,11 @@
     protocol: BaseProtocol,
     transport: asyncio.Transport,
 ) -> None:
-<<<<<<< HEAD
+    on_chunk_sent = mock.AsyncMock()
     on_chunk_sent = make_mocked_coro()
     msg = http.StreamWriter(
         protocol, asyncio.get_running_loop(), on_chunk_sent=on_chunk_sent
     )
-=======
-    on_chunk_sent = mock.AsyncMock()
-    msg = http.StreamWriter(protocol, loop, on_chunk_sent=on_chunk_sent)
->>>>>>> 4872fce3
     chunk = b"1"
     await msg.write(chunk)
     assert on_chunk_sent.called
@@ -860,15 +856,10 @@
     protocol: BaseProtocol,
     transport: asyncio.Transport,
 ) -> None:
-<<<<<<< HEAD
-    on_chunk_sent = make_mocked_coro()
+    on_chunk_sent = mock.AsyncMock()
     msg = http.StreamWriter(
         protocol, asyncio.get_running_loop(), on_chunk_sent=on_chunk_sent
     )
-=======
-    on_chunk_sent = mock.AsyncMock()
-    msg = http.StreamWriter(protocol, loop, on_chunk_sent=on_chunk_sent)
->>>>>>> 4872fce3
     chunk = b"1"
     await msg.write_eof(chunk=chunk)
     assert on_chunk_sent.called
