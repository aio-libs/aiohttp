import asyncio
import base64
import gc
import os
import socket
import ssl
import sys
import zlib
from hashlib import md5, sha1, sha256
from pathlib import Path
from tempfile import TemporaryDirectory
<<<<<<< HEAD
from typing import Any, Callable, Iterator
=======
from typing import Any, AsyncIterator, Callable, Generator, Iterator
>>>>>>> 4872fce3
from unittest import mock
from uuid import uuid4

import isal.isal_zlib
import pytest
import zlib_ng.zlib_ng
from blockbuster import blockbuster_ctx

from aiohttp import payload
from aiohttp.client_proto import ResponseHandler
from aiohttp.compression_utils import ZLibBackend, ZLibBackendProtocol, set_zlib_backend
from aiohttp.http import WS_KEY
from aiohttp.test_utils import REUSE_ADDRESS

try:
    import trustme

    # Check if the CA is available in runtime, MacOS on Py3.10 fails somehow
    trustme.CA()

    TRUSTME: bool = True
except ImportError:
    TRUSTME = False


try:
    if sys.platform == "win32":
        import winloop as uvloop
    else:
        import uvloop
except ImportError:
    uvloop = None  # type: ignore[assignment]


# We require pytest-aiohttp to avoid confusing debugging if it's not installed.
pytest_plugins = ("pytest_aiohttp", "pytester")


IS_HPUX = sys.platform.startswith("hp-ux")
IS_LINUX = sys.platform.startswith("linux")


@pytest.fixture(autouse=True)
def blockbuster(request: pytest.FixtureRequest) -> Iterator[None]:
    # Allow selectively disabling blockbuster for specific tests
    # using the @pytest.mark.skip_blockbuster marker.
    if "skip_blockbuster" in request.node.keywords:
        yield
        return

    # No blockbuster for benchmark tests.
    node = request.node.parent
    while node:
        if node.name.startswith("test_benchmarks"):
            yield
            return
        node = node.parent
    with blockbuster_ctx("aiohttp") as bb:
        # TODO: Fix blocking call in ClientRequest's constructor.
        # https://github.com/aio-libs/aiohttp/issues/10435
        for func in ["io.TextIOWrapper.read", "os.stat"]:
            bb.functions[func].can_block_in("aiohttp/client_reqrep.py", "update_auth")
        for func in [
            "os.getcwd",
            "os.readlink",
            "os.stat",
            "os.path.abspath",
            "os.path.samestat",
        ]:
            bb.functions[func].can_block_in(
                "aiohttp/web_urldispatcher.py", "add_static"
            )
        # Note: coverage.py uses locking internally which can cause false positives
        # in blockbuster when it instruments code. This is particularly problematic
        # on Windows where it can lead to flaky test failures.
        # Additionally, we're not particularly worried about threading.Lock.acquire happening
        # by accident in this codebase as we primarily use asyncio.Lock for
        # synchronization in async code.
        # Allow lock.acquire calls to prevent these false positives
        bb.functions["threading.Lock.acquire"].deactivate()
        yield


@pytest.fixture
def tls_certificate_authority() -> trustme.CA:
    if not TRUSTME:
        pytest.xfail("trustme is not supported")
    return trustme.CA()


@pytest.fixture
def tls_certificate(tls_certificate_authority: trustme.CA) -> trustme.LeafCert:
    return tls_certificate_authority.issue_cert(
        "localhost",
        "xn--prklad-4va.localhost",
        "127.0.0.1",
        "::1",
    )


@pytest.fixture
def ssl_ctx(tls_certificate: trustme.LeafCert) -> ssl.SSLContext:
    ssl_ctx = ssl.SSLContext(ssl.PROTOCOL_TLS_SERVER)
    tls_certificate.configure_cert(ssl_ctx)
    return ssl_ctx


@pytest.fixture
def client_ssl_ctx(tls_certificate_authority: trustme.CA) -> ssl.SSLContext:
    ssl_ctx = ssl.create_default_context(purpose=ssl.Purpose.SERVER_AUTH)
    tls_certificate_authority.configure_trust(ssl_ctx)
    return ssl_ctx


@pytest.fixture
def tls_ca_certificate_pem_path(tls_certificate_authority: trustme.CA) -> Iterator[str]:
    with tls_certificate_authority.cert_pem.tempfile() as ca_cert_pem:
        yield ca_cert_pem


@pytest.fixture
def tls_certificate_pem_path(tls_certificate: trustme.LeafCert) -> Iterator[str]:
    with tls_certificate.private_key_and_cert_chain_pem.tempfile() as cert_pem:
        yield cert_pem


@pytest.fixture
def tls_certificate_pem_bytes(tls_certificate: trustme.LeafCert) -> bytes:
    return tls_certificate.cert_chain_pems[0].bytes()


@pytest.fixture
def tls_certificate_fingerprint_sha256(tls_certificate_pem_bytes: bytes) -> bytes:
    tls_cert_der = ssl.PEM_cert_to_DER_cert(tls_certificate_pem_bytes.decode())
    return sha256(tls_cert_der).digest()


@pytest.fixture
def pipe_name() -> str:
    name = rf"\\.\pipe\{uuid4().hex}"
    return name


@pytest.fixture
def create_mocked_conn(
    event_loop: asyncio.AbstractEventLoop,
) -> Iterator[Callable[[], ResponseHandler]]:
    def _proto_factory() -> Any:
        proto = mock.create_autospec(ResponseHandler, instance=True)
        proto.closed = event_loop.create_future()
        proto.closed.set_result(None)
        return proto

    yield _proto_factory


@pytest.fixture
def unix_sockname(
    tmp_path: Path, tmp_path_factory: pytest.TempPathFactory
) -> Iterator[str]:
    # Generate an fs path to the UNIX domain socket for testing.

    # N.B. Different OS kernels have different fs path length limitations
    # for it. For Linux, it's 108, for HP-UX it's 92 (or higher) depending
    # on its version. For most of the BSDs (Open, Free, macOS) it's
    # mostly 104 but sometimes it can be down to 100.

    # Ref: https://github.com/aio-libs/aiohttp/issues/3572
    if not hasattr(socket, "AF_UNIX"):
        pytest.skip("requires UNIX sockets")

    max_sock_len = 92 if IS_HPUX else 108 if IS_LINUX else 100
    # Amount of bytes allocated for the UNIX socket path by OS kernel.
    # Ref: https://unix.stackexchange.com/a/367012/27133

    sock_file_name = "unix.sock"
    unique_prefix = f"{uuid4()!s}-"
    unique_prefix_len = len(unique_prefix.encode())

    root_tmp_dir = Path("/tmp").resolve()
    os_tmp_dir = Path(os.getenv("TMPDIR", "/tmp")).resolve()
    original_base_tmp_path = Path(
        str(tmp_path_factory.getbasetemp()),
    ).resolve()

    original_base_tmp_path_hash = md5(
        str(original_base_tmp_path).encode(),
    ).hexdigest()

    def make_tmp_dir(base_tmp_dir: Path) -> TemporaryDirectory[str]:
        return TemporaryDirectory(
            dir=str(base_tmp_dir),
            prefix="pt-",
            suffix=f"-{original_base_tmp_path_hash!s}",
        )

    def assert_sock_fits(sock_path: str) -> None:
        sock_path_len = len(sock_path.encode())
        # exit-check to verify that it's correct and simplify debugging
        # in the future
        assert sock_path_len <= max_sock_len, (
            "Suggested UNIX socket ({sock_path}) is {sock_path_len} bytes "
            "long but the current kernel only has {max_sock_len} bytes "
            "allocated to hold it so it must be shorter. "
            "See https://github.com/aio-libs/aiohttp/issues/3572 "
            "for more info."
        ).format_map(locals())

    paths = original_base_tmp_path, os_tmp_dir, root_tmp_dir
    unique_paths = [p for n, p in enumerate(paths) if p not in paths[:n]]
    paths_num = len(unique_paths)

    for num, tmp_dir_path in enumerate(paths, 1):
        with make_tmp_dir(tmp_dir_path) as tmps:
            tmpd = Path(tmps).resolve()
            sock_path = str(tmpd / sock_file_name)
            sock_path_len = len(sock_path.encode())

            if num >= paths_num:
                # exit-check to verify that it's correct and simplify
                # debugging in the future
                assert_sock_fits(sock_path)

            if sock_path_len <= max_sock_len:
                if max_sock_len - sock_path_len >= unique_prefix_len:
                    # If we're lucky to have extra space in the path,
                    # let's also make it more unique
                    sock_path = str(tmpd / "".join((unique_prefix, sock_file_name)))
                    # Double-checking it:
                    assert_sock_fits(sock_path)
                yield sock_path
                return


@pytest.fixture
def proactor_loop() -> Iterator[asyncio.AbstractEventLoop]:
    pytest.skip("broken")
    return
    policy = asyncio.WindowsProactorEventLoopPolicy()  # type: ignore[attr-defined]
    asyncio.set_event_loop_policy(policy)

    loop = asyncio.new_event_loop()
    asyncio.set_event_loop(loop)
    yield loop
    if not loop.is_closed():
        loop.call_soon(loop.stop)
        loop.run_forever()
        loop.close()

    gc.collect()
    asyncio.set_event_loop(None)


@pytest.fixture
def selector_loop() -> Iterator[asyncio.AbstractEventLoop]:
<<<<<<< HEAD
    pytest.skip("broken")
    return
    policy = asyncio.WindowsSelectorEventLoopPolicy()  # type: ignore[attr-defined]
    asyncio.set_event_loop_policy(policy)

    loop = asyncio.new_event_loop()
    asyncio.set_event_loop(loop)
    yield loop
    if not loop.is_closed():
        loop.call_soon(loop.stop)
        loop.run_forever()
        loop.close()

    gc.collect()
    asyncio.set_event_loop(None)
=======
    factory = asyncio.SelectorEventLoop
    with loop_context(factory) as _loop:
        asyncio.set_event_loop(_loop)
        yield _loop
>>>>>>> 4872fce3


@pytest.fixture
def uvloop_loop() -> Iterator[asyncio.AbstractEventLoop]:
<<<<<<< HEAD
    pytest.skip("broken")
    return
    policy = uvloop.EventLoopPolicy()
    asyncio.set_event_loop_policy(policy)

    loop = asyncio.new_event_loop()
    asyncio.set_event_loop(loop)
    yield loop
    if not loop.is_closed():
        loop.call_soon(loop.stop)
        loop.run_forever()
        loop.close()

    gc.collect()
    asyncio.set_event_loop(None)
=======
    factory = uvloop.new_event_loop
    with loop_context(factory) as _loop:
        asyncio.set_event_loop(_loop)
        yield _loop
>>>>>>> 4872fce3


@pytest.fixture
def netrc_contents(
    tmp_path: Path,
    monkeypatch: pytest.MonkeyPatch,
    request: pytest.FixtureRequest,
) -> Path:
    """
    Prepare :file:`.netrc` with given contents.

    Monkey-patches :envvar:`NETRC` to point to created file.
    """
    netrc_contents = getattr(request, "param", None)

    netrc_file_path = tmp_path / ".netrc"
    if netrc_contents is not None:
        netrc_file_path.write_text(netrc_contents)

    monkeypatch.setenv("NETRC", str(netrc_file_path))

    return netrc_file_path


@pytest.fixture
def start_connection() -> Iterator[mock.Mock]:
    with mock.patch(
        "aiohttp.connector.aiohappyeyeballs.start_connection",
        autospec=True,
        spec_set=True,
        return_value=mock.create_autospec(socket.socket, spec_set=True, instance=True),
    ) as start_connection_mock:
        yield start_connection_mock


@pytest.fixture
def key_data() -> bytes:
    return os.urandom(16)


@pytest.fixture
def key(key_data: bytes) -> bytes:
    return base64.b64encode(key_data)


@pytest.fixture
def ws_key(key: bytes) -> str:
    return base64.b64encode(sha1(key + WS_KEY).digest()).decode()


@pytest.fixture
def enable_cleanup_closed() -> Iterator[None]:
    """Fixture to override the NEEDS_CLEANUP_CLOSED flag.

    On Python 3.12.7+ and 3.13.1+ enable_cleanup_closed is not needed,
    however we still want to test that it works.
    """
    with mock.patch("aiohttp.connector.NEEDS_CLEANUP_CLOSED", True):
        yield


@pytest.fixture
def unused_port_socket() -> Iterator[socket.socket]:
    """Return a socket that is unused on the current host.

    Unlike aiohttp_used_port, the socket is yielded so there is no
    race condition between checking if the port is in use and
    binding to it later in the test.
    """
    with socket.create_server(("127.0.0.1", 0), reuse_port=REUSE_ADDRESS) as s:
        yield s


@pytest.fixture(params=[zlib, zlib_ng.zlib_ng, isal.isal_zlib])
def parametrize_zlib_backend(
    request: pytest.FixtureRequest,
) -> Iterator[None]:
    original_backend: ZLibBackendProtocol = ZLibBackend._zlib_backend
    set_zlib_backend(request.param)

    yield

    set_zlib_backend(original_backend)


@pytest.fixture()
async def cleanup_payload_pending_file_closes(
    loop: asyncio.AbstractEventLoop,
) -> AsyncIterator[None]:
    """Ensure all pending file close operations complete during test teardown."""
    yield
    if payload._CLOSE_FUTURES:
        # Only wait for futures from the current loop
        loop_futures = [f for f in payload._CLOSE_FUTURES if f.get_loop() is loop]
        if loop_futures:
            await asyncio.gather(*loop_futures, return_exceptions=True)<|MERGE_RESOLUTION|>--- conflicted
+++ resolved
@@ -9,11 +9,7 @@
 from hashlib import md5, sha1, sha256
 from pathlib import Path
 from tempfile import TemporaryDirectory
-<<<<<<< HEAD
-from typing import Any, Callable, Iterator
-=======
-from typing import Any, AsyncIterator, Callable, Generator, Iterator
->>>>>>> 4872fce3
+from typing import Any, AsyncIterator, Callable, Iterator
 from unittest import mock
 from uuid import uuid4
 
@@ -269,54 +265,22 @@
 
 @pytest.fixture
 def selector_loop() -> Iterator[asyncio.AbstractEventLoop]:
-<<<<<<< HEAD
     pytest.skip("broken")
     return
-    policy = asyncio.WindowsSelectorEventLoopPolicy()  # type: ignore[attr-defined]
-    asyncio.set_event_loop_policy(policy)
-
-    loop = asyncio.new_event_loop()
-    asyncio.set_event_loop(loop)
-    yield loop
-    if not loop.is_closed():
-        loop.call_soon(loop.stop)
-        loop.run_forever()
-        loop.close()
-
-    gc.collect()
-    asyncio.set_event_loop(None)
-=======
     factory = asyncio.SelectorEventLoop
     with loop_context(factory) as _loop:
         asyncio.set_event_loop(_loop)
         yield _loop
->>>>>>> 4872fce3
 
 
 @pytest.fixture
 def uvloop_loop() -> Iterator[asyncio.AbstractEventLoop]:
-<<<<<<< HEAD
     pytest.skip("broken")
     return
-    policy = uvloop.EventLoopPolicy()
-    asyncio.set_event_loop_policy(policy)
-
-    loop = asyncio.new_event_loop()
-    asyncio.set_event_loop(loop)
-    yield loop
-    if not loop.is_closed():
-        loop.call_soon(loop.stop)
-        loop.run_forever()
-        loop.close()
-
-    gc.collect()
-    asyncio.set_event_loop(None)
-=======
     factory = uvloop.new_event_loop
     with loop_context(factory) as _loop:
         asyncio.set_event_loop(_loop)
         yield _loop
->>>>>>> 4872fce3
 
 
 @pytest.fixture
