import re
from unittest import mock

import pytest
from multidict import CIMultiDict

<<<<<<< HEAD
from aiohttp.signals import AppSignal
from aiohttp.test_utils import make_mocked_request
=======
from aiohttp.signals import Signal
from aiohttp.test_utils import make_mocked_coro, make_mocked_request
>>>>>>> 13e6229b
from aiohttp.web import Application, Response


@pytest.fixture
def app():
    return Application()


def make_request(app, method, path, headers=CIMultiDict()):
    return make_mocked_request(method, path, headers, app=app)


async def test_add_signal_handler_not_a_callable(app):
    callback = True
    app.on_response_prepare.append(callback)
    app.on_response_prepare.freeze()
    with pytest.raises(TypeError):
        await app.on_response_prepare(None, None)


async def test_function_signal_dispatch(app):
    signal = AppSignal(app)
    kwargs = {'foo': 1, 'bar': 2}

    callback_mock = mock.Mock()

    async def callback(**kwargs):
        callback_mock(**kwargs)

    signal.append(callback)
    signal.freeze()

    await signal.send(**kwargs)
    callback_mock.assert_called_once_with(**kwargs)


async def test_function_signal_dispatch2(app):
    signal = AppSignal(app)
    args = {'a', 'b'}
    kwargs = {'foo': 1, 'bar': 2}

    callback_mock = mock.Mock()

    async def callback(*args, **kwargs):
        callback_mock(*args, **kwargs)

    signal.append(callback)
    signal.freeze()

    await signal.send(*args, **kwargs)
    callback_mock.assert_called_once_with(*args, **kwargs)


async def test_response_prepare(app):
    callback = mock.Mock()

    async def cb(*args, **kwargs):
        callback(*args, **kwargs)

    app.on_response_prepare.append(cb)
    app.on_response_prepare.freeze()

    request = make_request(app, 'GET', '/')
    response = Response(body=b'')
    await response.prepare(request)

    callback.assert_called_once_with(request, response)


async def test_non_coroutine(app):
    signal = AppSignal(app)
    kwargs = {'foo': 1, 'bar': 2}

    callback = mock.Mock()

    signal.append(callback)
    signal.freeze()

<<<<<<< HEAD
    await signal.send(**kwargs)
    callback.assert_called_once_with(**kwargs)


async def test_debug_signal(debug_app):
    assert debug_app.debug, "Should be True"
    signal = AppSignal(debug_app)

    callback = mock.Mock()
    pre = mock.Mock()
    post = mock.Mock()

    signal.append(callback)
    debug_app.on_pre_signal.append(pre)
    debug_app.on_post_signal.append(post)

    await signal.send(1, a=2)
    callback.assert_called_once_with(1, a=2)
    pre.assert_called_once_with(1, 'aiohttp.signals:AppSignal', 1, a=2)
    post.assert_called_once_with(1, 'aiohttp.signals:AppSignal', 1, a=2)
=======
    with pytest.raises(TypeError):
        await signal.send(**kwargs)
>>>>>>> 13e6229b


def test_setitem(app):
    signal = AppSignal(app)
    m1 = mock.Mock()
    signal.append(m1)
    assert signal[0] is m1
    m2 = mock.Mock()
    signal[0] = m2
    assert signal[0] is m2


def test_delitem(app):
    signal = AppSignal(app)
    m1 = mock.Mock()
    signal.append(m1)
    assert len(signal) == 1
    del signal[0]
    assert len(signal) == 0


def test_cannot_append_to_frozen_signal(app):
    signal = AppSignal(app)
    m1 = mock.Mock()
    m2 = mock.Mock()
    signal.append(m1)
    signal.freeze()
    with pytest.raises(RuntimeError):
        signal.append(m2)

    assert list(signal) == [m1]


def test_cannot_setitem_in_frozen_signal(app):
    signal = AppSignal(app)
    m1 = mock.Mock()
    m2 = mock.Mock()
    signal.append(m1)
    signal.freeze()
    with pytest.raises(RuntimeError):
        signal[0] = m2

    assert list(signal) == [m1]


def test_cannot_delitem_in_frozen_signal(app):
    signal = AppSignal(app)
    m1 = mock.Mock()
    signal.append(m1)
    signal.freeze()
    with pytest.raises(RuntimeError):
        del signal[0]

    assert list(signal) == [m1]


async def test_cannot_send_non_frozen_signal(app):
    signal = Signal(app)

    callback = make_mocked_coro()

    signal.append(callback)

    with pytest.raises(RuntimeError):
        await signal.send()

    assert not callback.called


async def test_repr(app):
    signal = Signal(app)

    callback = make_mocked_coro()

    signal.append(callback)

    assert re.match(r"<Signal owner=<Application .+>, frozen=False, "
                    r"\[<Mock id='\d+'>\]>",
                    repr(signal))<|MERGE_RESOLUTION|>--- conflicted
+++ resolved
@@ -4,13 +4,8 @@
 import pytest
 from multidict import CIMultiDict
 
-<<<<<<< HEAD
-from aiohttp.signals import AppSignal
-from aiohttp.test_utils import make_mocked_request
-=======
 from aiohttp.signals import Signal
 from aiohttp.test_utils import make_mocked_coro, make_mocked_request
->>>>>>> 13e6229b
 from aiohttp.web import Application, Response
 
 
@@ -32,7 +27,7 @@
 
 
 async def test_function_signal_dispatch(app):
-    signal = AppSignal(app)
+    signal = Signal(app)
     kwargs = {'foo': 1, 'bar': 2}
 
     callback_mock = mock.Mock()
@@ -48,7 +43,7 @@
 
 
 async def test_function_signal_dispatch2(app):
-    signal = AppSignal(app)
+    signal = Signal(app)
     args = {'a', 'b'}
     kwargs = {'foo': 1, 'bar': 2}
 
@@ -81,7 +76,7 @@
 
 
 async def test_non_coroutine(app):
-    signal = AppSignal(app)
+    signal = Signal(app)
     kwargs = {'foo': 1, 'bar': 2}
 
     callback = mock.Mock()
@@ -89,35 +84,12 @@
     signal.append(callback)
     signal.freeze()
 
-<<<<<<< HEAD
-    await signal.send(**kwargs)
-    callback.assert_called_once_with(**kwargs)
-
-
-async def test_debug_signal(debug_app):
-    assert debug_app.debug, "Should be True"
-    signal = AppSignal(debug_app)
-
-    callback = mock.Mock()
-    pre = mock.Mock()
-    post = mock.Mock()
-
-    signal.append(callback)
-    debug_app.on_pre_signal.append(pre)
-    debug_app.on_post_signal.append(post)
-
-    await signal.send(1, a=2)
-    callback.assert_called_once_with(1, a=2)
-    pre.assert_called_once_with(1, 'aiohttp.signals:AppSignal', 1, a=2)
-    post.assert_called_once_with(1, 'aiohttp.signals:AppSignal', 1, a=2)
-=======
     with pytest.raises(TypeError):
         await signal.send(**kwargs)
->>>>>>> 13e6229b
 
 
 def test_setitem(app):
-    signal = AppSignal(app)
+    signal = Signal(app)
     m1 = mock.Mock()
     signal.append(m1)
     assert signal[0] is m1
@@ -127,7 +99,7 @@
 
 
 def test_delitem(app):
-    signal = AppSignal(app)
+    signal = Signal(app)
     m1 = mock.Mock()
     signal.append(m1)
     assert len(signal) == 1
@@ -136,7 +108,7 @@
 
 
 def test_cannot_append_to_frozen_signal(app):
-    signal = AppSignal(app)
+    signal = Signal(app)
     m1 = mock.Mock()
     m2 = mock.Mock()
     signal.append(m1)
@@ -148,7 +120,7 @@
 
 
 def test_cannot_setitem_in_frozen_signal(app):
-    signal = AppSignal(app)
+    signal = Signal(app)
     m1 = mock.Mock()
     m2 = mock.Mock()
     signal.append(m1)
@@ -160,7 +132,7 @@
 
 
 def test_cannot_delitem_in_frozen_signal(app):
-    signal = AppSignal(app)
+    signal = Signal(app)
     m1 = mock.Mock()
     signal.append(m1)
     signal.freeze()
