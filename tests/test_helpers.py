--- conflicted
+++ resolved
@@ -2,27 +2,19 @@
 import binascii
 import datetime
 import gc
-<<<<<<< HEAD
 import hashlib
 import os
 import re
 import sys
+import tempfile
 import time
-=======
-import os
-import tempfile
->>>>>>> ca8878a5
 from unittest import mock
 
 import pytest
 from yarl import URL
 
-<<<<<<< HEAD
 from aiohttp import helpers, web, client_exceptions
-=======
-from aiohttp import helpers
 from aiohttp.abc import AbstractAccessLogger
->>>>>>> ca8878a5
 
 
 # -------------------- coro guard --------------------------------
@@ -507,7 +499,6 @@
                                            **{'foo\x00bar': 'baz'})
 
 
-<<<<<<< HEAD
 def test_dummy_cookie_jar(loop):
     cookie = helpers.SimpleCookie('foo=bar; Domain=example.com;')
     dummy_jar = helpers.DummyCookieJar(loop=loop)
@@ -1015,7 +1006,8 @@
 
     resp = yield from auth.request('GET', '/')
     assert 200 == resp.status
-=======
+
+
 # --------------------- proxies_from_env ------------------------------
 
 def test_proxies_from_env_http(mocker):
@@ -1054,5 +1046,4 @@
     proxy_auth = ret['http'].proxy_auth
     assert proxy_auth.login == 'user'
     assert proxy_auth.password == 'pass'
-    assert proxy_auth.encoding == 'latin1'
->>>>>>> ca8878a5
+    assert proxy_auth.encoding == 'latin1'