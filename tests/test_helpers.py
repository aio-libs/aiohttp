# type: ignore
import asyncio
import base64
import datetime
import gc
import platform
import sys
import weakref
from math import ceil, modf
from pathlib import Path
from unittest import mock
from urllib.request import getproxies_environment

import pytest
from multidict import CIMultiDict, MultiDict
from re_assert import Matches
from yarl import URL

from aiohttp import helpers
from aiohttp.helpers import (
    is_expected_content_type,
    method_must_be_empty_body,
<<<<<<< HEAD
    must_be_empty_body,
    parse_http_date,
    should_remove_content_length,
=======
    parse_http_date,
>>>>>>> af2bb1e7
)

IS_PYPY = platform.python_implementation() == "PyPy"


# ------------------- parse_mimetype ----------------------------------


@pytest.mark.parametrize(
    "mimetype, expected",
    [
        ("", helpers.MimeType("", "", "", MultiDict())),
        ("*", helpers.MimeType("*", "*", "", MultiDict())),
        ("application/json", helpers.MimeType("application", "json", "", MultiDict())),
        (
            "application/json;  charset=utf-8",
            helpers.MimeType(
                "application", "json", "", MultiDict({"charset": "utf-8"})
            ),
        ),
        (
            """application/json; charset=utf-8;""",
            helpers.MimeType(
                "application", "json", "", MultiDict({"charset": "utf-8"})
            ),
        ),
        (
            'ApPlIcAtIoN/JSON;ChaRseT="UTF-8"',
            helpers.MimeType(
                "application", "json", "", MultiDict({"charset": "UTF-8"})
            ),
        ),
        (
            "application/rss+xml",
            helpers.MimeType("application", "rss", "xml", MultiDict()),
        ),
        (
            "text/plain;base64",
            helpers.MimeType("text", "plain", "", MultiDict({"base64": ""})),
        ),
    ],
)
def test_parse_mimetype(mimetype, expected) -> None:
    result = helpers.parse_mimetype(mimetype)

    assert isinstance(result, helpers.MimeType)
    assert result == expected


# ------------------- guess_filename ----------------------------------


def test_guess_filename_with_file_object(tmp_path) -> None:
    file_path = tmp_path / "test_guess_filename"
    with file_path.open("w+b") as fp:
        assert helpers.guess_filename(fp, "no-throw") is not None


def test_guess_filename_with_path(tmp_path) -> None:
    file_path = tmp_path / "test_guess_filename"
    assert helpers.guess_filename(file_path, "no-throw") is not None


def test_guess_filename_with_default() -> None:
    assert helpers.guess_filename(None, "no-throw") == "no-throw"


# ------------------- BasicAuth -----------------------------------


def test_basic_auth1() -> None:
    # missing password here
    with pytest.raises(ValueError):
        helpers.BasicAuth(None)


def test_basic_auth2() -> None:
    with pytest.raises(ValueError):
        helpers.BasicAuth("nkim", None)


def test_basic_with_auth_colon_in_login() -> None:
    with pytest.raises(ValueError):
        helpers.BasicAuth("nkim:1", "pwd")


def test_basic_auth3() -> None:
    auth = helpers.BasicAuth("nkim")
    assert auth.login == "nkim"
    assert auth.password == ""


def test_basic_auth4() -> None:
    auth = helpers.BasicAuth("nkim", "pwd")
    assert auth.login == "nkim"
    assert auth.password == "pwd"
    assert auth.encode() == "Basic bmtpbTpwd2Q="


@pytest.mark.parametrize(
    "header",
    (
        "Basic bmtpbTpwd2Q=",
        "basic bmtpbTpwd2Q=",
    ),
)
def test_basic_auth_decode(header) -> None:
    auth = helpers.BasicAuth.decode(header)
    assert auth.login == "nkim"
    assert auth.password == "pwd"


def test_basic_auth_invalid() -> None:
    with pytest.raises(ValueError):
        helpers.BasicAuth.decode("bmtpbTpwd2Q=")


def test_basic_auth_decode_not_basic() -> None:
    with pytest.raises(ValueError):
        helpers.BasicAuth.decode("Complex bmtpbTpwd2Q=")


def test_basic_auth_decode_bad_base64() -> None:
    with pytest.raises(ValueError):
        helpers.BasicAuth.decode("Basic bmtpbTpwd2Q")


@pytest.mark.parametrize("header", ("Basic ???", "Basic   "))
def test_basic_auth_decode_illegal_chars_base64(header) -> None:
    with pytest.raises(ValueError, match="Invalid base64 encoding."):
        helpers.BasicAuth.decode(header)


def test_basic_auth_decode_invalid_credentials() -> None:
    with pytest.raises(ValueError, match="Invalid credentials."):
        header = "Basic {}".format(base64.b64encode(b"username").decode())
        helpers.BasicAuth.decode(header)


@pytest.mark.parametrize(
    "credentials, expected_auth",
    (
        (":", helpers.BasicAuth(login="", password="", encoding="latin1")),
        (
            "username:",
            helpers.BasicAuth(login="username", password="", encoding="latin1"),
        ),
        (
            ":password",
            helpers.BasicAuth(login="", password="password", encoding="latin1"),
        ),
        (
            "username:password",
            helpers.BasicAuth(login="username", password="password", encoding="latin1"),
        ),
    ),
)
def test_basic_auth_decode_blank_username(credentials, expected_auth) -> None:
    header = f"Basic {base64.b64encode(credentials.encode()).decode()}"
    assert helpers.BasicAuth.decode(header) == expected_auth


def test_basic_auth_from_url() -> None:
    url = URL("http://user:pass@example.com")
    auth = helpers.BasicAuth.from_url(url)
    assert auth.login == "user"
    assert auth.password == "pass"


def test_basic_auth_from_not_url() -> None:
    with pytest.raises(TypeError):
        helpers.BasicAuth.from_url("http://user:pass@example.com")


class ReifyMixin:
    reify = NotImplemented

    def test_reify(self) -> None:
        class A:
            def __init__(self):
                self._cache = {}

            @self.reify
            def prop(self):
                return 1

        a = A()
        assert 1 == a.prop

    def test_reify_class(self) -> None:
        class A:
            def __init__(self):
                self._cache = {}

            @self.reify
            def prop(self):
                """Docstring."""
                return 1

        assert isinstance(A.prop, self.reify)
        assert "Docstring." == A.prop.__doc__

    def test_reify_assignment(self) -> None:
        class A:
            def __init__(self):
                self._cache = {}

            @self.reify
            def prop(self):
                return 1

        a = A()

        with pytest.raises(AttributeError):
            a.prop = 123


class TestPyReify(ReifyMixin):
    reify = helpers.reify_py


if not helpers.NO_EXTENSIONS and not IS_PYPY and hasattr(helpers, "reify_c"):

    class TestCReify(ReifyMixin):
        reify = helpers.reify_c


# ----------------------------------- is_ip_address() ----------------------


def test_is_ip_address() -> None:
    assert helpers.is_ip_address("127.0.0.1")
    assert helpers.is_ip_address("::1")
    assert helpers.is_ip_address("FE80:0000:0000:0000:0202:B3FF:FE1E:8329")

    # Hostnames
    assert not helpers.is_ip_address("localhost")
    assert not helpers.is_ip_address("www.example.com")

    # Out of range
    assert not helpers.is_ip_address("999.999.999.999")
    # Contain a port
    assert not helpers.is_ip_address("127.0.0.1:80")
    assert not helpers.is_ip_address("[2001:db8:0:1]:80")
    # Too many "::"
    assert not helpers.is_ip_address("1200::AB00:1234::2552:7777:1313")


def test_is_ip_address_bytes() -> None:
    assert helpers.is_ip_address(b"127.0.0.1")
    assert helpers.is_ip_address(b"::1")
    assert helpers.is_ip_address(b"FE80:0000:0000:0000:0202:B3FF:FE1E:8329")

    # Hostnames
    assert not helpers.is_ip_address(b"localhost")
    assert not helpers.is_ip_address(b"www.example.com")

    # Out of range
    assert not helpers.is_ip_address(b"999.999.999.999")
    # Contain a port
    assert not helpers.is_ip_address(b"127.0.0.1:80")
    assert not helpers.is_ip_address(b"[2001:db8:0:1]:80")
    # Too many "::"
    assert not helpers.is_ip_address(b"1200::AB00:1234::2552:7777:1313")


def test_ipv4_addresses() -> None:
    ip_addresses = [
        "0.0.0.0",
        "127.0.0.1",
        "255.255.255.255",
    ]
    for address in ip_addresses:
        assert helpers.is_ipv4_address(address)
        assert not helpers.is_ipv6_address(address)
        assert helpers.is_ip_address(address)


def test_ipv6_addresses() -> None:
    ip_addresses = [
        "0:0:0:0:0:0:0:0",
        "FFFF:FFFF:FFFF:FFFF:FFFF:FFFF:FFFF:FFFF",
        "00AB:0002:3008:8CFD:00AB:0002:3008:8CFD",
        "00ab:0002:3008:8cfd:00ab:0002:3008:8cfd",
        "AB:02:3008:8CFD:AB:02:3008:8CFD",
        "AB:02:3008:8CFD::02:3008:8CFD",
        "::",
        "1::1",
    ]
    for address in ip_addresses:
        assert not helpers.is_ipv4_address(address)
        assert helpers.is_ipv6_address(address)
        assert helpers.is_ip_address(address)


def test_host_addresses() -> None:
    hosts = [
        "www.four.part.host" "www.python.org",
        "foo.bar",
        "localhost",
    ]
    for host in hosts:
        assert not helpers.is_ip_address(host)


def test_is_ip_address_invalid_type() -> None:
    with pytest.raises(TypeError):
        helpers.is_ip_address(123)

    with pytest.raises(TypeError):
        helpers.is_ip_address(object())


# ----------------------------------- TimeoutHandle -------------------


def test_timeout_handle(loop) -> None:
    handle = helpers.TimeoutHandle(loop, 10.2)
    cb = mock.Mock()
    handle.register(cb)
    assert cb == handle._callbacks[0][0]
    handle.close()
    assert not handle._callbacks


def test_when_timeout_smaller_second(loop) -> None:
    timeout = 0.1
    timer = loop.time() + timeout

    handle = helpers.TimeoutHandle(loop, timeout)
    when = handle.start()._when
    handle.close()

    assert isinstance(when, float)
    assert when - timer == pytest.approx(0, abs=0.001)


def test_when_timeout_smaller_second_with_low_threshold(loop) -> None:
    timeout = 0.1
    timer = loop.time() + timeout

    handle = helpers.TimeoutHandle(loop, timeout, 0.01)
    when = handle.start()._when
    handle.close()

    assert isinstance(when, int)
    assert when == ceil(timer)


def test_timeout_handle_cb_exc(loop) -> None:
    handle = helpers.TimeoutHandle(loop, 10.2)
    cb = mock.Mock()
    handle.register(cb)
    cb.side_effect = ValueError()
    handle()
    assert cb.called
    assert not handle._callbacks


def test_timer_context_not_cancelled() -> None:
    with mock.patch("aiohttp.helpers.asyncio") as m_asyncio:
        m_asyncio.TimeoutError = asyncio.TimeoutError
        loop = mock.Mock()
        ctx = helpers.TimerContext(loop)
        ctx.timeout()

        with pytest.raises(asyncio.TimeoutError):
            with ctx:
                pass

        assert not m_asyncio.current_task.return_value.cancel.called


def test_timer_context_no_task(loop) -> None:
    with pytest.raises(RuntimeError):
        with helpers.TimerContext(loop):
            pass


async def test_weakref_handle(loop) -> None:
    cb = mock.Mock()
    helpers.weakref_handle(cb, "test", 0.01, loop)
    await asyncio.sleep(0.1)
    assert cb.test.called


async def test_weakref_handle_with_small_threshold(loop) -> None:
    cb = mock.Mock()
    loop = mock.Mock()
    loop.time.return_value = 10
    helpers.weakref_handle(cb, "test", 0.1, loop, 0.01)
    loop.call_at.assert_called_with(
        11, helpers._weakref_handle, (weakref.ref(cb), "test")
    )


async def test_weakref_handle_weak(loop) -> None:
    cb = mock.Mock()
    helpers.weakref_handle(cb, "test", 0.01, loop)
    del cb
    gc.collect()
    await asyncio.sleep(0.1)


# -------------------- ceil math -------------------------


def test_ceil_call_later() -> None:
    cb = mock.Mock()
    loop = mock.Mock()
    loop.time.return_value = 10.1
    helpers.call_later(cb, 10.1, loop)
    loop.call_at.assert_called_with(21.0, cb)


async def test_ceil_timeout_round(loop) -> None:
    async with helpers.ceil_timeout(7.5) as cm:
        if sys.version_info >= (3, 11):
            frac, integer = modf(cm.when())
        else:
            frac, integer = modf(cm.deadline)
        assert frac == 0


async def test_ceil_timeout_small(loop) -> None:
    async with helpers.ceil_timeout(1.1) as cm:
        if sys.version_info >= (3, 11):
            frac, integer = modf(cm.when())
        else:
            frac, integer = modf(cm.deadline)
        # a chance for exact integer with zero fraction is negligible
        assert frac != 0


def test_ceil_call_later_with_small_threshold() -> None:
    cb = mock.Mock()
    loop = mock.Mock()
    loop.time.return_value = 10.1
    helpers.call_later(cb, 4.5, loop, 1)
    loop.call_at.assert_called_with(15, cb)


def test_ceil_call_later_no_timeout() -> None:
    cb = mock.Mock()
    loop = mock.Mock()
    helpers.call_later(cb, 0, loop)
    assert not loop.call_at.called


async def test_ceil_timeout_none(loop) -> None:
    async with helpers.ceil_timeout(None) as cm:
        if sys.version_info >= (3, 11):
            assert cm.when() is None
        else:
            assert cm.deadline is None


async def test_ceil_timeout_small_with_overriden_threshold(loop) -> None:
    async with helpers.ceil_timeout(1.5, ceil_threshold=1) as cm:
        if sys.version_info >= (3, 11):
            frac, integer = modf(cm.when())
        else:
            frac, integer = modf(cm.deadline)
        assert frac == 0


# -------------------------------- ContentDisposition -------------------


@pytest.mark.parametrize(
    "kwargs, result",
    [
        (dict(foo="bar"), 'attachment; foo="bar"'),
        (dict(foo="bar[]"), 'attachment; foo="bar[]"'),
        (dict(foo=' a""b\\'), 'attachment; foo="\\ a\\"\\"b\\\\"'),
        (dict(foo="bär"), "attachment; foo*=utf-8''b%C3%A4r"),
        (dict(foo='bär "\\', quote_fields=False), 'attachment; foo="bär \\"\\\\"'),
        (dict(foo="bär", _charset="latin-1"), "attachment; foo*=latin-1''b%E4r"),
        (dict(filename="bär"), 'attachment; filename="b%C3%A4r"'),
        (dict(filename="bär", _charset="latin-1"), 'attachment; filename="b%E4r"'),
        (
            dict(filename='bär "\\', quote_fields=False),
            'attachment; filename="bär \\"\\\\"',
        ),
    ],
)
def test_content_disposition(kwargs, result) -> None:
    assert helpers.content_disposition_header("attachment", **kwargs) == result


def test_content_disposition_bad_type() -> None:
    with pytest.raises(ValueError):
        helpers.content_disposition_header("foo bar")
    with pytest.raises(ValueError):
        helpers.content_disposition_header("—Ç–µ—Å—Ç")
    with pytest.raises(ValueError):
        helpers.content_disposition_header("foo\x00bar")
    with pytest.raises(ValueError):
        helpers.content_disposition_header("")


def test_set_content_disposition_bad_param() -> None:
    with pytest.raises(ValueError):
        helpers.content_disposition_header("inline", **{"foo bar": "baz"})
    with pytest.raises(ValueError):
        helpers.content_disposition_header("inline", **{"—Ç–µ—Å—Ç": "baz"})
    with pytest.raises(ValueError):
        helpers.content_disposition_header("inline", **{"": "baz"})
    with pytest.raises(ValueError):
        helpers.content_disposition_header("inline", **{"foo\x00bar": "baz"})


# --------------------- proxies_from_env ------------------------------


@pytest.mark.parametrize(
    ("proxy_env_vars", "url_input", "expected_scheme"),
    (
        ({"http_proxy": "http://aiohttp.io/path"}, "http://aiohttp.io/path", "http"),
        ({"https_proxy": "http://aiohttp.io/path"}, "http://aiohttp.io/path", "https"),
        ({"ws_proxy": "http://aiohttp.io/path"}, "http://aiohttp.io/path", "ws"),
        ({"wss_proxy": "http://aiohttp.io/path"}, "http://aiohttp.io/path", "wss"),
    ),
    indirect=["proxy_env_vars"],
    ids=("http", "https", "ws", "wss"),
)
@pytest.mark.usefixtures("proxy_env_vars")
def test_proxies_from_env(url_input, expected_scheme) -> None:
    url = URL(url_input)
    ret = helpers.proxies_from_env()
    assert ret.keys() == {expected_scheme}
    assert ret[expected_scheme].proxy == url
    assert ret[expected_scheme].proxy_auth is None


@pytest.mark.parametrize(
    ("proxy_env_vars", "url_input", "expected_scheme"),
    (
        (
            {"https_proxy": "https://aiohttp.io/path"},
            "https://aiohttp.io/path",
            "https",
        ),
        ({"wss_proxy": "wss://aiohttp.io/path"}, "wss://aiohttp.io/path", "wss"),
    ),
    indirect=["proxy_env_vars"],
    ids=("https", "wss"),
)
@pytest.mark.usefixtures("proxy_env_vars")
def test_proxies_from_env_skipped(caplog, url_input, expected_scheme) -> None:
    url = URL(url_input)
    assert helpers.proxies_from_env() == {}
    assert len(caplog.records) == 1
    log_message = "{proto!s} proxies {url!s} are not supported, ignoring".format(
        proto=expected_scheme.upper(), url=url
    )
    assert caplog.record_tuples == [("aiohttp.client", 30, log_message)]


@pytest.mark.parametrize(
    ("proxy_env_vars", "url_input", "expected_scheme"),
    (
        (
            {"http_proxy": "http://user:pass@aiohttp.io/path"},
            "http://user:pass@aiohttp.io/path",
            "http",
        ),
    ),
    indirect=["proxy_env_vars"],
    ids=("http",),
)
@pytest.mark.usefixtures("proxy_env_vars")
def test_proxies_from_env_http_with_auth(url_input, expected_scheme) -> None:
    url = URL("http://user:pass@aiohttp.io/path")
    ret = helpers.proxies_from_env()
    assert ret.keys() == {expected_scheme}
    assert ret[expected_scheme].proxy == url.with_user(None)
    proxy_auth = ret[expected_scheme].proxy_auth
    assert proxy_auth.login == "user"
    assert proxy_auth.password == "pass"
    assert proxy_auth.encoding == "latin1"


# --------------------- get_env_proxy_for_url ------------------------------


@pytest.fixture
def proxy_env_vars(monkeypatch, request):
    for schema in getproxies_environment().keys():
        monkeypatch.delenv(f"{schema}_proxy", False)

    for proxy_type, proxy_list in request.param.items():
        monkeypatch.setenv(proxy_type, proxy_list)

    return request.param


@pytest.mark.parametrize(
    ("proxy_env_vars", "url_input", "expected_err_msg"),
    (
        (
            {"no_proxy": "aiohttp.io"},
            "http://aiohttp.io/path",
            r"Proxying is disallowed for `'aiohttp.io'`",
        ),
        (
            {"no_proxy": "aiohttp.io,proxy.com"},
            "http://aiohttp.io/path",
            r"Proxying is disallowed for `'aiohttp.io'`",
        ),
        (
            {"http_proxy": "http://example.com"},
            "https://aiohttp.io/path",
            r"No proxies found for `https://aiohttp.io/path` in the env",
        ),
        (
            {"https_proxy": "https://example.com"},
            "http://aiohttp.io/path",
            r"No proxies found for `http://aiohttp.io/path` in the env",
        ),
        (
            {},
            "https://aiohttp.io/path",
            r"No proxies found for `https://aiohttp.io/path` in the env",
        ),
        (
            {"https_proxy": "https://example.com"},
            "",
            r"No proxies found for `` in the env",
        ),
    ),
    indirect=["proxy_env_vars"],
    ids=(
        "url_matches_the_no_proxy_list",
        "url_matches_the_no_proxy_list_multiple",
        "url_scheme_does_not_match_http_proxy_list",
        "url_scheme_does_not_match_https_proxy_list",
        "no_proxies_are_set",
        "url_is_empty",
    ),
)
@pytest.mark.usefixtures("proxy_env_vars")
def test_get_env_proxy_for_url_negative(url_input, expected_err_msg) -> None:
    url = URL(url_input)
    with pytest.raises(LookupError, match=expected_err_msg):
        helpers.get_env_proxy_for_url(url)


@pytest.mark.parametrize(
    ("proxy_env_vars", "url_input"),
    (
        ({"http_proxy": "http://example.com"}, "http://aiohttp.io/path"),
        ({"https_proxy": "http://example.com"}, "https://aiohttp.io/path"),
        (
            {"http_proxy": "http://example.com,http://proxy.org"},
            "http://aiohttp.io/path",
        ),
    ),
    indirect=["proxy_env_vars"],
    ids=(
        "url_scheme_match_http_proxy_list",
        "url_scheme_match_https_proxy_list",
        "url_scheme_match_http_proxy_list_multiple",
    ),
)
def test_get_env_proxy_for_url(proxy_env_vars, url_input) -> None:
    url = URL(url_input)
    proxy, proxy_auth = helpers.get_env_proxy_for_url(url)
    proxy_list = proxy_env_vars[url.scheme + "_proxy"]
    assert proxy == URL(proxy_list)
    assert proxy_auth is None


# ------------- set_result / set_exception ----------------------


async def test_set_result(loop) -> None:
    fut = loop.create_future()
    helpers.set_result(fut, 123)
    assert 123 == await fut


async def test_set_result_cancelled(loop) -> None:
    fut = loop.create_future()
    fut.cancel()
    helpers.set_result(fut, 123)

    with pytest.raises(asyncio.CancelledError):
        await fut


async def test_set_exception(loop) -> None:
    fut = loop.create_future()
    helpers.set_exception(fut, RuntimeError())
    with pytest.raises(RuntimeError):
        await fut


async def test_set_exception_cancelled(loop) -> None:
    fut = loop.create_future()
    fut.cancel()
    helpers.set_exception(fut, RuntimeError())

    with pytest.raises(asyncio.CancelledError):
        await fut


# ----------- ChainMapProxy --------------------------


class TestChainMapProxy:
    def test_inheritance(self) -> None:
        with pytest.raises(TypeError):

            class A(helpers.ChainMapProxy):
                pass

    def test_getitem(self) -> None:
        d1 = {"a": 2, "b": 3}
        d2 = {"a": 1}
        cp = helpers.ChainMapProxy([d1, d2])
        assert cp["a"] == 2
        assert cp["b"] == 3

    def test_getitem_not_found(self) -> None:
        d = {"a": 1}
        cp = helpers.ChainMapProxy([d])
        with pytest.raises(KeyError):
            cp["b"]

    def test_get(self) -> None:
        d1 = {"a": 2, "b": 3}
        d2 = {"a": 1}
        cp = helpers.ChainMapProxy([d1, d2])
        assert cp.get("a") == 2

    def test_get_default(self) -> None:
        d1 = {"a": 2, "b": 3}
        d2 = {"a": 1}
        cp = helpers.ChainMapProxy([d1, d2])
        assert cp.get("c", 4) == 4

    def test_get_non_default(self) -> None:
        d1 = {"a": 2, "b": 3}
        d2 = {"a": 1}
        cp = helpers.ChainMapProxy([d1, d2])
        assert cp.get("a", 4) == 2

    def test_len(self) -> None:
        d1 = {"a": 2, "b": 3}
        d2 = {"a": 1}
        cp = helpers.ChainMapProxy([d1, d2])
        assert len(cp) == 2

    def test_iter(self) -> None:
        d1 = {"a": 2, "b": 3}
        d2 = {"a": 1}
        cp = helpers.ChainMapProxy([d1, d2])
        assert set(cp) == {"a", "b"}

    def test_contains(self) -> None:
        d1 = {"a": 2, "b": 3}
        d2 = {"a": 1}
        cp = helpers.ChainMapProxy([d1, d2])
        assert "a" in cp
        assert "b" in cp
        assert "c" not in cp

    def test_bool(self) -> None:
        assert helpers.ChainMapProxy([{"a": 1}])
        assert not helpers.ChainMapProxy([{}, {}])
        assert not helpers.ChainMapProxy([])

    def test_repr(self) -> None:
        d1 = {"a": 2, "b": 3}
        d2 = {"a": 1}
        cp = helpers.ChainMapProxy([d1, d2])
        expected = f"ChainMapProxy({d1!r}, {d2!r})"
        assert expected == repr(cp)


def test_is_expected_content_type_json_match_exact():
    expected_ct = "application/json"
    response_ct = "application/json"
    assert is_expected_content_type(
        response_content_type=response_ct, expected_content_type=expected_ct
    )


def test_is_expected_content_type_json_match_partially():
    expected_ct = "application/json"
    response_ct = "application/alto-costmap+json"  # mime-type from rfc7285
    assert is_expected_content_type(
        response_content_type=response_ct, expected_content_type=expected_ct
    )


def test_is_expected_content_type_non_application_json_suffix():
    expected_ct = "application/json"
    response_ct = "model/gltf+json"  # rfc 6839
    assert is_expected_content_type(
        response_content_type=response_ct, expected_content_type=expected_ct
    )


def test_is_expected_content_type_non_application_json_private_suffix():
    expected_ct = "application/json"
    response_ct = "x-foo/bar+json"  # rfc 6839
    assert is_expected_content_type(
        response_content_type=response_ct, expected_content_type=expected_ct
    )


def test_is_expected_content_type_json_non_lowercase():
    """Per RFC 2045, media type matching is case insensitive."""
    expected_ct = "application/json"
    response_ct = "Application/JSON"
    assert is_expected_content_type(
        response_content_type=response_ct, expected_content_type=expected_ct
    )


def test_is_expected_content_type_json_trailing_chars():
    expected_ct = "application/json"
    response_ct = "application/json-seq"
    assert not is_expected_content_type(
        response_content_type=response_ct, expected_content_type=expected_ct
    )


def test_is_expected_content_type_non_json_match_exact():
    expected_ct = "text/javascript"
    response_ct = "text/javascript"
    assert is_expected_content_type(
        response_content_type=response_ct, expected_content_type=expected_ct
    )


def test_is_expected_content_type_non_json_not_match():
    expected_ct = "application/json"
    response_ct = "text/plain"
    assert not is_expected_content_type(
        response_content_type=response_ct, expected_content_type=expected_ct
    )


# It's necessary to subclass CookieMixin before using it.
# See the comments on its __slots__.
class CookieImplementation(helpers.CookieMixin):
    pass


def test_cookies_mixin():
    sut = CookieImplementation()

    assert sut.cookies == {}
    assert str(sut.cookies) == ""

    sut.set_cookie("name", "value")
    assert str(sut.cookies) == "Set-Cookie: name=value; Path=/"
    sut.set_cookie("name", "other_value")
    assert str(sut.cookies) == "Set-Cookie: name=other_value; Path=/"

    sut.cookies["name"] = "another_other_value"
    sut.cookies["name"]["max-age"] = 10
    assert (
        str(sut.cookies) == "Set-Cookie: name=another_other_value; Max-Age=10; Path=/"
    )

    sut.del_cookie("name")
    expected = (
        'Set-Cookie: name=("")?; '
        "expires=Thu, 01 Jan 1970 00:00:00 GMT; Max-Age=0; Path=/"
    )
    assert Matches(expected) == str(sut.cookies)

    sut.set_cookie("name", "value", domain="local.host")
    expected = "Set-Cookie: name=value; Domain=local.host; Path=/"
    assert str(sut.cookies) == expected


def test_cookies_mixin_path():
    sut = CookieImplementation()

    assert sut.cookies == {}

    sut.set_cookie("name", "value", path="/some/path")
    assert str(sut.cookies) == "Set-Cookie: name=value; Path=/some/path"
    sut.set_cookie("name", "value", expires="123")
    assert str(sut.cookies) == "Set-Cookie: name=value; expires=123; Path=/"
    sut.set_cookie(
        "name",
        "value",
        domain="example.com",
        path="/home",
        expires="123",
        max_age="10",
        secure=True,
        httponly=True,
        version="2.0",
        samesite="lax",
    )
    assert (
        str(sut.cookies).lower() == "set-cookie: name=value; "
        "domain=example.com; "
        "expires=123; "
        "httponly; "
        "max-age=10; "
        "path=/home; "
        "samesite=lax; "
        "secure; "
        "version=2.0"
    )


def test_sutonse_cookie__issue_del_cookie():
    sut = CookieImplementation()

    assert sut.cookies == {}
    assert str(sut.cookies) == ""

    sut.del_cookie("name")
    expected = (
        'Set-Cookie: name=("")?; '
        "expires=Thu, 01 Jan 1970 00:00:00 GMT; Max-Age=0; Path=/"
    )
    assert Matches(expected) == str(sut.cookies)


def test_cookie_set_after_del():
    sut = CookieImplementation()

    sut.del_cookie("name")
    sut.set_cookie("name", "val")
    # check for Max-Age dropped
    expected = "Set-Cookie: name=val; Path=/"
    assert str(sut.cookies) == expected


def test_populate_with_cookies():
    cookies_mixin = CookieImplementation()
    cookies_mixin.set_cookie("name", "value")
    headers = CIMultiDict()

    helpers.populate_with_cookies(headers, cookies_mixin.cookies)
    assert headers == CIMultiDict({"Set-Cookie": "name=value; Path=/"})


@pytest.mark.parametrize(
    ["value", "expected"],
    [
        # email.utils.parsedate returns None
        pytest.param("xxyyzz", None),
        # datetime.datetime fails with ValueError("year 4446413 is out of range")
        pytest.param("Tue, 08 Oct 4446413 00:56:40 GMT", None),
        # datetime.datetime fails with ValueError("second must be in 0..59")
        pytest.param("Tue, 08 Oct 2000 00:56:80 GMT", None),
        # OK
        pytest.param(
            "Tue, 08 Oct 2000 00:56:40 GMT",
            datetime.datetime(2000, 10, 8, 0, 56, 40, tzinfo=datetime.timezone.utc),
        ),
        # OK (ignore timezone and overwrite to UTC)
        pytest.param(
            "Tue, 08 Oct 2000 00:56:40 +0900",
            datetime.datetime(2000, 10, 8, 0, 56, 40, tzinfo=datetime.timezone.utc),
        ),
    ],
)
def test_parse_http_date(value, expected):
    assert parse_http_date(value) == expected


@pytest.mark.parametrize(
    ["netrc_contents", "expected_username"],
    [
        (
            "machine example.com login username password pass\n",
            "username",
        ),
    ],
    indirect=("netrc_contents",),
)
@pytest.mark.usefixtures("netrc_contents")
def test_netrc_from_env(expected_username: str):
    """Test that reading netrc files from env works as expected"""
    netrc_obj = helpers.netrc_from_env()
    assert netrc_obj.authenticators("example.com")[0] == expected_username


@pytest.fixture
def protected_dir(tmp_path: Path):
    protected_dir = tmp_path / "protected"
    protected_dir.mkdir()
    try:
        protected_dir.chmod(0o600)
        yield protected_dir
    finally:
        protected_dir.rmdir()


def test_netrc_from_home_does_not_raise_if_access_denied(
    protected_dir: Path, monkeypatch: pytest.MonkeyPatch
):
    monkeypatch.setattr(Path, "home", lambda: protected_dir)
    monkeypatch.delenv("NETRC", raising=False)

    helpers.netrc_from_env()


@pytest.mark.parametrize(
    ["netrc_contents", "expected_auth"],
    [
        (
            "machine example.com login username password pass\n",
            helpers.BasicAuth("username", "pass"),
        ),
        (
            "machine example.com account username password pass\n",
            helpers.BasicAuth("username", "pass"),
        ),
        (
            "machine example.com password pass\n",
            helpers.BasicAuth("", "pass"),
        ),
    ],
    indirect=("netrc_contents",),
)
@pytest.mark.usefixtures("netrc_contents")
def test_basicauth_present_in_netrc(
    expected_auth: helpers.BasicAuth,
):
    """Test that netrc file contents are properly parsed into BasicAuth tuples"""
    netrc_obj = helpers.netrc_from_env()

    assert expected_auth == helpers.basicauth_from_netrc(netrc_obj, "example.com")


@pytest.mark.parametrize(
    ["netrc_contents"],
    [
        ("",),
    ],
    indirect=("netrc_contents",),
)
@pytest.mark.usefixtures("netrc_contents")
def test_read_basicauth_from_empty_netrc():
    """Test that an error is raised if netrc doesn't have an entry for our host"""
    netrc_obj = helpers.netrc_from_env()

    with pytest.raises(
        LookupError, match="No entry for example.com found in the `.netrc` file."
    ):
        helpers.basicauth_from_netrc(netrc_obj, "example.com")


def test_method_must_be_empty_body():
    """Test that HEAD is the only method that unequivocally must have an empty body."""
    assert method_must_be_empty_body("HEAD") is True
    # CONNECT is only empty on a successful response
<<<<<<< HEAD
    assert method_must_be_empty_body("CONNECT") is False


def test_should_remove_content_length_is_subset_of_must_be_empty_body():
    """Test should_remove_content_length is always a subset of must_be_empty_body."""
    assert should_remove_content_length("GET", 101) is True
    assert must_be_empty_body("GET", 101) is True

    assert should_remove_content_length("GET", 102) is True
    assert must_be_empty_body("GET", 102) is True

    assert should_remove_content_length("GET", 204) is True
    assert must_be_empty_body("GET", 204) is True

    assert should_remove_content_length("GET", 204) is True
    assert must_be_empty_body("GET", 204) is True

    assert should_remove_content_length("GET", 200) is False
    assert must_be_empty_body("GET", 200) is False

    assert should_remove_content_length("HEAD", 200) is False
    assert must_be_empty_body("HEAD", 200) is True

    # CONNECT is only empty on a successful response
    assert should_remove_content_length("CONNECT", 200) is True
    assert must_be_empty_body("CONNECT", 200) is True

    assert should_remove_content_length("CONNECT", 201) is True
    assert must_be_empty_body("CONNECT", 201) is True

    assert should_remove_content_length("CONNECT", 300) is False
    assert must_be_empty_body("CONNECT", 300) is False
=======
    assert method_must_be_empty_body("CONNECT") is False
>>>>>>> af2bb1e7
<|MERGE_RESOLUTION|>--- conflicted
+++ resolved
@@ -20,13 +20,10 @@
 from aiohttp.helpers import (
     is_expected_content_type,
     method_must_be_empty_body,
-<<<<<<< HEAD
     must_be_empty_body,
     parse_http_date,
     should_remove_content_length,
-=======
     parse_http_date,
->>>>>>> af2bb1e7
 )
 
 IS_PYPY = platform.python_implementation() == "PyPy"
@@ -1087,7 +1084,6 @@
     """Test that HEAD is the only method that unequivocally must have an empty body."""
     assert method_must_be_empty_body("HEAD") is True
     # CONNECT is only empty on a successful response
-<<<<<<< HEAD
     assert method_must_be_empty_body("CONNECT") is False
 
 
@@ -1119,7 +1115,4 @@
     assert must_be_empty_body("CONNECT", 201) is True
 
     assert should_remove_content_length("CONNECT", 300) is False
-    assert must_be_empty_body("CONNECT", 300) is False
-=======
-    assert method_must_be_empty_body("CONNECT") is False
->>>>>>> af2bb1e7
+    assert must_be_empty_body("CONNECT", 300) is False