"""Tests for internal cookie helper functions."""

from http.cookies import (
    CookieError,
    Morsel,
    SimpleCookie,
    _unquote as simplecookie_unquote,
)

import pytest

from aiohttp import _cookie_helpers as helpers
from aiohttp._cookie_helpers import (
<<<<<<< HEAD
    parse_cookie_header,
    parse_set_cookie_headers,
=======
    _unquote,
    parse_cookie_headers,
>>>>>>> 85b0df43
    preserve_morsel_with_coded_value,
)


def test_known_attrs_is_superset_of_morsel_reserved() -> None:
    """Test that _COOKIE_KNOWN_ATTRS contains all Morsel._reserved attributes."""
    # Get Morsel._reserved attributes (lowercase)
    morsel_reserved = {attr.lower() for attr in Morsel._reserved}  # type: ignore[attr-defined]

    # _COOKIE_KNOWN_ATTRS should be a superset of morsel_reserved
    assert (
        helpers._COOKIE_KNOWN_ATTRS >= morsel_reserved
    ), f"_COOKIE_KNOWN_ATTRS is missing: {morsel_reserved - helpers._COOKIE_KNOWN_ATTRS}"


def test_bool_attrs_is_superset_of_morsel_flags() -> None:
    """Test that _COOKIE_BOOL_ATTRS contains all Morsel._flags attributes."""
    # Get Morsel._flags attributes (lowercase)
    morsel_flags = {attr.lower() for attr in Morsel._flags}  # type: ignore[attr-defined]

    # _COOKIE_BOOL_ATTRS should be a superset of morsel_flags
    assert (
        helpers._COOKIE_BOOL_ATTRS >= morsel_flags
    ), f"_COOKIE_BOOL_ATTRS is missing: {morsel_flags - helpers._COOKIE_BOOL_ATTRS}"


def test_preserve_morsel_with_coded_value() -> None:
    """Test preserve_morsel_with_coded_value preserves coded_value exactly."""
    # Create a cookie with a coded_value different from value
    cookie: Morsel[str] = Morsel()
    cookie.set("test_cookie", "decoded value", "encoded%20value")

    # Preserve the coded_value
    result = preserve_morsel_with_coded_value(cookie)

    # Check that all values are preserved
    assert result.key == "test_cookie"
    assert result.value == "decoded value"
    assert result.coded_value == "encoded%20value"

    # Should be a different Morsel instance
    assert result is not cookie


def test_preserve_morsel_with_coded_value_no_coded_value() -> None:
    """Test preserve_morsel_with_coded_value when coded_value is same as value."""
    cookie: Morsel[str] = Morsel()
    cookie.set("test_cookie", "simple_value", "simple_value")

    result = preserve_morsel_with_coded_value(cookie)

    assert result.key == "test_cookie"
    assert result.value == "simple_value"
    assert result.coded_value == "simple_value"


def test_parse_set_cookie_headers_simple() -> None:
    """Test parse_set_cookie_headers with simple cookies."""
    headers = ["name=value", "session=abc123"]

    result = parse_set_cookie_headers(headers)

    assert len(result) == 2
    assert result[0][0] == "name"
    assert result[0][1].key == "name"
    assert result[0][1].value == "value"
    assert result[1][0] == "session"
    assert result[1][1].key == "session"
    assert result[1][1].value == "abc123"


def test_parse_set_cookie_headers_with_attributes() -> None:
    """Test parse_set_cookie_headers with cookie attributes."""
    headers = [
        "sessionid=value123; Path=/; HttpOnly; Secure",
        "user=john; Domain=.example.com; Max-Age=3600",
    ]

    result = parse_set_cookie_headers(headers)

    assert len(result) == 2

    # First cookie
    name1, morsel1 = result[0]
    assert name1 == "sessionid"
    assert morsel1.value == "value123"
    assert morsel1["path"] == "/"
    assert morsel1["httponly"] is True
    assert morsel1["secure"] is True

    # Second cookie
    name2, morsel2 = result[1]
    assert name2 == "user"
    assert morsel2.value == "john"
    assert morsel2["domain"] == ".example.com"
    assert morsel2["max-age"] == "3600"


def test_parse_set_cookie_headers_special_chars_in_names() -> None:
    """Test parse_set_cookie_headers accepts special characters in names (#2683)."""
    # These should be accepted with relaxed validation
    headers = [
        "ISAWPLB{A7F52349-3531-4DA9-8776-F74BC6F4F1BB}=value1",
        "cookie[index]=value2",
        "cookie(param)=value3",
        "cookie:name=value4",
        "cookie@domain=value5",
    ]

    result = parse_set_cookie_headers(headers)

    assert len(result) == 5
    expected_names = [
        "ISAWPLB{A7F52349-3531-4DA9-8776-F74BC6F4F1BB}",
        "cookie[index]",
        "cookie(param)",
        "cookie:name",
        "cookie@domain",
    ]

    for i, (name, morsel) in enumerate(result):
        assert name == expected_names[i]
        assert morsel.key == expected_names[i]
        assert morsel.value == f"value{i+1}"


def test_parse_set_cookie_headers_invalid_names() -> None:
    """Test parse_set_cookie_headers rejects truly invalid cookie names."""
    # These should be rejected even with relaxed validation
    headers = [
        "invalid\tcookie=value",  # Tab character
        "invalid\ncookie=value",  # Newline
        "invalid\rcookie=value",  # Carriage return
        "\x00badname=value",  # Null character
        "name with spaces=value",  # Spaces in name
    ]

    result = parse_set_cookie_headers(headers)

    # All should be skipped
    assert len(result) == 0


def test_parse_set_cookie_headers_empty_and_invalid() -> None:
    """Test parse_set_cookie_headers handles empty and invalid formats."""
    headers = [
        "",  # Empty header
        "   ",  # Whitespace only
        "=value",  # No name
        "name=",  # Empty value (should be accepted)
        "justname",  # No value (should be skipped)
        "path=/",  # Reserved attribute as name (should be skipped)
        "Domain=.com",  # Reserved attribute as name (should be skipped)
    ]

    result = parse_set_cookie_headers(headers)

    # Only "name=" should be accepted
    assert len(result) == 1
    assert result[0][0] == "name"
    assert result[0][1].value == ""


def test_parse_set_cookie_headers_quoted_values() -> None:
    """Test parse_set_cookie_headers handles quoted values correctly."""
    headers = [
        'name="quoted value"',
        'session="with;semicolon"',
        'data="with\\"escaped\\""',
    ]

    result = parse_set_cookie_headers(headers)

    assert len(result) == 3
    assert result[0][1].value == "quoted value"
    assert result[1][1].value == "with;semicolon"
    assert result[2][1].value == 'with"escaped"'


@pytest.mark.parametrize(
    "header",
    [
        'session="abc;xyz"; token=123',
        'data="value;with;multiple;semicolons"; next=cookie',
        'complex="a=b;c=d"; simple=value',
    ],
)
def test_parse_set_cookie_headers_semicolon_in_quoted_values(header: str) -> None:
    """
    Test that semicolons inside properly quoted values are handled correctly.

    Cookie values can contain semicolons when properly quoted. This test ensures
    that our parser handles these cases correctly, matching SimpleCookie behavior.
    """
    # Test with SimpleCookie
    sc = SimpleCookie()
    sc.load(header)

    # Test with our parser
    result = parse_set_cookie_headers([header])

    # Should parse the same number of cookies
    assert len(result) == len(sc)

    # Verify each cookie matches SimpleCookie
    for (name, morsel), (sc_name, sc_morsel) in zip(result, sc.items()):
        assert name == sc_name
        assert morsel.value == sc_morsel.value


def test_parse_set_cookie_headers_multiple_cookies_same_header() -> None:
    """Test parse_set_cookie_headers with multiple cookies in one header."""
    # Note: SimpleCookie includes the comma as part of the first cookie's value
    headers = ["cookie1=value1, cookie2=value2"]

    result = parse_set_cookie_headers(headers)

    # Should parse as two separate cookies
    assert len(result) == 2
    assert result[0][0] == "cookie1"
    assert result[0][1].value == "value1,"  # Comma is included in the value
    assert result[1][0] == "cookie2"
    assert result[1][1].value == "value2"


@pytest.mark.parametrize(
    "header",
    [
        # Standard cookies
        "session=abc123",
        "user=john; Path=/",
        "token=xyz; Secure; HttpOnly",
        # Empty values
        "empty=",
        # Quoted values
        'quoted="value with spaces"',
        # Multiple attributes
        "complex=value; Domain=.example.com; Path=/app; Max-Age=3600",
    ],
)
def test_parse_set_cookie_headers_compatibility_with_simple_cookie(header: str) -> None:
    """Test parse_set_cookie_headers is bug-for-bug compatible with SimpleCookie.load."""
    # Parse with SimpleCookie
    sc = SimpleCookie()
    sc.load(header)

    # Parse with our function
    result = parse_set_cookie_headers([header])

    # Should have same number of cookies
    assert len(result) == len(sc)

    # Compare each cookie
    for name, morsel in result:
        assert name in sc
        sc_morsel = sc[name]

        # Compare values
        assert morsel.value == sc_morsel.value
        assert morsel.key == sc_morsel.key

        # Compare attributes (only those that SimpleCookie would set)
        for attr in ["path", "domain", "max-age"]:
            assert morsel.get(attr) == sc_morsel.get(attr)

        # Boolean attributes are handled differently
        # SimpleCookie sets them to empty string when not present, True when present
        for bool_attr in ["secure", "httponly"]:
            # Only check if SimpleCookie has the attribute set to True
            if sc_morsel.get(bool_attr) is True:
                assert morsel.get(bool_attr) is True


def test_parse_set_cookie_headers_relaxed_validation_differences() -> None:
    """Test where parse_set_cookie_headers differs from SimpleCookie (relaxed validation)."""
    # Test cookies that SimpleCookie rejects with CookieError
    rejected_by_simplecookie = [
        ("cookie{with}braces=value1", "cookie{with}braces", "value1"),
        ("cookie(with)parens=value3", "cookie(with)parens", "value3"),
        ("cookie@with@at=value5", "cookie@with@at", "value5"),
    ]

    for header, expected_name, expected_value in rejected_by_simplecookie:
        # SimpleCookie should reject these with CookieError
        sc = SimpleCookie()
        with pytest.raises(CookieError):
            sc.load(header)

        # Our parser should accept them
        result = parse_set_cookie_headers([header])
        assert len(result) == 1  # We accept
        assert result[0][0] == expected_name
        assert result[0][1].value == expected_value

    # Test cookies that SimpleCookie accepts (but we handle more consistently)
    accepted_by_simplecookie = [
        ("cookie[with]brackets=value2", "cookie[with]brackets", "value2"),
        ("cookie:with:colons=value4", "cookie:with:colons", "value4"),
    ]

    for header, expected_name, expected_value in accepted_by_simplecookie:
        # SimpleCookie accepts these
        sc = SimpleCookie()
        sc.load(header)
        # May or may not parse correctly in SimpleCookie

        # Our parser should accept them consistently
        result = parse_set_cookie_headers([header])
        assert len(result) == 1
        assert result[0][0] == expected_name
        assert result[0][1].value == expected_value


def test_parse_set_cookie_headers_case_insensitive_attrs() -> None:
    """Test that known attributes are handled case-insensitively."""
    headers = [
        "cookie1=value1; PATH=/test; DOMAIN=example.com",
        "cookie2=value2; Secure; HTTPONLY; max-AGE=60",
    ]

    result = parse_set_cookie_headers(headers)

    assert len(result) == 2

    # First cookie - attributes should be recognized despite case
    assert result[0][1]["path"] == "/test"
    assert result[0][1]["domain"] == "example.com"

    # Second cookie
    assert result[1][1]["secure"] is True
    assert result[1][1]["httponly"] is True
    assert result[1][1]["max-age"] == "60"


def test_parse_set_cookie_headers_unknown_attrs_ignored() -> None:
    """Test that unknown attributes are treated as new cookies (same as SimpleCookie)."""
    headers = [
        "cookie=value; Path=/; unknownattr=ignored; HttpOnly",
    ]

    result = parse_set_cookie_headers(headers)

    # SimpleCookie treats unknown attributes with values as new cookies
    assert len(result) == 2

    # First cookie
    assert result[0][0] == "cookie"
    assert result[0][1]["path"] == "/"
    assert result[0][1]["httponly"] == ""  # Not set on first cookie

    # Second cookie (the unknown attribute)
    assert result[1][0] == "unknownattr"
    assert result[1][1].value == "ignored"
    assert result[1][1]["httponly"] is True  # HttpOnly applies to this cookie


def test_parse_set_cookie_headers_complex_real_world() -> None:
    """Test parse_set_cookie_headers with complex real-world examples."""
    headers = [
        # AWS ELB cookie
        "AWSELB=ABCDEF1234567890ABCDEF1234567890ABCDEF1234567890; Path=/",
        # Google Analytics
        "_ga=GA1.2.1234567890.1234567890; Domain=.example.com; Path=/; Expires=Thu, 31-Dec-2025 23:59:59 GMT",
        # Session with all attributes
        "session_id=s%3AabcXYZ123.signature123; Path=/; Secure; HttpOnly; SameSite=Strict",
    ]

    result = parse_set_cookie_headers(headers)

    assert len(result) == 3

    # Check each cookie parsed correctly
    assert result[0][0] == "AWSELB"
    assert result[1][0] == "_ga"
    assert result[2][0] == "session_id"

    # Session cookie should have all attributes
    session_morsel = result[2][1]
    assert session_morsel["secure"] is True
    assert session_morsel["httponly"] is True
    assert session_morsel.get("samesite") == "Strict"


def test_parse_set_cookie_headers_boolean_attrs() -> None:
    """Test that boolean attributes (secure, httponly) work correctly."""
    # Test secure attribute variations
    headers = [
        "cookie1=value1; Secure",
        "cookie2=value2; Secure=",
        "cookie3=value3; Secure=true",  # Non-standard but might occur
    ]

    result = parse_set_cookie_headers(headers)
    assert len(result) == 3

    # All should have secure=True
    for name, morsel in result:
        assert morsel.get("secure") is True, f"{name} should have secure=True"

    # Test httponly attribute variations
    headers = [
        "cookie4=value4; HttpOnly",
        "cookie5=value5; HttpOnly=",
    ]

    result = parse_set_cookie_headers(headers)
    assert len(result) == 2

    # All should have httponly=True
    for name, morsel in result:
        assert morsel.get("httponly") is True, f"{name} should have httponly=True"


def test_parse_set_cookie_headers_boolean_attrs_with_partitioned() -> None:
    """Test that boolean attributes including partitioned work correctly."""
    # Test secure attribute variations
    secure_headers = [
        "cookie1=value1; Secure",
        "cookie2=value2; Secure=",
        "cookie3=value3; Secure=true",  # Non-standard but might occur
    ]

    result = parse_set_cookie_headers(secure_headers)
    assert len(result) == 3
    for name, morsel in result:
        assert morsel.get("secure") is True, f"{name} should have secure=True"

    # Test httponly attribute variations
    httponly_headers = [
        "cookie4=value4; HttpOnly",
        "cookie5=value5; HttpOnly=",
    ]

    result = parse_set_cookie_headers(httponly_headers)
    assert len(result) == 2
    for name, morsel in result:
        assert morsel.get("httponly") is True, f"{name} should have httponly=True"

    # Test partitioned attribute variations
    partitioned_headers = [
        "cookie6=value6; Partitioned",
        "cookie7=value7; Partitioned=",
        "cookie8=value8; Partitioned=yes",  # Non-standard but might occur
    ]

    result = parse_set_cookie_headers(partitioned_headers)
    assert len(result) == 3
    for name, morsel in result:
        assert morsel.get("partitioned") is True, f"{name} should have partitioned=True"


def test_parse_set_cookie_headers_encoded_values() -> None:
    """Test that parse_set_cookie_headers preserves encoded values."""
    headers = [
        "encoded=hello%20world",
        "url=https%3A%2F%2Fexample.com%2Fpath",
        "special=%21%40%23%24%25%5E%26*%28%29",
    ]

    result = parse_set_cookie_headers(headers)

    assert len(result) == 3
    # Values should be preserved as-is (not decoded)
    assert result[0][1].value == "hello%20world"
    assert result[1][1].value == "https%3A%2F%2Fexample.com%2Fpath"
    assert result[2][1].value == "%21%40%23%24%25%5E%26*%28%29"


def test_parse_set_cookie_headers_partitioned() -> None:
    """
    Test that parse_set_cookie_headers handles partitioned attribute correctly.

    This tests the fix for issue #10380 - partitioned cookies support.
    The partitioned attribute is a boolean flag like secure and httponly.
    """
    headers = [
        "cookie1=value1; Partitioned",
        "cookie2=value2; Partitioned=",
        "cookie3=value3; Partitioned=true",  # Non-standard but might occur
        "cookie4=value4; Secure; Partitioned; HttpOnly",
        "cookie5=value5; Domain=.example.com; Path=/; Partitioned",
    ]

    result = parse_set_cookie_headers(headers)

    assert len(result) == 5

    # All cookies should have partitioned=True
    for i, (name, morsel) in enumerate(result):
        assert (
            morsel.get("partitioned") is True
        ), f"Cookie {i+1} should have partitioned=True"
        assert name == f"cookie{i+1}"
        assert morsel.value == f"value{i+1}"

    # Cookie 4 should also have secure and httponly
    assert result[3][1].get("secure") is True
    assert result[3][1].get("httponly") is True

    # Cookie 5 should also have domain and path
    assert result[4][1].get("domain") == ".example.com"
    assert result[4][1].get("path") == "/"


def test_parse_set_cookie_headers_partitioned_case_insensitive() -> None:
    """Test that partitioned attribute is recognized case-insensitively."""
    headers = [
        "cookie1=value1; partitioned",  # lowercase
        "cookie2=value2; PARTITIONED",  # uppercase
        "cookie3=value3; Partitioned",  # title case
        "cookie4=value4; PaRtItIoNeD",  # mixed case
    ]

    result = parse_set_cookie_headers(headers)

    assert len(result) == 4

    # All should be recognized as partitioned
    for i, (_, morsel) in enumerate(result):
        assert (
            morsel.get("partitioned") is True
        ), f"Cookie {i+1} should have partitioned=True"


def test_parse_set_cookie_headers_partitioned_not_set() -> None:
    """Test that cookies without partitioned attribute don't have it set."""
    headers = [
        "normal=value; Secure; HttpOnly",
        "regular=cookie; Path=/",
    ]

    result = parse_set_cookie_headers(headers)

    assert len(result) == 2

    # Check that partitioned is not set (empty string is the default for flags in Morsel)
    assert result[0][1].get("partitioned", "") == ""
    assert result[1][1].get("partitioned", "") == ""


# Tests that don't require partitioned support in SimpleCookie
def test_parse_set_cookie_headers_partitioned_with_other_attrs_manual() -> None:
    """
    Test parsing logic for partitioned cookies combined with all other attributes.

    This test verifies our parsing logic handles partitioned correctly as a boolean
    attribute regardless of SimpleCookie support.
    """
    # Test that our parser recognizes partitioned in _COOKIE_KNOWN_ATTRS and _COOKIE_BOOL_ATTRS
    assert "partitioned" in helpers._COOKIE_KNOWN_ATTRS
    assert "partitioned" in helpers._COOKIE_BOOL_ATTRS

    # Test a simple case that won't trigger SimpleCookie errors
    headers = ["session=abc123; Secure; HttpOnly"]
    result = parse_set_cookie_headers(headers)

    assert len(result) == 1
    assert result[0][0] == "session"
    assert result[0][1]["secure"] is True
    assert result[0][1]["httponly"] is True


def test_cookie_helpers_constants_include_partitioned() -> None:
    """Test that cookie helper constants include partitioned attribute."""
    # Test our constants include partitioned
    assert "partitioned" in helpers._COOKIE_KNOWN_ATTRS
    assert "partitioned" in helpers._COOKIE_BOOL_ATTRS


@pytest.mark.parametrize(
    "test_string",
    [
        " Partitioned ",
        " partitioned ",
        " PARTITIONED ",
        " Partitioned; ",
        " Partitioned= ",
        " Partitioned=true ",
    ],
)
def test_cookie_pattern_matches_partitioned_attribute(test_string: str) -> None:
    """Test that the cookie pattern regex matches various partitioned attribute formats."""
    pattern = helpers._COOKIE_PATTERN
    match = pattern.match(test_string)
    assert match is not None, f"Pattern should match '{test_string}'"
    assert match.group("key").lower() == "partitioned"


def test_parse_set_cookie_headers_issue_7993_double_quotes() -> None:
    """
    Test that cookies with unmatched opening quotes don't break parsing of subsequent cookies.

    This reproduces issue #7993 where a cookie containing an unmatched opening double quote
    causes subsequent cookies to be silently dropped.
    NOTE: This only fixes the specific case where a value starts with a quote but doesn't
    end with one (e.g., 'cookie="value'). Other malformed quote cases still behave like
    SimpleCookie for compatibility.
    """
    # Test case from the issue
    headers = ['foo=bar; baz="qux; foo2=bar2']

    result = parse_set_cookie_headers(headers)

    # Should parse all cookies correctly
    assert len(result) == 3
    assert result[0][0] == "foo"
    assert result[0][1].value == "bar"
    assert result[1][0] == "baz"
    assert result[1][1].value == '"qux'  # Unmatched quote included
    assert result[2][0] == "foo2"
    assert result[2][1].value == "bar2"


def test_parse_set_cookie_headers_empty_headers() -> None:
    """Test handling of empty headers in the sequence."""
    # Empty header should be skipped
    result = parse_set_cookie_headers(["", "name=value"])
    assert len(result) == 1
    assert result[0][0] == "name"
    assert result[0][1].value == "value"

    # Multiple empty headers
    result = parse_set_cookie_headers(["", "", ""])
    assert result == []

    # Empty headers mixed with valid cookies
    result = parse_set_cookie_headers(["", "a=1", "", "b=2", ""])
    assert len(result) == 2
    assert result[0][0] == "a"
    assert result[1][0] == "b"


def test_parse_set_cookie_headers_invalid_cookie_syntax() -> None:
    """Test handling of invalid cookie syntax."""
    # No valid cookie pattern
    result = parse_set_cookie_headers(["@#$%^&*()"])
    assert result == []

    # Cookie name without value
    result = parse_set_cookie_headers(["name"])
    assert result == []

    # Multiple invalid patterns
    result = parse_set_cookie_headers(["!!!!", "????", "name", "@@@"])
    assert result == []


def test_parse_set_cookie_headers_illegal_cookie_names(
    caplog: pytest.LogCaptureFixture,
) -> None:
    """
    Test that illegal cookie names are rejected.

    Note: When a known attribute name is used as a cookie name at the start,
    parsing stops early (before any warning can be logged). Warnings are only
    logged when illegal names appear after a valid cookie.
    """
    # Cookie name that is a known attribute (illegal) - parsing stops early
    result = parse_set_cookie_headers(["path=value; domain=test"])
    assert result == []

    # Cookie name that doesn't match the pattern
    result = parse_set_cookie_headers(["=value"])
    assert result == []

    # Valid cookie after illegal one - parsing stops at illegal
    result = parse_set_cookie_headers(["domain=bad; good=value"])
    assert result == []

    # Illegal cookie name that appears after a valid cookie triggers warning
    result = parse_set_cookie_headers(["good=value; Path=/; invalid,cookie=value;"])
    assert len(result) == 1
    assert result[0][0] == "good"
    assert "Illegal cookie name 'invalid,cookie'" in caplog.text


def test_parse_set_cookie_headers_attributes_before_cookie() -> None:
    """Test that attributes before any cookie are invalid."""
    # Path attribute before cookie
    result = parse_set_cookie_headers(["Path=/; name=value"])
    assert result == []

    # Domain attribute before cookie
    result = parse_set_cookie_headers(["Domain=.example.com; name=value"])
    assert result == []

    # Multiple attributes before cookie
    result = parse_set_cookie_headers(
        ["Path=/; Domain=.example.com; Secure; name=value"]
    )
    assert result == []


def test_parse_set_cookie_headers_attributes_without_values() -> None:
    """Test handling of attributes with missing values."""
    # Boolean attribute without value (valid)
    result = parse_set_cookie_headers(["name=value; Secure"])
    assert len(result) == 1
    assert result[0][1]["secure"] is True

    # Non-boolean attribute without value (invalid, stops parsing)
    result = parse_set_cookie_headers(["name=value; Path"])
    assert len(result) == 1
    # Path without value stops further attribute parsing

    # Multiple cookies, invalid attribute in middle
    result = parse_set_cookie_headers(["name=value; Path; Secure"])
    assert len(result) == 1
    # Secure is not parsed because Path without value stops parsing


def test_parse_set_cookie_headers_dollar_prefixed_names() -> None:
    """Test handling of cookie names starting with $."""
    # $Version without preceding cookie (ignored)
    result = parse_set_cookie_headers(["$Version=1; name=value"])
    assert len(result) == 1
    assert result[0][0] == "name"

    # Multiple $ prefixed without cookie (all ignored)
    result = parse_set_cookie_headers(["$Version=1; $Path=/; $Domain=.com; name=value"])
    assert len(result) == 1
    assert result[0][0] == "name"

    # $ prefix at start is ignored, cookie follows
    result = parse_set_cookie_headers(["$Unknown=123; valid=cookie"])
    assert len(result) == 1
    assert result[0][0] == "valid"


def test_parse_set_cookie_headers_dollar_attributes() -> None:
    """Test handling of $ prefixed attributes after cookies."""
    # Test multiple $ attributes with cookie (case-insensitive like SimpleCookie)
    result = parse_set_cookie_headers(["name=value; $Path=/test; $Domain=.example.com"])
    assert len(result) == 1
    assert result[0][0] == "name"
    assert result[0][1]["path"] == "/test"
    assert result[0][1]["domain"] == ".example.com"

    # Test unknown $ attribute (should be ignored)
    result = parse_set_cookie_headers(["name=value; $Unknown=test"])
    assert len(result) == 1
    assert result[0][0] == "name"
    # $Unknown should not be set

    # Test $ attribute with empty value
    result = parse_set_cookie_headers(["name=value; $Path="])
    assert len(result) == 1
    assert result[0][1]["path"] == ""

    # Test case sensitivity compatibility with SimpleCookie
    result = parse_set_cookie_headers(["test=value; $path=/lower; $PATH=/upper"])
    assert len(result) == 1
    # Last one wins, and it's case-insensitive
    assert result[0][1]["path"] == "/upper"


def test_parse_set_cookie_headers_attributes_after_illegal_cookie() -> None:
    """
    Test that attributes after an illegal cookie name are handled correctly.

    This covers the branches where current_morsel is None because an illegal
    cookie name was encountered.
    """
    # Illegal cookie followed by $ attribute
    result = parse_set_cookie_headers(["good=value; invalid,cookie=bad; $Path=/test"])
    assert len(result) == 1
    assert result[0][0] == "good"
    # $Path should be ignored since current_morsel is None after illegal cookie

    # Illegal cookie followed by boolean attribute
    result = parse_set_cookie_headers(["good=value; invalid,cookie=bad; HttpOnly"])
    assert len(result) == 1
    assert result[0][0] == "good"
    # HttpOnly should be ignored since current_morsel is None

    # Illegal cookie followed by regular attribute with value
    result = parse_set_cookie_headers(["good=value; invalid,cookie=bad; Max-Age=3600"])
    assert len(result) == 1
    assert result[0][0] == "good"
    # Max-Age should be ignored since current_morsel is None

    # Multiple attributes after illegal cookie
    result = parse_set_cookie_headers(
        ["good=value; invalid,cookie=bad; $Path=/; HttpOnly; Max-Age=60; Domain=.com"]
    )
    assert len(result) == 1
    assert result[0][0] == "good"
    # All attributes should be ignored after illegal cookie


def test_parse_set_cookie_headers_unmatched_quotes_compatibility() -> None:
    """
    Test that most unmatched quote scenarios behave like SimpleCookie.

    For compatibility, we only handle the specific case of unmatched opening quotes
    (e.g., 'cookie="value'). Other cases behave the same as SimpleCookie.
    """
    # Cases that SimpleCookie and our parser both fail to parse completely
    incompatible_cases = [
        'cookie1=val"ue; cookie2=value2',  # codespell:ignore
        'cookie1=value"; cookie2=value2',
        'cookie1=va"l"ue"; cookie2=value2',  # codespell:ignore
        'cookie1=value1; cookie2=val"ue; cookie3=value3',  # codespell:ignore
    ]

    for header in incompatible_cases:
        # Test SimpleCookie behavior
        sc = SimpleCookie()
        sc.load(header)
        sc_cookies = list(sc.items())

        # Test our parser behavior
        result = parse_set_cookie_headers([header])

        # Both should parse the same cookies (partial parsing)
        assert len(result) == len(sc_cookies), (
            f"Header: {header}\n"
            f"SimpleCookie parsed: {len(sc_cookies)} cookies\n"
            f"Our parser parsed: {len(result)} cookies"
        )

    # The case we specifically fix (unmatched opening quote)
    fixed_case = 'cookie1=value1; cookie2="unmatched; cookie3=value3'

    # SimpleCookie fails to parse cookie3
    sc = SimpleCookie()
    sc.load(fixed_case)
    assert len(sc) == 1  # Only cookie1

    # Our parser handles it better
    result = parse_set_cookie_headers([fixed_case])
    assert len(result) == 3  # All three cookies
    assert result[0][0] == "cookie1"
    assert result[0][1].value == "value1"
    assert result[1][0] == "cookie2"
    assert result[1][1].value == '"unmatched'
    assert result[2][0] == "cookie3"
    assert result[2][1].value == "value3"


def test_parse_set_cookie_headers_expires_attribute() -> None:
    """Test parse_set_cookie_headers handles expires attribute with date formats."""
    headers = [
        "session=abc; Expires=Wed, 09 Jun 2021 10:18:14 GMT",
        "user=xyz; expires=Wednesday, 09-Jun-21 10:18:14 GMT",
        "token=123; EXPIRES=Wed, 09 Jun 2021 10:18:14 GMT",
    ]

    result = parse_set_cookie_headers(headers)

    assert len(result) == 3
    for _, morsel in result:
        assert "expires" in morsel
        assert "GMT" in morsel["expires"]


def test_parse_set_cookie_headers_edge_cases() -> None:
    """Test various edge cases."""
    # Very long cookie values
    long_value = "x" * 4096
    result = parse_set_cookie_headers([f"name={long_value}"])
    assert len(result) == 1
    assert result[0][1].value == long_value


def test_parse_set_cookie_headers_various_date_formats_issue_4327() -> None:
    """
    Test that parse_set_cookie_headers handles various date formats per RFC 6265.

    This tests the fix for issue #4327 - support for RFC 822, RFC 850,
    and ANSI C asctime() date formats in cookie expiration.
    """
    # Test various date formats
    headers = [
        # RFC 822 format (preferred format)
        "cookie1=value1; Expires=Wed, 09 Jun 2021 10:18:14 GMT",
        # RFC 850 format (obsolete but still used)
        "cookie2=value2; Expires=Wednesday, 09-Jun-21 10:18:14 GMT",
        # RFC 822 with dashes
        "cookie3=value3; Expires=Wed, 09-Jun-2021 10:18:14 GMT",
        # ANSI C asctime() format (aiohttp extension - not supported by SimpleCookie)
        "cookie4=value4; Expires=Wed Jun  9 10:18:14 2021",
        # Various other formats seen in the wild
        "cookie5=value5; Expires=Thu, 01 Jan 2030 00:00:00 GMT",
        "cookie6=value6; Expires=Mon, 31-Dec-99 23:59:59 GMT",
        "cookie7=value7; Expires=Tue, 01-Jan-30 00:00:00 GMT",
    ]

    result = parse_set_cookie_headers(headers)

    # All cookies should be parsed
    assert len(result) == 7

    # Check each cookie was parsed with its expires attribute
    expected_cookies = [
        ("cookie1", "value1", "Wed, 09 Jun 2021 10:18:14 GMT"),
        ("cookie2", "value2", "Wednesday, 09-Jun-21 10:18:14 GMT"),
        ("cookie3", "value3", "Wed, 09-Jun-2021 10:18:14 GMT"),
        ("cookie4", "value4", "Wed Jun  9 10:18:14 2021"),
        ("cookie5", "value5", "Thu, 01 Jan 2030 00:00:00 GMT"),
        ("cookie6", "value6", "Mon, 31-Dec-99 23:59:59 GMT"),
        ("cookie7", "value7", "Tue, 01-Jan-30 00:00:00 GMT"),
    ]

    for (name, morsel), (exp_name, exp_value, exp_expires) in zip(
        result, expected_cookies
    ):
        assert name == exp_name
        assert morsel.value == exp_value
        assert morsel.get("expires") == exp_expires


def test_parse_set_cookie_headers_ansi_c_asctime_format() -> None:
    """
    Test parsing of ANSI C asctime() format.

    This tests support for ANSI C asctime() format (e.g., "Wed Jun  9 10:18:14 2021").
    NOTE: This is an aiohttp extension - SimpleCookie does NOT support this format.
    """
    headers = ["cookie1=value1; Expires=Wed Jun  9 10:18:14 2021"]

    result = parse_set_cookie_headers(headers)

    # Should parse correctly with the expires attribute preserved
    assert len(result) == 1
    assert result[0][0] == "cookie1"
    assert result[0][1].value == "value1"
    assert result[0][1]["expires"] == "Wed Jun  9 10:18:14 2021"


def test_parse_set_cookie_headers_rfc2822_timezone_issue_4493() -> None:
    """
    Test that parse_set_cookie_headers handles RFC 2822 timezone formats.

    This tests the fix for issue #4493 - support for RFC 2822-compliant dates
    with timezone offsets like -0000, +0100, etc.
    NOTE: This is an aiohttp extension - SimpleCookie does NOT support this format.
    """
    headers = [
        # RFC 2822 with -0000 timezone (common in some APIs)
        "hello=world; expires=Wed, 15 Jan 2020 09:45:07 -0000",
        # RFC 2822 with positive offset
        "session=abc123; expires=Thu, 01 Feb 2024 14:30:00 +0100",
        # RFC 2822 with negative offset
        "token=xyz789; expires=Fri, 02 Mar 2025 08:15:30 -0500",
        # Standard GMT for comparison
        "classic=cookie; expires=Sat, 03 Apr 2026 12:00:00 GMT",
    ]

    result = parse_set_cookie_headers(headers)

    # All cookies should be parsed
    assert len(result) == 4

    # Check each cookie was parsed with its expires attribute
    assert result[0][0] == "hello"
    assert result[0][1].value == "world"
    assert result[0][1]["expires"] == "Wed, 15 Jan 2020 09:45:07 -0000"

    assert result[1][0] == "session"
    assert result[1][1].value == "abc123"
    assert result[1][1]["expires"] == "Thu, 01 Feb 2024 14:30:00 +0100"

    assert result[2][0] == "token"
    assert result[2][1].value == "xyz789"
    assert result[2][1]["expires"] == "Fri, 02 Mar 2025 08:15:30 -0500"

    assert result[3][0] == "classic"
    assert result[3][1].value == "cookie"
    assert result[3][1]["expires"] == "Sat, 03 Apr 2026 12:00:00 GMT"


def test_parse_set_cookie_headers_rfc2822_with_attributes() -> None:
    """Test that RFC 2822 dates work correctly with other cookie attributes."""
    headers = [
        "session=abc123; expires=Wed, 15 Jan 2020 09:45:07 -0000; Path=/; HttpOnly; Secure",
        "token=xyz789; expires=Thu, 01 Feb 2024 14:30:00 +0100; Domain=.example.com; SameSite=Strict",
    ]

    result = parse_set_cookie_headers(headers)

    assert len(result) == 2

    # First cookie
    assert result[0][0] == "session"
    assert result[0][1].value == "abc123"
    assert result[0][1]["expires"] == "Wed, 15 Jan 2020 09:45:07 -0000"
    assert result[0][1]["path"] == "/"
    assert result[0][1]["httponly"] is True
    assert result[0][1]["secure"] is True

    # Second cookie
    assert result[1][0] == "token"
    assert result[1][1].value == "xyz789"
    assert result[1][1]["expires"] == "Thu, 01 Feb 2024 14:30:00 +0100"
    assert result[1][1]["domain"] == ".example.com"
    assert result[1][1]["samesite"] == "Strict"


def test_parse_set_cookie_headers_date_formats_with_attributes() -> None:
    """Test that date formats work correctly with other cookie attributes."""
    headers = [
        "session=abc123; Expires=Wed, 09 Jun 2030 10:18:14 GMT; Path=/; HttpOnly; Secure",
        "token=xyz789; Expires=Wednesday, 09-Jun-30 10:18:14 GMT; Domain=.example.com; SameSite=Strict",
    ]

    result = parse_set_cookie_headers(headers)

    assert len(result) == 2

    # First cookie
    assert result[0][0] == "session"
    assert result[0][1].value == "abc123"
    assert result[0][1]["expires"] == "Wed, 09 Jun 2030 10:18:14 GMT"
    assert result[0][1]["path"] == "/"
    assert result[0][1]["httponly"] is True
    assert result[0][1]["secure"] is True

    # Second cookie
    assert result[1][0] == "token"
    assert result[1][1].value == "xyz789"
    assert result[1][1]["expires"] == "Wednesday, 09-Jun-30 10:18:14 GMT"
    assert result[1][1]["domain"] == ".example.com"
    assert result[1][1]["samesite"] == "Strict"


<<<<<<< HEAD
# Tests for parse_cookie_header (RFC 6265 compliant Cookie header parser)


def test_parse_cookie_header_simple() -> None:
    """Test parse_cookie_header with simple cookies."""
    header = "name=value; session=abc123"

    result = parse_cookie_header(header)

    assert len(result) == 2
    assert result[0][0] == "name"
    assert result[0][1].value == "value"
    assert result[1][0] == "session"
    assert result[1][1].value == "abc123"


def test_parse_cookie_header_empty() -> None:
    """Test parse_cookie_header with empty header."""
    assert parse_cookie_header("") == []
    assert parse_cookie_header("   ") == []


def test_parse_cookie_header_quoted_values() -> None:
    """Test parse_cookie_header handles quoted values correctly."""
    header = 'name="quoted value"; session="with;semicolon"; data="with\\"escaped\\""'

    result = parse_cookie_header(header)

    assert len(result) == 3
    assert result[0][0] == "name"
    assert result[0][1].value == "quoted value"
    assert result[1][0] == "session"
    assert result[1][1].value == "with;semicolon"
    assert result[2][0] == "data"
    assert result[2][1].value == 'with"escaped"'


def test_parse_cookie_header_special_chars() -> None:
    """Test parse_cookie_header accepts special characters in names."""
    header = (
        "ISAWPLB{A7F52349-3531-4DA9-8776-F74BC6F4F1BB}=value1; cookie[index]=value2"
    )

    result = parse_cookie_header(header)

    assert len(result) == 2
    assert result[0][0] == "ISAWPLB{A7F52349-3531-4DA9-8776-F74BC6F4F1BB}"
    assert result[0][1].value == "value1"
    assert result[1][0] == "cookie[index]"
    assert result[1][1].value == "value2"


def test_parse_cookie_header_invalid_names() -> None:
    """Test parse_cookie_header rejects invalid cookie names."""
    # Invalid names with control characters
    header = "invalid\tcookie=value; valid=cookie; invalid\ncookie=bad"

    result = parse_cookie_header(header)

    # Parse_cookie_header uses same regex as parse_set_cookie_headers
    # Tab and newline are treated as separators, not part of names
    assert len(result) == 5
    assert result[0][0] == "invalid"
    assert result[0][1].value == ""
    assert result[1][0] == "cookie"
    assert result[1][1].value == "value"
    assert result[2][0] == "valid"
    assert result[2][1].value == "cookie"
    assert result[3][0] == "invalid"
    assert result[3][1].value == ""
    assert result[4][0] == "cookie"
    assert result[4][1].value == "bad"


def test_parse_cookie_header_no_attributes() -> None:
    """Test parse_cookie_header treats all pairs as cookies (no attributes)."""
    # In Cookie headers, even reserved attribute names are treated as cookies
    header = (
        "session=abc123; path=/test; domain=.example.com; secure=yes; httponly=true"
    )

    result = parse_cookie_header(header)

    assert len(result) == 5
    assert result[0][0] == "session"
    assert result[0][1].value == "abc123"
    assert result[1][0] == "path"
    assert result[1][1].value == "/test"
    assert result[2][0] == "domain"
    assert result[2][1].value == ".example.com"
    assert result[3][0] == "secure"
    assert result[3][1].value == "yes"
    assert result[4][0] == "httponly"
    assert result[4][1].value == "true"


def test_parse_cookie_header_empty_value() -> None:
    """Test parse_cookie_header with empty cookie values."""
    header = "empty=; name=value; also_empty="

    result = parse_cookie_header(header)

    assert len(result) == 3
    assert result[0][0] == "empty"
    assert result[0][1].value == ""
    assert result[1][0] == "name"
    assert result[1][1].value == "value"
    assert result[2][0] == "also_empty"
    assert result[2][1].value == ""


def test_parse_cookie_header_spaces() -> None:
    """Test parse_cookie_header handles spaces correctly."""
    header = "name1=value1 ;  name2=value2  ; name3=value3"

    result = parse_cookie_header(header)

    assert len(result) == 3
    assert result[0][0] == "name1"
    assert result[0][1].value == "value1"
    assert result[1][0] == "name2"
    assert result[1][1].value == "value2"
    assert result[2][0] == "name3"
    assert result[2][1].value == "value3"


def test_parse_cookie_header_encoded_values() -> None:
    """Test parse_cookie_header preserves encoded values."""
    header = "encoded=hello%20world; url=https%3A%2F%2Fexample.com"

    result = parse_cookie_header(header)

    assert len(result) == 2
    assert result[0][0] == "encoded"
    assert result[0][1].value == "hello%20world"
    assert result[1][0] == "url"
    assert result[1][1].value == "https%3A%2F%2Fexample.com"


def test_parse_cookie_header_malformed() -> None:
    """Test parse_cookie_header handles malformed input."""
    # Missing value
    header = "name1=value1; justname; name2=value2"

    result = parse_cookie_header(header)

    # Parser accepts cookies without values (empty value)
    assert len(result) == 3
    assert result[0][0] == "name1"
    assert result[0][1].value == "value1"
    assert result[1][0] == "justname"
    assert result[1][1].value == ""
    assert result[2][0] == "name2"
    assert result[2][1].value == "value2"

    # Missing name
    header = "=value; name=value2"
    result = parse_cookie_header(header)
    assert len(result) == 2
    assert result[0][0] == "=value"
    assert result[0][1].value == ""
    assert result[1][0] == "name"
    assert result[1][1].value == "value2"


def test_parse_cookie_header_complex_quoted() -> None:
    """Test parse_cookie_header with complex quoted values."""
    header = 'session="abc;xyz"; data="value;with;multiple;semicolons"; simple=unquoted'

    result = parse_cookie_header(header)

    assert len(result) == 3
    assert result[0][0] == "session"
    assert result[0][1].value == "abc;xyz"
    assert result[1][0] == "data"
    assert result[1][1].value == "value;with;multiple;semicolons"
    assert result[2][0] == "simple"
    assert result[2][1].value == "unquoted"


def test_parse_cookie_header_unmatched_quotes() -> None:
    """Test parse_cookie_header handles unmatched quotes."""
    header = 'cookie1=value1; cookie2="unmatched; cookie3=value3'

    result = parse_cookie_header(header)

    # Should parse all cookies correctly
    assert len(result) == 3
    assert result[0][0] == "cookie1"
    assert result[0][1].value == "value1"
    assert result[1][0] == "cookie2"
    assert result[1][1].value == '"unmatched'
    assert result[2][0] == "cookie3"
    assert result[2][1].value == "value3"


def test_parse_cookie_header_vs_parse_set_cookie_headers() -> None:
    """Test difference between parse_cookie_header and parse_set_cookie_headers."""
    # Cookie header with attribute-like pairs
    cookie_header = "session=abc123; path=/test; secure=yes"

    # parse_cookie_header treats all as cookies
    cookie_result = parse_cookie_header(cookie_header)
    assert len(cookie_result) == 3
    assert cookie_result[0][0] == "session"
    assert cookie_result[0][1].value == "abc123"
    assert cookie_result[1][0] == "path"
    assert cookie_result[1][1].value == "/test"
    assert cookie_result[2][0] == "secure"
    assert cookie_result[2][1].value == "yes"

    # parse_set_cookie_headers would treat path and secure as attributes
    set_cookie_result = parse_set_cookie_headers([cookie_header])
    assert len(set_cookie_result) == 1
    assert set_cookie_result[0][0] == "session"
    assert set_cookie_result[0][1].value == "abc123"
    assert set_cookie_result[0][1]["path"] == "/test"
    # secure with any value is treated as boolean True
    assert set_cookie_result[0][1]["secure"] is True


def test_parse_cookie_header_compatibility_with_simple_cookie() -> None:
    """Test parse_cookie_header output works with SimpleCookie."""
    header = "session=abc123; user=john; token=xyz789"

    # Parse with our function
    parsed = parse_cookie_header(header)

    # Create SimpleCookie and update with our results
    sc = SimpleCookie()
    sc.update(parsed)

    # Verify all cookies are present
    assert len(sc) == 3
    assert sc["session"].value == "abc123"
    assert sc["user"].value == "john"
    assert sc["token"].value == "xyz789"


def test_parse_cookie_header_real_world_examples() -> None:
    """Test parse_cookie_header with real-world Cookie headers."""
    # Google Analytics style
    header = "_ga=GA1.2.1234567890.1234567890; _gid=GA1.2.0987654321.0987654321"
    result = parse_cookie_header(header)
    assert len(result) == 2
    assert result[0][0] == "_ga"
    assert result[0][1].value == "GA1.2.1234567890.1234567890"
    assert result[1][0] == "_gid"
    assert result[1][1].value == "GA1.2.0987654321.0987654321"

    # Session cookies
    header = "PHPSESSID=abc123def456; csrf_token=xyz789; logged_in=true"
    result = parse_cookie_header(header)
    assert len(result) == 3
    assert result[0][0] == "PHPSESSID"
    assert result[0][1].value == "abc123def456"
    assert result[1][0] == "csrf_token"
    assert result[1][1].value == "xyz789"
    assert result[2][0] == "logged_in"
    assert result[2][1].value == "true"

    # Complex values with proper quoting
    header = r'preferences="{\"theme\":\"dark\",\"lang\":\"en\"}"; session_data=eyJhbGciOiJIUzI1NiJ9'
    result = parse_cookie_header(header)
    assert len(result) == 2
    assert result[0][0] == "preferences"
    assert result[0][1].value == '{"theme":"dark","lang":"en"}'
    assert result[1][0] == "session_data"
    assert result[1][1].value == "eyJhbGciOiJIUzI1NiJ9"


def test_parse_cookie_header_issue_7993() -> None:
    """Test parse_cookie_header handles issue #7993 correctly."""
    # This specific case from issue #7993
    header = 'foo=bar; baz="qux; foo2=bar2'

    result = parse_cookie_header(header)

    # All cookies should be parsed
    assert len(result) == 3
    assert result[0][0] == "foo"
    assert result[0][1].value == "bar"
    assert result[1][0] == "baz"
    assert result[1][1].value == '"qux'
    assert result[2][0] == "foo2"
    assert result[2][1].value == "bar2"
=======
@pytest.mark.parametrize(
    ("input_str", "expected"),
    [
        # Unquoted strings should remain unchanged
        ("simple", "simple"),
        ("with spaces", "with spaces"),
        ("", ""),
        ('"', '"'),  # String too short to be quoted
        ('some"text', 'some"text'),  # Quotes not at beginning/end
        ('text"with"quotes', 'text"with"quotes'),
    ],
)
def test_unquote_basic(input_str: str, expected: str) -> None:
    """Test basic _unquote functionality."""
    assert _unquote(input_str) == expected


@pytest.mark.parametrize(
    ("input_str", "expected"),
    [
        # Basic quoted strings
        ('"quoted"', "quoted"),
        ('"with spaces"', "with spaces"),
        ('""', ""),  # Empty quoted string
        # Quoted string with special characters
        ('"hello, world!"', "hello, world!"),
        ('"path=/test"', "path=/test"),
    ],
)
def test_unquote_quoted_strings(input_str: str, expected: str) -> None:
    """Test _unquote with quoted strings."""
    assert _unquote(input_str) == expected


@pytest.mark.parametrize(
    ("input_str", "expected"),
    [
        # Escaped quotes should be unescaped
        (r'"say \"hello\""', 'say "hello"'),
        (r'"nested \"quotes\" here"', 'nested "quotes" here'),
        # Multiple escaped quotes
        (r'"\"start\" middle \"end\""', '"start" middle "end"'),
    ],
)
def test_unquote_escaped_quotes(input_str: str, expected: str) -> None:
    """Test _unquote with escaped quotes."""
    assert _unquote(input_str) == expected


@pytest.mark.parametrize(
    ("input_str", "expected"),
    [
        # Single escaped backslash
        (r'"path\\to\\file"', "path\\to\\file"),
        # Backslash before quote
        (r'"end with slash\\"', "end with slash\\"),
        # Mixed escaped characters
        (r'"path\\to\\\"file\""', 'path\\to\\"file"'),
    ],
)
def test_unquote_escaped_backslashes(input_str: str, expected: str) -> None:
    """Test _unquote with escaped backslashes."""
    assert _unquote(input_str) == expected


@pytest.mark.parametrize(
    ("input_str", "expected"),
    [
        # Common octal sequences
        (r'"\012"', "\n"),  # newline
        (r'"\011"', "\t"),  # tab
        (r'"\015"', "\r"),  # carriage return
        (r'"\040"', " "),  # space
        # Octal sequences in context
        (r'"line1\012line2"', "line1\nline2"),
        (r'"tab\011separated"', "tab\tseparated"),
        # Multiple octal sequences
        (r'"\012\011\015"', "\n\t\r"),
        # Mixed octal and regular text
        (r'"hello\040world\041"', "hello world!"),
    ],
)
def test_unquote_octal_sequences(input_str: str, expected: str) -> None:
    """Test _unquote with octal escape sequences."""
    assert _unquote(input_str) == expected


@pytest.mark.parametrize(
    ("input_str", "expected"),
    [
        # Test boundary values
        (r'"\000"', "\x00"),  # null character
        (r'"\001"', "\x01"),
        (r'"\177"', "\x7f"),  # DEL character
        (r'"\200"', "\x80"),  # Extended ASCII
        (r'"\377"', "\xff"),  # Max octal value
        # Invalid octal sequences (not 3 digits or > 377) are treated as regular escapes
        (r'"\400"', "400"),  # 400 octal = 256 decimal, too large
        (r'"\777"', "777"),  # 777 octal = 511 decimal, too large
    ],
)
def test_unquote_octal_full_range(input_str: str, expected: str) -> None:
    """Test _unquote with full range of valid octal sequences."""
    assert _unquote(input_str) == expected


@pytest.mark.parametrize(
    ("input_str", "expected"),
    [
        # Mix of quotes, backslashes, and octal
        (r'"say \"hello\"\012new line"', 'say "hello"\nnew line'),
        (r'"path\\to\\file\011\011data"', "path\\to\\file\t\tdata"),
        # Complex mixed example
        (r'"\042quoted\042 and \134backslash\134"', '"quoted" and \\backslash\\'),
        # Escaped characters that aren't special
        (r'"\a\b\c"', "abc"),  # \a, \b, \c -> a, b, c
    ],
)
def test_unquote_mixed_escapes(input_str: str, expected: str) -> None:
    """Test _unquote with mixed escape sequences."""
    assert _unquote(input_str) == expected


@pytest.mark.parametrize(
    ("input_str", "expected"),
    [
        # String that starts with quote but doesn't end with one
        ('"not closed', '"not closed'),
        # String that ends with quote but doesn't start with one
        ('not opened"', 'not opened"'),
        # Multiple quotes
        ('"""', '"'),
        ('""""', '""'),
        # Backslash at the end without anything to escape
        (r'"ends with\"', "ends with\\"),
        # Empty escape
        (r'"test\"', "test\\"),
        # Just escaped characters
        (r'"\"\"\""', '"""'),
    ],
)
def test_unquote_edge_cases(input_str: str, expected: str) -> None:
    """Test _unquote edge cases."""
    assert _unquote(input_str) == expected


@pytest.mark.parametrize(
    ("input_str", "expected"),
    [
        # JSON-like data
        (r'"{\"user\":\"john\",\"id\":123}"', '{"user":"john","id":123}'),
        # URL-encoded then quoted
        ('"hello%20world"', "hello%20world"),
        # Path with backslashes (Windows-style)
        (r'"C:\\Users\\John\\Documents"', "C:\\Users\\John\\Documents"),
        # Complex session data
        (
            r'"session_data=\"user123\";expires=2024"',
            'session_data="user123";expires=2024',
        ),
    ],
)
def test_unquote_real_world_examples(input_str: str, expected: str) -> None:
    """Test _unquote with real-world cookie value examples."""
    assert _unquote(input_str) == expected


@pytest.mark.parametrize(
    "test_value",
    [
        '""',
        '"simple"',
        r'"with \"quotes\""',
        r'"with \\backslash\\"',
        r'"\012newline"',
        r'"complex\042quote\134slash\012"',
        '"not-quoted',
        'also-not-quoted"',
        r'"mixed\011\042\134test"',
    ],
)
def test_unquote_compatibility_with_simplecookie(test_value: str) -> None:
    """Test that _unquote behaves like SimpleCookie's unquoting."""
    assert _unquote(test_value) == simplecookie_unquote(test_value), (
        f"Mismatch for {test_value!r}: "
        f"our={_unquote(test_value)!r}, "
        f"SimpleCookie={simplecookie_unquote(test_value)!r}"
    )


@pytest.mark.parametrize(
    ("header", "expected_name", "expected_value", "expected_coded"),
    [
        # Test cookie values with octal escape sequences
        (r'name="\012newline\012"', "name", "\nnewline\n", r'"\012newline\012"'),
        (
            r'tab="\011separated\011values"',
            "tab",
            "\tseparated\tvalues",
            r'"\011separated\011values"',
        ),
        (
            r'mixed="hello\040world\041"',
            "mixed",
            "hello world!",
            r'"hello\040world\041"',
        ),
        (
            r'complex="\042quoted\042 text with \012 newline"',
            "complex",
            '"quoted" text with \n newline',
            r'"\042quoted\042 text with \012 newline"',
        ),
    ],
)
def test_parse_cookie_headers_uses_unquote_with_octal(
    header: str, expected_name: str, expected_value: str, expected_coded: str
) -> None:
    """Test that parse_cookie_headers correctly unquotes values with octal sequences and preserves coded_value."""
    result = parse_cookie_headers([header])

    assert len(result) == 1
    name, morsel = result[0]

    # Check that octal sequences were properly decoded in the value
    assert name == expected_name
    assert morsel.value == expected_value

    # Check that coded_value preserves the original quoted string
    assert morsel.coded_value == expected_coded
>>>>>>> 85b0df43
<|MERGE_RESOLUTION|>--- conflicted
+++ resolved
@@ -11,13 +11,9 @@
 
 from aiohttp import _cookie_helpers as helpers
 from aiohttp._cookie_helpers import (
-<<<<<<< HEAD
     parse_cookie_header,
     parse_set_cookie_headers,
-=======
     _unquote,
-    parse_cookie_headers,
->>>>>>> 85b0df43
     preserve_morsel_with_coded_value,
 )
 
@@ -1043,484 +1039,7 @@
     assert result[1][1]["domain"] == ".example.com"
     assert result[1][1]["samesite"] == "Strict"
 
-
-<<<<<<< HEAD
-# Tests for parse_cookie_header (RFC 6265 compliant Cookie header parser)
-
-
-def test_parse_cookie_header_simple() -> None:
-    """Test parse_cookie_header with simple cookies."""
-    header = "name=value; session=abc123"
-
-    result = parse_cookie_header(header)
-
-    assert len(result) == 2
-    assert result[0][0] == "name"
-    assert result[0][1].value == "value"
-    assert result[1][0] == "session"
-    assert result[1][1].value == "abc123"
-
-
-def test_parse_cookie_header_empty() -> None:
-    """Test parse_cookie_header with empty header."""
-    assert parse_cookie_header("") == []
-    assert parse_cookie_header("   ") == []
-
-
-def test_parse_cookie_header_quoted_values() -> None:
-    """Test parse_cookie_header handles quoted values correctly."""
-    header = 'name="quoted value"; session="with;semicolon"; data="with\\"escaped\\""'
-
-    result = parse_cookie_header(header)
-
-    assert len(result) == 3
-    assert result[0][0] == "name"
-    assert result[0][1].value == "quoted value"
-    assert result[1][0] == "session"
-    assert result[1][1].value == "with;semicolon"
-    assert result[2][0] == "data"
-    assert result[2][1].value == 'with"escaped"'
-
-
-def test_parse_cookie_header_special_chars() -> None:
-    """Test parse_cookie_header accepts special characters in names."""
-    header = (
-        "ISAWPLB{A7F52349-3531-4DA9-8776-F74BC6F4F1BB}=value1; cookie[index]=value2"
-    )
-
-    result = parse_cookie_header(header)
-
-    assert len(result) == 2
-    assert result[0][0] == "ISAWPLB{A7F52349-3531-4DA9-8776-F74BC6F4F1BB}"
-    assert result[0][1].value == "value1"
-    assert result[1][0] == "cookie[index]"
-    assert result[1][1].value == "value2"
-
-
-def test_parse_cookie_header_invalid_names() -> None:
-    """Test parse_cookie_header rejects invalid cookie names."""
-    # Invalid names with control characters
-    header = "invalid\tcookie=value; valid=cookie; invalid\ncookie=bad"
-
-    result = parse_cookie_header(header)
-
-    # Parse_cookie_header uses same regex as parse_set_cookie_headers
-    # Tab and newline are treated as separators, not part of names
-    assert len(result) == 5
-    assert result[0][0] == "invalid"
-    assert result[0][1].value == ""
-    assert result[1][0] == "cookie"
-    assert result[1][1].value == "value"
-    assert result[2][0] == "valid"
-    assert result[2][1].value == "cookie"
-    assert result[3][0] == "invalid"
-    assert result[3][1].value == ""
-    assert result[4][0] == "cookie"
-    assert result[4][1].value == "bad"
-
-
-def test_parse_cookie_header_no_attributes() -> None:
-    """Test parse_cookie_header treats all pairs as cookies (no attributes)."""
-    # In Cookie headers, even reserved attribute names are treated as cookies
-    header = (
-        "session=abc123; path=/test; domain=.example.com; secure=yes; httponly=true"
-    )
-
-    result = parse_cookie_header(header)
-
-    assert len(result) == 5
-    assert result[0][0] == "session"
-    assert result[0][1].value == "abc123"
-    assert result[1][0] == "path"
-    assert result[1][1].value == "/test"
-    assert result[2][0] == "domain"
-    assert result[2][1].value == ".example.com"
-    assert result[3][0] == "secure"
-    assert result[3][1].value == "yes"
-    assert result[4][0] == "httponly"
-    assert result[4][1].value == "true"
-
-
-def test_parse_cookie_header_empty_value() -> None:
-    """Test parse_cookie_header with empty cookie values."""
-    header = "empty=; name=value; also_empty="
-
-    result = parse_cookie_header(header)
-
-    assert len(result) == 3
-    assert result[0][0] == "empty"
-    assert result[0][1].value == ""
-    assert result[1][0] == "name"
-    assert result[1][1].value == "value"
-    assert result[2][0] == "also_empty"
-    assert result[2][1].value == ""
-
-
-def test_parse_cookie_header_spaces() -> None:
-    """Test parse_cookie_header handles spaces correctly."""
-    header = "name1=value1 ;  name2=value2  ; name3=value3"
-
-    result = parse_cookie_header(header)
-
-    assert len(result) == 3
-    assert result[0][0] == "name1"
-    assert result[0][1].value == "value1"
-    assert result[1][0] == "name2"
-    assert result[1][1].value == "value2"
-    assert result[2][0] == "name3"
-    assert result[2][1].value == "value3"
-
-
-def test_parse_cookie_header_encoded_values() -> None:
-    """Test parse_cookie_header preserves encoded values."""
-    header = "encoded=hello%20world; url=https%3A%2F%2Fexample.com"
-
-    result = parse_cookie_header(header)
-
-    assert len(result) == 2
-    assert result[0][0] == "encoded"
-    assert result[0][1].value == "hello%20world"
-    assert result[1][0] == "url"
-    assert result[1][1].value == "https%3A%2F%2Fexample.com"
-
-
-def test_parse_cookie_header_malformed() -> None:
-    """Test parse_cookie_header handles malformed input."""
-    # Missing value
-    header = "name1=value1; justname; name2=value2"
-
-    result = parse_cookie_header(header)
-
-    # Parser accepts cookies without values (empty value)
-    assert len(result) == 3
-    assert result[0][0] == "name1"
-    assert result[0][1].value == "value1"
-    assert result[1][0] == "justname"
-    assert result[1][1].value == ""
-    assert result[2][0] == "name2"
-    assert result[2][1].value == "value2"
-
-    # Missing name
-    header = "=value; name=value2"
-    result = parse_cookie_header(header)
-    assert len(result) == 2
-    assert result[0][0] == "=value"
-    assert result[0][1].value == ""
-    assert result[1][0] == "name"
-    assert result[1][1].value == "value2"
-
-
-def test_parse_cookie_header_complex_quoted() -> None:
-    """Test parse_cookie_header with complex quoted values."""
-    header = 'session="abc;xyz"; data="value;with;multiple;semicolons"; simple=unquoted'
-
-    result = parse_cookie_header(header)
-
-    assert len(result) == 3
-    assert result[0][0] == "session"
-    assert result[0][1].value == "abc;xyz"
-    assert result[1][0] == "data"
-    assert result[1][1].value == "value;with;multiple;semicolons"
-    assert result[2][0] == "simple"
-    assert result[2][1].value == "unquoted"
-
-
-def test_parse_cookie_header_unmatched_quotes() -> None:
-    """Test parse_cookie_header handles unmatched quotes."""
-    header = 'cookie1=value1; cookie2="unmatched; cookie3=value3'
-
-    result = parse_cookie_header(header)
-
-    # Should parse all cookies correctly
-    assert len(result) == 3
-    assert result[0][0] == "cookie1"
-    assert result[0][1].value == "value1"
-    assert result[1][0] == "cookie2"
-    assert result[1][1].value == '"unmatched'
-    assert result[2][0] == "cookie3"
-    assert result[2][1].value == "value3"
-
-
-def test_parse_cookie_header_vs_parse_set_cookie_headers() -> None:
-    """Test difference between parse_cookie_header and parse_set_cookie_headers."""
-    # Cookie header with attribute-like pairs
-    cookie_header = "session=abc123; path=/test; secure=yes"
-
-    # parse_cookie_header treats all as cookies
-    cookie_result = parse_cookie_header(cookie_header)
-    assert len(cookie_result) == 3
-    assert cookie_result[0][0] == "session"
-    assert cookie_result[0][1].value == "abc123"
-    assert cookie_result[1][0] == "path"
-    assert cookie_result[1][1].value == "/test"
-    assert cookie_result[2][0] == "secure"
-    assert cookie_result[2][1].value == "yes"
-
-    # parse_set_cookie_headers would treat path and secure as attributes
-    set_cookie_result = parse_set_cookie_headers([cookie_header])
-    assert len(set_cookie_result) == 1
-    assert set_cookie_result[0][0] == "session"
-    assert set_cookie_result[0][1].value == "abc123"
-    assert set_cookie_result[0][1]["path"] == "/test"
-    # secure with any value is treated as boolean True
-    assert set_cookie_result[0][1]["secure"] is True
-
-
-def test_parse_cookie_header_compatibility_with_simple_cookie() -> None:
-    """Test parse_cookie_header output works with SimpleCookie."""
-    header = "session=abc123; user=john; token=xyz789"
-
-    # Parse with our function
-    parsed = parse_cookie_header(header)
-
-    # Create SimpleCookie and update with our results
-    sc = SimpleCookie()
-    sc.update(parsed)
-
-    # Verify all cookies are present
-    assert len(sc) == 3
-    assert sc["session"].value == "abc123"
-    assert sc["user"].value == "john"
-    assert sc["token"].value == "xyz789"
-
-
-def test_parse_cookie_header_real_world_examples() -> None:
-    """Test parse_cookie_header with real-world Cookie headers."""
-    # Google Analytics style
-    header = "_ga=GA1.2.1234567890.1234567890; _gid=GA1.2.0987654321.0987654321"
-    result = parse_cookie_header(header)
-    assert len(result) == 2
-    assert result[0][0] == "_ga"
-    assert result[0][1].value == "GA1.2.1234567890.1234567890"
-    assert result[1][0] == "_gid"
-    assert result[1][1].value == "GA1.2.0987654321.0987654321"
-
-    # Session cookies
-    header = "PHPSESSID=abc123def456; csrf_token=xyz789; logged_in=true"
-    result = parse_cookie_header(header)
-    assert len(result) == 3
-    assert result[0][0] == "PHPSESSID"
-    assert result[0][1].value == "abc123def456"
-    assert result[1][0] == "csrf_token"
-    assert result[1][1].value == "xyz789"
-    assert result[2][0] == "logged_in"
-    assert result[2][1].value == "true"
-
-    # Complex values with proper quoting
-    header = r'preferences="{\"theme\":\"dark\",\"lang\":\"en\"}"; session_data=eyJhbGciOiJIUzI1NiJ9'
-    result = parse_cookie_header(header)
-    assert len(result) == 2
-    assert result[0][0] == "preferences"
-    assert result[0][1].value == '{"theme":"dark","lang":"en"}'
-    assert result[1][0] == "session_data"
-    assert result[1][1].value == "eyJhbGciOiJIUzI1NiJ9"
-
-
-def test_parse_cookie_header_issue_7993() -> None:
-    """Test parse_cookie_header handles issue #7993 correctly."""
-    # This specific case from issue #7993
-    header = 'foo=bar; baz="qux; foo2=bar2'
-
-    result = parse_cookie_header(header)
-
-    # All cookies should be parsed
-    assert len(result) == 3
-    assert result[0][0] == "foo"
-    assert result[0][1].value == "bar"
-    assert result[1][0] == "baz"
-    assert result[1][1].value == '"qux'
-    assert result[2][0] == "foo2"
-    assert result[2][1].value == "bar2"
-=======
-@pytest.mark.parametrize(
-    ("input_str", "expected"),
-    [
-        # Unquoted strings should remain unchanged
-        ("simple", "simple"),
-        ("with spaces", "with spaces"),
-        ("", ""),
-        ('"', '"'),  # String too short to be quoted
-        ('some"text', 'some"text'),  # Quotes not at beginning/end
-        ('text"with"quotes', 'text"with"quotes'),
-    ],
-)
-def test_unquote_basic(input_str: str, expected: str) -> None:
-    """Test basic _unquote functionality."""
-    assert _unquote(input_str) == expected
-
-
-@pytest.mark.parametrize(
-    ("input_str", "expected"),
-    [
-        # Basic quoted strings
-        ('"quoted"', "quoted"),
-        ('"with spaces"', "with spaces"),
-        ('""', ""),  # Empty quoted string
-        # Quoted string with special characters
-        ('"hello, world!"', "hello, world!"),
-        ('"path=/test"', "path=/test"),
-    ],
-)
-def test_unquote_quoted_strings(input_str: str, expected: str) -> None:
-    """Test _unquote with quoted strings."""
-    assert _unquote(input_str) == expected
-
-
-@pytest.mark.parametrize(
-    ("input_str", "expected"),
-    [
-        # Escaped quotes should be unescaped
-        (r'"say \"hello\""', 'say "hello"'),
-        (r'"nested \"quotes\" here"', 'nested "quotes" here'),
-        # Multiple escaped quotes
-        (r'"\"start\" middle \"end\""', '"start" middle "end"'),
-    ],
-)
-def test_unquote_escaped_quotes(input_str: str, expected: str) -> None:
-    """Test _unquote with escaped quotes."""
-    assert _unquote(input_str) == expected
-
-
-@pytest.mark.parametrize(
-    ("input_str", "expected"),
-    [
-        # Single escaped backslash
-        (r'"path\\to\\file"', "path\\to\\file"),
-        # Backslash before quote
-        (r'"end with slash\\"', "end with slash\\"),
-        # Mixed escaped characters
-        (r'"path\\to\\\"file\""', 'path\\to\\"file"'),
-    ],
-)
-def test_unquote_escaped_backslashes(input_str: str, expected: str) -> None:
-    """Test _unquote with escaped backslashes."""
-    assert _unquote(input_str) == expected
-
-
-@pytest.mark.parametrize(
-    ("input_str", "expected"),
-    [
-        # Common octal sequences
-        (r'"\012"', "\n"),  # newline
-        (r'"\011"', "\t"),  # tab
-        (r'"\015"', "\r"),  # carriage return
-        (r'"\040"', " "),  # space
-        # Octal sequences in context
-        (r'"line1\012line2"', "line1\nline2"),
-        (r'"tab\011separated"', "tab\tseparated"),
-        # Multiple octal sequences
-        (r'"\012\011\015"', "\n\t\r"),
-        # Mixed octal and regular text
-        (r'"hello\040world\041"', "hello world!"),
-    ],
-)
-def test_unquote_octal_sequences(input_str: str, expected: str) -> None:
-    """Test _unquote with octal escape sequences."""
-    assert _unquote(input_str) == expected
-
-
-@pytest.mark.parametrize(
-    ("input_str", "expected"),
-    [
-        # Test boundary values
-        (r'"\000"', "\x00"),  # null character
-        (r'"\001"', "\x01"),
-        (r'"\177"', "\x7f"),  # DEL character
-        (r'"\200"', "\x80"),  # Extended ASCII
-        (r'"\377"', "\xff"),  # Max octal value
-        # Invalid octal sequences (not 3 digits or > 377) are treated as regular escapes
-        (r'"\400"', "400"),  # 400 octal = 256 decimal, too large
-        (r'"\777"', "777"),  # 777 octal = 511 decimal, too large
-    ],
-)
-def test_unquote_octal_full_range(input_str: str, expected: str) -> None:
-    """Test _unquote with full range of valid octal sequences."""
-    assert _unquote(input_str) == expected
-
-
-@pytest.mark.parametrize(
-    ("input_str", "expected"),
-    [
-        # Mix of quotes, backslashes, and octal
-        (r'"say \"hello\"\012new line"', 'say "hello"\nnew line'),
-        (r'"path\\to\\file\011\011data"', "path\\to\\file\t\tdata"),
-        # Complex mixed example
-        (r'"\042quoted\042 and \134backslash\134"', '"quoted" and \\backslash\\'),
-        # Escaped characters that aren't special
-        (r'"\a\b\c"', "abc"),  # \a, \b, \c -> a, b, c
-    ],
-)
-def test_unquote_mixed_escapes(input_str: str, expected: str) -> None:
-    """Test _unquote with mixed escape sequences."""
-    assert _unquote(input_str) == expected
-
-
-@pytest.mark.parametrize(
-    ("input_str", "expected"),
-    [
-        # String that starts with quote but doesn't end with one
-        ('"not closed', '"not closed'),
-        # String that ends with quote but doesn't start with one
-        ('not opened"', 'not opened"'),
-        # Multiple quotes
-        ('"""', '"'),
-        ('""""', '""'),
-        # Backslash at the end without anything to escape
-        (r'"ends with\"', "ends with\\"),
-        # Empty escape
-        (r'"test\"', "test\\"),
-        # Just escaped characters
-        (r'"\"\"\""', '"""'),
-    ],
-)
-def test_unquote_edge_cases(input_str: str, expected: str) -> None:
-    """Test _unquote edge cases."""
-    assert _unquote(input_str) == expected
-
-
-@pytest.mark.parametrize(
-    ("input_str", "expected"),
-    [
-        # JSON-like data
-        (r'"{\"user\":\"john\",\"id\":123}"', '{"user":"john","id":123}'),
-        # URL-encoded then quoted
-        ('"hello%20world"', "hello%20world"),
-        # Path with backslashes (Windows-style)
-        (r'"C:\\Users\\John\\Documents"', "C:\\Users\\John\\Documents"),
-        # Complex session data
-        (
-            r'"session_data=\"user123\";expires=2024"',
-            'session_data="user123";expires=2024',
-        ),
-    ],
-)
-def test_unquote_real_world_examples(input_str: str, expected: str) -> None:
-    """Test _unquote with real-world cookie value examples."""
-    assert _unquote(input_str) == expected
-
-
-@pytest.mark.parametrize(
-    "test_value",
-    [
-        '""',
-        '"simple"',
-        r'"with \"quotes\""',
-        r'"with \\backslash\\"',
-        r'"\012newline"',
-        r'"complex\042quote\134slash\012"',
-        '"not-quoted',
-        'also-not-quoted"',
-        r'"mixed\011\042\134test"',
-    ],
-)
-def test_unquote_compatibility_with_simplecookie(test_value: str) -> None:
-    """Test that _unquote behaves like SimpleCookie's unquoting."""
-    assert _unquote(test_value) == simplecookie_unquote(test_value), (
-        f"Mismatch for {test_value!r}: "
-        f"our={_unquote(test_value)!r}, "
-        f"SimpleCookie={simplecookie_unquote(test_value)!r}"
-    )
-
+    
 
 @pytest.mark.parametrize(
     ("header", "expected_name", "expected_value", "expected_coded"),
@@ -1562,4 +1081,480 @@
 
     # Check that coded_value preserves the original quoted string
     assert morsel.coded_value == expected_coded
->>>>>>> 85b0df43
+    
+
+# Tests for parse_cookie_header (RFC 6265 compliant Cookie header parser)
+
+def test_parse_cookie_header_simple() -> None:
+    """Test parse_cookie_header with simple cookies."""
+    header = "name=value; session=abc123"
+
+    result = parse_cookie_header(header)
+
+    assert len(result) == 2
+    assert result[0][0] == "name"
+    assert result[0][1].value == "value"
+    assert result[1][0] == "session"
+    assert result[1][1].value == "abc123"
+
+
+def test_parse_cookie_header_empty() -> None:
+    """Test parse_cookie_header with empty header."""
+    assert parse_cookie_header("") == []
+    assert parse_cookie_header("   ") == []
+
+
+def test_parse_cookie_header_quoted_values() -> None:
+    """Test parse_cookie_header handles quoted values correctly."""
+    header = 'name="quoted value"; session="with;semicolon"; data="with\\"escaped\\""'
+
+    result = parse_cookie_header(header)
+
+    assert len(result) == 3
+    assert result[0][0] == "name"
+    assert result[0][1].value == "quoted value"
+    assert result[1][0] == "session"
+    assert result[1][1].value == "with;semicolon"
+    assert result[2][0] == "data"
+    assert result[2][1].value == 'with"escaped"'
+
+
+def test_parse_cookie_header_special_chars() -> None:
+    """Test parse_cookie_header accepts special characters in names."""
+    header = (
+        "ISAWPLB{A7F52349-3531-4DA9-8776-F74BC6F4F1BB}=value1; cookie[index]=value2"
+    )
+
+    result = parse_cookie_header(header)
+
+    assert len(result) == 2
+    assert result[0][0] == "ISAWPLB{A7F52349-3531-4DA9-8776-F74BC6F4F1BB}"
+    assert result[0][1].value == "value1"
+    assert result[1][0] == "cookie[index]"
+    assert result[1][1].value == "value2"
+
+
+def test_parse_cookie_header_invalid_names() -> None:
+    """Test parse_cookie_header rejects invalid cookie names."""
+    # Invalid names with control characters
+    header = "invalid\tcookie=value; valid=cookie; invalid\ncookie=bad"
+
+    result = parse_cookie_header(header)
+
+    # Parse_cookie_header uses same regex as parse_set_cookie_headers
+    # Tab and newline are treated as separators, not part of names
+    assert len(result) == 5
+    assert result[0][0] == "invalid"
+    assert result[0][1].value == ""
+    assert result[1][0] == "cookie"
+    assert result[1][1].value == "value"
+    assert result[2][0] == "valid"
+    assert result[2][1].value == "cookie"
+    assert result[3][0] == "invalid"
+    assert result[3][1].value == ""
+    assert result[4][0] == "cookie"
+    assert result[4][1].value == "bad"
+
+
+def test_parse_cookie_header_no_attributes() -> None:
+    """Test parse_cookie_header treats all pairs as cookies (no attributes)."""
+    # In Cookie headers, even reserved attribute names are treated as cookies
+    header = (
+        "session=abc123; path=/test; domain=.example.com; secure=yes; httponly=true"
+    )
+
+    result = parse_cookie_header(header)
+
+    assert len(result) == 5
+    assert result[0][0] == "session"
+    assert result[0][1].value == "abc123"
+    assert result[1][0] == "path"
+    assert result[1][1].value == "/test"
+    assert result[2][0] == "domain"
+    assert result[2][1].value == ".example.com"
+    assert result[3][0] == "secure"
+    assert result[3][1].value == "yes"
+    assert result[4][0] == "httponly"
+    assert result[4][1].value == "true"
+
+
+def test_parse_cookie_header_empty_value() -> None:
+    """Test parse_cookie_header with empty cookie values."""
+    header = "empty=; name=value; also_empty="
+
+    result = parse_cookie_header(header)
+
+    assert len(result) == 3
+    assert result[0][0] == "empty"
+    assert result[0][1].value == ""
+    assert result[1][0] == "name"
+    assert result[1][1].value == "value"
+    assert result[2][0] == "also_empty"
+    assert result[2][1].value == ""
+
+
+def test_parse_cookie_header_spaces() -> None:
+    """Test parse_cookie_header handles spaces correctly."""
+    header = "name1=value1 ;  name2=value2  ; name3=value3"
+
+    result = parse_cookie_header(header)
+
+    assert len(result) == 3
+    assert result[0][0] == "name1"
+    assert result[0][1].value == "value1"
+    assert result[1][0] == "name2"
+    assert result[1][1].value == "value2"
+    assert result[2][0] == "name3"
+    assert result[2][1].value == "value3"
+
+
+def test_parse_cookie_header_encoded_values() -> None:
+    """Test parse_cookie_header preserves encoded values."""
+    header = "encoded=hello%20world; url=https%3A%2F%2Fexample.com"
+
+    result = parse_cookie_header(header)
+
+    assert len(result) == 2
+    assert result[0][0] == "encoded"
+    assert result[0][1].value == "hello%20world"
+    assert result[1][0] == "url"
+    assert result[1][1].value == "https%3A%2F%2Fexample.com"
+
+
+def test_parse_cookie_header_malformed() -> None:
+    """Test parse_cookie_header handles malformed input."""
+    # Missing value
+    header = "name1=value1; justname; name2=value2"
+
+    result = parse_cookie_header(header)
+
+    # Parser accepts cookies without values (empty value)
+    assert len(result) == 3
+    assert result[0][0] == "name1"
+    assert result[0][1].value == "value1"
+    assert result[1][0] == "justname"
+    assert result[1][1].value == ""
+    assert result[2][0] == "name2"
+    assert result[2][1].value == "value2"
+
+    # Missing name
+    header = "=value; name=value2"
+    result = parse_cookie_header(header)
+    assert len(result) == 2
+    assert result[0][0] == "=value"
+    assert result[0][1].value == ""
+    assert result[1][0] == "name"
+    assert result[1][1].value == "value2"
+
+
+def test_parse_cookie_header_complex_quoted() -> None:
+    """Test parse_cookie_header with complex quoted values."""
+    header = 'session="abc;xyz"; data="value;with;multiple;semicolons"; simple=unquoted'
+
+    result = parse_cookie_header(header)
+
+    assert len(result) == 3
+    assert result[0][0] == "session"
+    assert result[0][1].value == "abc;xyz"
+    assert result[1][0] == "data"
+    assert result[1][1].value == "value;with;multiple;semicolons"
+    assert result[2][0] == "simple"
+    assert result[2][1].value == "unquoted"
+
+
+def test_parse_cookie_header_unmatched_quotes() -> None:
+    """Test parse_cookie_header handles unmatched quotes."""
+    header = 'cookie1=value1; cookie2="unmatched; cookie3=value3'
+
+    result = parse_cookie_header(header)
+
+    # Should parse all cookies correctly
+    assert len(result) == 3
+    assert result[0][0] == "cookie1"
+    assert result[0][1].value == "value1"
+    assert result[1][0] == "cookie2"
+    assert result[1][1].value == '"unmatched'
+    assert result[2][0] == "cookie3"
+    assert result[2][1].value == "value3"
+
+
+def test_parse_cookie_header_vs_parse_set_cookie_headers() -> None:
+    """Test difference between parse_cookie_header and parse_set_cookie_headers."""
+    # Cookie header with attribute-like pairs
+    cookie_header = "session=abc123; path=/test; secure=yes"
+
+    # parse_cookie_header treats all as cookies
+    cookie_result = parse_cookie_header(cookie_header)
+    assert len(cookie_result) == 3
+    assert cookie_result[0][0] == "session"
+    assert cookie_result[0][1].value == "abc123"
+    assert cookie_result[1][0] == "path"
+    assert cookie_result[1][1].value == "/test"
+    assert cookie_result[2][0] == "secure"
+    assert cookie_result[2][1].value == "yes"
+
+    # parse_set_cookie_headers would treat path and secure as attributes
+    set_cookie_result = parse_set_cookie_headers([cookie_header])
+    assert len(set_cookie_result) == 1
+    assert set_cookie_result[0][0] == "session"
+    assert set_cookie_result[0][1].value == "abc123"
+    assert set_cookie_result[0][1]["path"] == "/test"
+    # secure with any value is treated as boolean True
+    assert set_cookie_result[0][1]["secure"] is True
+
+
+def test_parse_cookie_header_compatibility_with_simple_cookie() -> None:
+    """Test parse_cookie_header output works with SimpleCookie."""
+    header = "session=abc123; user=john; token=xyz789"
+
+    # Parse with our function
+    parsed = parse_cookie_header(header)
+
+    # Create SimpleCookie and update with our results
+    sc = SimpleCookie()
+    sc.update(parsed)
+
+    # Verify all cookies are present
+    assert len(sc) == 3
+    assert sc["session"].value == "abc123"
+    assert sc["user"].value == "john"
+    assert sc["token"].value == "xyz789"
+
+
+def test_parse_cookie_header_real_world_examples() -> None:
+    """Test parse_cookie_header with real-world Cookie headers."""
+    # Google Analytics style
+    header = "_ga=GA1.2.1234567890.1234567890; _gid=GA1.2.0987654321.0987654321"
+    result = parse_cookie_header(header)
+    assert len(result) == 2
+    assert result[0][0] == "_ga"
+    assert result[0][1].value == "GA1.2.1234567890.1234567890"
+    assert result[1][0] == "_gid"
+    assert result[1][1].value == "GA1.2.0987654321.0987654321"
+
+    # Session cookies
+    header = "PHPSESSID=abc123def456; csrf_token=xyz789; logged_in=true"
+    result = parse_cookie_header(header)
+    assert len(result) == 3
+    assert result[0][0] == "PHPSESSID"
+    assert result[0][1].value == "abc123def456"
+    assert result[1][0] == "csrf_token"
+    assert result[1][1].value == "xyz789"
+    assert result[2][0] == "logged_in"
+    assert result[2][1].value == "true"
+
+    # Complex values with proper quoting
+    header = r'preferences="{\"theme\":\"dark\",\"lang\":\"en\"}"; session_data=eyJhbGciOiJIUzI1NiJ9'
+    result = parse_cookie_header(header)
+    assert len(result) == 2
+    assert result[0][0] == "preferences"
+    assert result[0][1].value == '{"theme":"dark","lang":"en"}'
+    assert result[1][0] == "session_data"
+    assert result[1][1].value == "eyJhbGciOiJIUzI1NiJ9"
+
+
+def test_parse_cookie_header_issue_7993() -> None:
+    """Test parse_cookie_header handles issue #7993 correctly."""
+    # This specific case from issue #7993
+    header = 'foo=bar; baz="qux; foo2=bar2'
+
+    result = parse_cookie_header(header)
+
+    # All cookies should be parsed
+    assert len(result) == 3
+    assert result[0][0] == "foo"
+    assert result[0][1].value == "bar"
+    assert result[1][0] == "baz"
+    assert result[1][1].value == '"qux'
+    assert result[2][0] == "foo2"
+    assert result[2][1].value == "bar2"
+    
+    
+@pytest.mark.parametrize(
+    ("input_str", "expected"),
+    [
+        # Unquoted strings should remain unchanged
+        ("simple", "simple"),
+        ("with spaces", "with spaces"),
+        ("", ""),
+        ('"', '"'),  # String too short to be quoted
+        ('some"text', 'some"text'),  # Quotes not at beginning/end
+        ('text"with"quotes', 'text"with"quotes'),
+    ],
+)
+def test_unquote_basic(input_str: str, expected: str) -> None:
+    """Test basic _unquote functionality."""
+    assert _unquote(input_str) == expected
+
+
+@pytest.mark.parametrize(
+    ("input_str", "expected"),
+    [
+        # Basic quoted strings
+        ('"quoted"', "quoted"),
+        ('"with spaces"', "with spaces"),
+        ('""', ""),  # Empty quoted string
+        # Quoted string with special characters
+        ('"hello, world!"', "hello, world!"),
+        ('"path=/test"', "path=/test"),
+    ],
+)
+def test_unquote_quoted_strings(input_str: str, expected: str) -> None:
+    """Test _unquote with quoted strings."""
+    assert _unquote(input_str) == expected
+
+
+@pytest.mark.parametrize(
+    ("input_str", "expected"),
+    [
+        # Escaped quotes should be unescaped
+        (r'"say \"hello\""', 'say "hello"'),
+        (r'"nested \"quotes\" here"', 'nested "quotes" here'),
+        # Multiple escaped quotes
+        (r'"\"start\" middle \"end\""', '"start" middle "end"'),
+    ],
+)
+def test_unquote_escaped_quotes(input_str: str, expected: str) -> None:
+    """Test _unquote with escaped quotes."""
+    assert _unquote(input_str) == expected
+
+
+@pytest.mark.parametrize(
+    ("input_str", "expected"),
+    [
+        # Single escaped backslash
+        (r'"path\\to\\file"', "path\\to\\file"),
+        # Backslash before quote
+        (r'"end with slash\\"', "end with slash\\"),
+        # Mixed escaped characters
+        (r'"path\\to\\\"file\""', 'path\\to\\"file"'),
+    ],
+)
+def test_unquote_escaped_backslashes(input_str: str, expected: str) -> None:
+    """Test _unquote with escaped backslashes."""
+    assert _unquote(input_str) == expected
+
+
+@pytest.mark.parametrize(
+    ("input_str", "expected"),
+    [
+        # Common octal sequences
+        (r'"\012"', "\n"),  # newline
+        (r'"\011"', "\t"),  # tab
+        (r'"\015"', "\r"),  # carriage return
+        (r'"\040"', " "),  # space
+        # Octal sequences in context
+        (r'"line1\012line2"', "line1\nline2"),
+        (r'"tab\011separated"', "tab\tseparated"),
+        # Multiple octal sequences
+        (r'"\012\011\015"', "\n\t\r"),
+        # Mixed octal and regular text
+        (r'"hello\040world\041"', "hello world!"),
+    ],
+)
+def test_unquote_octal_sequences(input_str: str, expected: str) -> None:
+    """Test _unquote with octal escape sequences."""
+    assert _unquote(input_str) == expected
+
+
+@pytest.mark.parametrize(
+    ("input_str", "expected"),
+    [
+        # Test boundary values
+        (r'"\000"', "\x00"),  # null character
+        (r'"\001"', "\x01"),
+        (r'"\177"', "\x7f"),  # DEL character
+        (r'"\200"', "\x80"),  # Extended ASCII
+        (r'"\377"', "\xff"),  # Max octal value
+        # Invalid octal sequences (not 3 digits or > 377) are treated as regular escapes
+        (r'"\400"', "400"),  # 400 octal = 256 decimal, too large
+        (r'"\777"', "777"),  # 777 octal = 511 decimal, too large
+    ],
+)
+def test_unquote_octal_full_range(input_str: str, expected: str) -> None:
+    """Test _unquote with full range of valid octal sequences."""
+    assert _unquote(input_str) == expected
+
+
+@pytest.mark.parametrize(
+    ("input_str", "expected"),
+    [
+        # Mix of quotes, backslashes, and octal
+        (r'"say \"hello\"\012new line"', 'say "hello"\nnew line'),
+        (r'"path\\to\\file\011\011data"', "path\\to\\file\t\tdata"),
+        # Complex mixed example
+        (r'"\042quoted\042 and \134backslash\134"', '"quoted" and \\backslash\\'),
+        # Escaped characters that aren't special
+        (r'"\a\b\c"', "abc"),  # \a, \b, \c -> a, b, c
+    ],
+)
+def test_unquote_mixed_escapes(input_str: str, expected: str) -> None:
+    """Test _unquote with mixed escape sequences."""
+    assert _unquote(input_str) == expected
+
+
+@pytest.mark.parametrize(
+    ("input_str", "expected"),
+    [
+        # String that starts with quote but doesn't end with one
+        ('"not closed', '"not closed'),
+        # String that ends with quote but doesn't start with one
+        ('not opened"', 'not opened"'),
+        # Multiple quotes
+        ('"""', '"'),
+        ('""""', '""'),
+        # Backslash at the end without anything to escape
+        (r'"ends with\"', "ends with\\"),
+        # Empty escape
+        (r'"test\"', "test\\"),
+        # Just escaped characters
+        (r'"\"\"\""', '"""'),
+    ],
+)
+def test_unquote_edge_cases(input_str: str, expected: str) -> None:
+    """Test _unquote edge cases."""
+    assert _unquote(input_str) == expected
+
+
+@pytest.mark.parametrize(
+    ("input_str", "expected"),
+    [
+        # JSON-like data
+        (r'"{\"user\":\"john\",\"id\":123}"', '{"user":"john","id":123}'),
+        # URL-encoded then quoted
+        ('"hello%20world"', "hello%20world"),
+        # Path with backslashes (Windows-style)
+        (r'"C:\\Users\\John\\Documents"', "C:\\Users\\John\\Documents"),
+        # Complex session data
+        (
+            r'"session_data=\"user123\";expires=2024"',
+            'session_data="user123";expires=2024',
+        ),
+    ],
+)
+def test_unquote_real_world_examples(input_str: str, expected: str) -> None:
+    """Test _unquote with real-world cookie value examples."""
+    assert _unquote(input_str) == expected
+
+
+@pytest.mark.parametrize(
+    "test_value",
+    [
+        '""',
+        '"simple"',
+        r'"with \"quotes\""',
+        r'"with \\backslash\\"',
+        r'"\012newline"',
+        r'"complex\042quote\134slash\012"',
+        '"not-quoted',
+        'also-not-quoted"',
+        r'"mixed\011\042\134test"',
+    ],
+)
+def test_unquote_compatibility_with_simplecookie(test_value: str) -> None:
+    """Test that _unquote behaves like SimpleCookie's unquoting."""
+    assert _unquote(test_value) == simplecookie_unquote(test_value), (
+        f"Mismatch for {test_value!r}: "
+        f"our={_unquote(test_value)!r}, "
+        f"SimpleCookie={simplecookie_unquote(test_value)!r}"
+    )
