# type: ignore
from typing import Any
from unittest import mock

import pytest

from aiohttp import FormData, web


@pytest.fixture
def buf():
    return bytearray()


@pytest.fixture
def writer(buf: Any):
    writer = mock.Mock()

    async def write(chunk):
        buf.extend(chunk)

    writer.write.side_effect = write
    return writer


def test_formdata_multipart(buf: Any, writer: Any) -> None:
    form = FormData()
    assert not form.is_multipart

    form.add_field("test", b"test", filename="test.txt")
    assert form.is_multipart


def test_invalid_formdata_payload() -> None:
    form = FormData()
    form.add_field("test", object(), filename="test.txt")
    with pytest.raises(TypeError):
        form()


def test_invalid_formdata_params() -> None:
    with pytest.raises(TypeError):
        FormData("asdasf")


def test_invalid_formdata_params2() -> None:
    with pytest.raises(TypeError):
        FormData("as")  # 2-char str is not allowed


def test_invalid_formdata_content_type() -> None:
    form = FormData()
    invalid_vals = [0, 0.1, {}, [], b"foo"]
    for invalid_val in invalid_vals:
        with pytest.raises(TypeError):
            form.add_field("foo", "bar", content_type=invalid_val)


def test_invalid_formdata_filename() -> None:
    form = FormData()
    invalid_vals = [0, 0.1, {}, [], b"foo"]
    for invalid_val in invalid_vals:
        with pytest.raises(TypeError):
            form.add_field("foo", "bar", filename=invalid_val)


def test_invalid_formdata_content_transfer_encoding() -> None:
    form = FormData()
    invalid_vals = [0, 0.1, {}, [], b"foo"]
    for invalid_val in invalid_vals:
        with pytest.raises(TypeError):
            form.add_field("foo", "bar", content_transfer_encoding=invalid_val)


async def test_formdata_field_name_is_quoted(buf: Any, writer: Any) -> None:
    form = FormData(charset="ascii")
    form.add_field("email 1", "xxx@x.co", content_type="multipart/form-data")
    payload = form()
    await payload.write(writer)
    assert b'name="email\\ 1"' in buf


async def test_formdata_field_name_is_not_quoted(buf: Any, writer: Any) -> None:
    form = FormData(quote_fields=False, charset="ascii")
    form.add_field("email 1", "xxx@x.co", content_type="multipart/form-data")
    payload = form()
    await payload.write(writer)
    assert b'name="email 1"' in buf


async def test_mark_formdata_as_processed(aiohttp_client: Any) -> None:
    async def handler(request):
        return web.Response()

    app = web.Application()
    app.add_routes([web.post("/", handler)])

<<<<<<< HEAD
        with pytest.raises(RuntimeError):
            await session.post(url, data=data)


async def test_formdata_boundary_param() -> None:
    boundary = "some_boundary"
    form = FormData(boundary=boundary)
    assert form._writer.boundary == boundary
=======
    client = await aiohttp_client(app)

    data = FormData()
    data.add_field("test", "test_value", content_type="application/json")

    resp = await client.post("/", data=data)
    assert len(data._writer._parts) == 1

    with pytest.raises(RuntimeError):
        await client.post("/", data=data)

    resp.release()
>>>>>>> 5ec6aec1
<|MERGE_RESOLUTION|>--- conflicted
+++ resolved
@@ -95,16 +95,6 @@
     app = web.Application()
     app.add_routes([web.post("/", handler)])
 
-<<<<<<< HEAD
-        with pytest.raises(RuntimeError):
-            await session.post(url, data=data)
-
-
-async def test_formdata_boundary_param() -> None:
-    boundary = "some_boundary"
-    form = FormData(boundary=boundary)
-    assert form._writer.boundary == boundary
-=======
     client = await aiohttp_client(app)
 
     data = FormData()
@@ -117,4 +107,9 @@
         await client.post("/", data=data)
 
     resp.release()
->>>>>>> 5ec6aec1
+
+
+async def test_formdata_boundary_param() -> None:
+    boundary = "some_boundary"
+    form = FormData(boundary=boundary)
+    assert form._writer.boundary == boundary