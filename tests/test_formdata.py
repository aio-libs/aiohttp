--- conflicted
+++ resolved
@@ -32,8 +32,7 @@
     assert form.is_multipart
 
 
-<<<<<<< HEAD
-def test_form_data_is_multipart_param(buf: Any, writer: Any) -> None:
+def test_form_data_is_multipart_param(buf: bytearray) -> None:
     form = FormData(default_to_multipart=True)
     assert form.is_multipart
 
@@ -41,7 +40,7 @@
     assert form.is_multipart
 
 
-def test_formdata_multipart(buf: Any, writer: Any) -> None:
+def test_formdata_multipart(buf: bytearray) -> None:
     form = FormData(default_to_multipart=False)
     assert not form.is_multipart
 
@@ -49,11 +48,8 @@
     assert form.is_multipart  # Adding binary data convert FormData to multpart
 
 
-def test_invalid_formdata_payload() -> None:
-=======
 @pytest.mark.parametrize("obj", (object(), None))
 def test_invalid_formdata_payload_multipart(obj: object) -> None:
->>>>>>> 9ab74e2b
     form = FormData()
     form.add_field("test", obj, filename="test.txt")
     with pytest.raises(TypeError, match="Can not serialize value"):
