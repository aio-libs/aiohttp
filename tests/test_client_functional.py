--- conflicted
+++ resolved
@@ -51,9 +51,6 @@
 from aiohttp.client_reqrep import ClientRequest
 from aiohttp.connector import Connection
 from aiohttp.http_writer import StreamWriter
-<<<<<<< HEAD
-from aiohttp.test_utils import TestClient, TestServer
-=======
 from aiohttp.payload import (
     AsyncIterablePayload,
     BufferedReaderPayload,
@@ -62,9 +59,7 @@
     StringIOPayload,
     StringPayload,
 )
-from aiohttp.pytest_plugin import AiohttpClient, AiohttpServer
-from aiohttp.test_utils import TestClient, TestServer, unused_port
->>>>>>> 4872fce3
+from aiohttp.test_utils import TestClient, TestServer
 from aiohttp.typedefs import Handler, Query
 
 
@@ -275,11 +270,7 @@
     assert 0 == len(client._session.connector._conns)
 
 
-<<<<<<< HEAD
-async def test_keepalive_timeout_async_sleep(unused_tcp_port: int) -> None:
-=======
 async def test_keepalive_timeout_async_sleep(unused_port_socket: socket.socket) -> None:
->>>>>>> 4872fce3
     async def handler(request: web.Request) -> web.Response:
         body = await request.read()
         assert b"" == body
@@ -291,30 +282,18 @@
     runner = web.AppRunner(app, tcp_keepalive=True, keepalive_timeout=0.001)
     await runner.setup()
 
-<<<<<<< HEAD
-    site = web.TCPSite(runner, host="localhost", port=unused_tcp_port)
-=======
     site = web.SockSite(runner, unused_port_socket)
->>>>>>> 4872fce3
     await site.start()
 
     host, port = unused_port_socket.getsockname()[:2]
 
     try:
         async with aiohttp.ClientSession() as sess:
-<<<<<<< HEAD
-            resp1 = await sess.get(f"http://localhost:{unused_tcp_port}/")
-            await resp1.read()
-            # wait for server keepalive_timeout
-            await asyncio.sleep(0.01)
-            resp2 = await sess.get(f"http://localhost:{unused_tcp_port}/")
-=======
             resp1 = await sess.get(f"http://{host}:{port}/")
             await resp1.read()
             # wait for server keepalive_timeout
             await asyncio.sleep(0.01)
             resp2 = await sess.get(f"http://{host}:{port}/")
->>>>>>> 4872fce3
             await resp2.read()
     finally:
         await asyncio.gather(runner.shutdown(), site.stop())
@@ -324,11 +303,7 @@
     sys.version_info[:2] == (3, 11),
     reason="https://github.com/pytest-dev/pytest/issues/10763",
 )
-<<<<<<< HEAD
-async def test_keepalive_timeout_sync_sleep(unused_tcp_port: int) -> None:
-=======
 async def test_keepalive_timeout_sync_sleep(unused_port_socket: socket.socket) -> None:
->>>>>>> 4872fce3
     async def handler(request: web.Request) -> web.Response:
         body = await request.read()
         assert b"" == body
@@ -340,31 +315,19 @@
     runner = web.AppRunner(app, tcp_keepalive=True, keepalive_timeout=0.001)
     await runner.setup()
 
-<<<<<<< HEAD
-    site = web.TCPSite(runner, host="localhost", port=unused_tcp_port)
-=======
     site = web.SockSite(runner, unused_port_socket)
->>>>>>> 4872fce3
     await site.start()
 
     host, port = unused_port_socket.getsockname()[:2]
 
     try:
         async with aiohttp.ClientSession() as sess:
-<<<<<<< HEAD
-            resp1 = await sess.get(f"http://localhost:{unused_tcp_port}/")
-=======
             resp1 = await sess.get(f"http://{host}:{port}/")
->>>>>>> 4872fce3
             await resp1.read()
             # wait for server keepalive_timeout
             # time.sleep is a more challenging scenario than asyncio.sleep
             time.sleep(0.01)
-<<<<<<< HEAD
-            resp2 = await sess.get(f"http://localhost:{unused_tcp_port}/")
-=======
             resp2 = await sess.get(f"http://{host}:{port}/")
->>>>>>> 4872fce3
             await resp2.read()
     finally:
         await asyncio.gather(runner.shutdown(), site.stop())
