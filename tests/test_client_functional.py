# type: ignore
# HTTP client functional tests against aiohttp.web server

import asyncio
import datetime
import http.cookies
import io
import json
import pathlib
import socket
import ssl
import sys
import time
from typing import Any, AsyncIterator
from unittest import mock

import pytest
from multidict import MultiDict
from yarl import URL

import aiohttp
from aiohttp import Fingerprint, ServerFingerprintMismatch, hdrs, web
from aiohttp.abc import AbstractResolver
<<<<<<< HEAD
from aiohttp.client_exceptions import InvalidRedirectURL, TooManyRedirects
=======
from aiohttp.client_exceptions import SocketTimeoutError, TooManyRedirects
from aiohttp.pytest_plugin import AiohttpClient, TestClient
>>>>>>> 8b33fe6f
from aiohttp.test_utils import unused_port


@pytest.fixture
def here():
    return pathlib.Path(__file__).parent


@pytest.fixture
def fname(here: Any):
    return here / "conftest.py"


async def test_keepalive_two_requests_success(aiohttp_client: Any) -> None:
    async def handler(request):
        body = await request.read()
        assert b"" == body
        return web.Response(body=b"OK")

    app = web.Application()
    app.router.add_route("GET", "/", handler)

    connector = aiohttp.TCPConnector(limit=1)
    client = await aiohttp_client(app, connector=connector)

    resp1 = await client.get("/")
    await resp1.read()
    resp2 = await client.get("/")
    await resp2.read()

    assert 1 == len(client._session.connector._conns)


async def test_keepalive_after_head_requests_success(aiohttp_client: Any) -> None:
    async def handler(request):
        body = await request.read()
        assert b"" == body
        return web.Response(body=b"OK")

    cnt_conn_reuse = 0

    async def on_reuseconn(session, ctx, params):
        nonlocal cnt_conn_reuse
        cnt_conn_reuse += 1

    trace_config = aiohttp.TraceConfig()
    trace_config._on_connection_reuseconn.append(on_reuseconn)

    app = web.Application()
    app.router.add_route("GET", "/", handler)
    app.router.add_route("HEAD", "/", handler)

    connector = aiohttp.TCPConnector(limit=1)
    client = await aiohttp_client(
        app, connector=connector, trace_configs=[trace_config]
    )

    resp1 = await client.head("/")
    await resp1.read()
    resp2 = await client.get("/")
    await resp2.read()

    assert 1 == cnt_conn_reuse


@pytest.mark.parametrize("status", (101, 204, 304))
async def test_keepalive_after_empty_body_status(
    aiohttp_client: Any, status: int
) -> None:
    async def handler(request):
        body = await request.read()
        assert b"" == body
        return web.Response(status=status)

    cnt_conn_reuse = 0

    async def on_reuseconn(session, ctx, params):
        nonlocal cnt_conn_reuse
        cnt_conn_reuse += 1

    trace_config = aiohttp.TraceConfig()
    trace_config._on_connection_reuseconn.append(on_reuseconn)

    app = web.Application()
    app.router.add_route("GET", "/", handler)

    connector = aiohttp.TCPConnector(limit=1)
    client = await aiohttp_client(
        app, connector=connector, trace_configs=[trace_config]
    )

    resp1 = await client.get("/")
    await resp1.read()
    resp2 = await client.get("/")
    await resp2.read()

    assert cnt_conn_reuse == 1


@pytest.mark.parametrize("status", (101, 204, 304))
async def test_keepalive_after_empty_body_status_stream_response(
    aiohttp_client: Any, status: int
) -> None:
    async def handler(request):
        stream_response = web.StreamResponse(status=status)
        await stream_response.prepare(request)
        return stream_response

    cnt_conn_reuse = 0

    async def on_reuseconn(session, ctx, params):
        nonlocal cnt_conn_reuse
        cnt_conn_reuse += 1

    trace_config = aiohttp.TraceConfig()
    trace_config._on_connection_reuseconn.append(on_reuseconn)

    app = web.Application()
    app.router.add_route("GET", "/", handler)

    connector = aiohttp.TCPConnector(limit=1)
    client = await aiohttp_client(
        app, connector=connector, trace_configs=[trace_config]
    )

    resp1 = await client.get("/")
    await resp1.read()
    resp2 = await client.get("/")
    await resp2.read()

    assert cnt_conn_reuse == 1


async def test_keepalive_response_released(aiohttp_client: Any) -> None:
    async def handler(request):
        body = await request.read()
        assert b"" == body
        return web.Response(body=b"OK")

    app = web.Application()
    app.router.add_route("GET", "/", handler)

    connector = aiohttp.TCPConnector(limit=1)
    client = await aiohttp_client(app, connector=connector)

    resp1 = await client.get("/")
    resp1.release()
    resp2 = await client.get("/")
    resp2.release()

    assert 1 == len(client._session.connector._conns)


async def test_upgrade_connection_not_released_after_read(aiohttp_client: Any) -> None:
    async def handler(request: web.Request) -> web.Response:
        body = await request.read()
        assert b"" == body
        return web.Response(
            status=101, headers={"Connection": "Upgrade", "Upgrade": "tcp"}
        )

    app = web.Application()
    app.router.add_route("GET", "/", handler)

    client = await aiohttp_client(app)

    resp = await client.get("/")
    await resp.read()
    assert resp.connection is not None
    assert not resp.closed


async def test_keepalive_server_force_close_connection(aiohttp_client: Any) -> None:
    async def handler(request):
        body = await request.read()
        assert b"" == body
        response = web.Response(body=b"OK")
        response.force_close()
        return response

    app = web.Application()
    app.router.add_route("GET", "/", handler)

    connector = aiohttp.TCPConnector(limit=1)
    client = await aiohttp_client(app, connector=connector)

    resp1 = await client.get("/")
    resp1.close()
    resp2 = await client.get("/")
    resp2.close()

    assert 0 == len(client._session.connector._conns)


async def test_keepalive_timeout_async_sleep() -> None:
    async def handler(request):
        body = await request.read()
        assert b"" == body
        return web.Response(body=b"OK")

    app = web.Application()
    app.router.add_route("GET", "/", handler)

    runner = web.AppRunner(app, tcp_keepalive=True, keepalive_timeout=0.001)
    await runner.setup()

    port = unused_port()
    site = web.TCPSite(runner, host="localhost", port=port)
    await site.start()

    try:
        async with aiohttp.client.ClientSession() as sess:
            resp1 = await sess.get(f"http://localhost:{port}/")
            await resp1.read()
            # wait for server keepalive_timeout
            await asyncio.sleep(0.01)
            resp2 = await sess.get(f"http://localhost:{port}/")
            await resp2.read()
    finally:
        await asyncio.gather(runner.shutdown(), site.stop())


@pytest.mark.skipif(
    sys.version_info[:2] == (3, 11),
    reason="https://github.com/pytest-dev/pytest/issues/10763",
)
async def test_keepalive_timeout_sync_sleep() -> None:
    async def handler(request):
        body = await request.read()
        assert b"" == body
        return web.Response(body=b"OK")

    app = web.Application()
    app.router.add_route("GET", "/", handler)

    runner = web.AppRunner(app, tcp_keepalive=True, keepalive_timeout=0.001)
    await runner.setup()

    port = unused_port()
    site = web.TCPSite(runner, host="localhost", port=port)
    await site.start()

    try:
        async with aiohttp.client.ClientSession() as sess:
            resp1 = await sess.get(f"http://localhost:{port}/")
            await resp1.read()
            # wait for server keepalive_timeout
            # time.sleep is a more challenging scenario than asyncio.sleep
            time.sleep(0.01)
            resp2 = await sess.get(f"http://localhost:{port}/")
            await resp2.read()
    finally:
        await asyncio.gather(runner.shutdown(), site.stop())


async def test_release_early(aiohttp_client: Any) -> None:
    async def handler(request):
        await request.read()
        return web.Response(body=b"OK")

    app = web.Application()
    app.router.add_route("GET", "/", handler)

    client = await aiohttp_client(app)
    resp = await client.get("/")
    assert resp.closed
    await resp.wait_for_close()
    assert 1 == len(client._session.connector._conns)


async def test_HTTP_304(aiohttp_client: Any) -> None:
    async def handler(request):
        body = await request.read()
        assert b"" == body
        return web.Response(status=304)

    app = web.Application()
    app.router.add_route("GET", "/", handler)
    client = await aiohttp_client(app)

    resp = await client.get("/")
    assert resp.status == 304
    content = await resp.read()
    assert content == b""


async def test_stream_request_on_server_eof(aiohttp_client) -> None:
    async def handler(request):
        return web.Response(text="OK", status=200)

    app = web.Application()
    app.add_routes([web.get("/", handler)])
    app.add_routes([web.put("/", handler)])

    client = await aiohttp_client(app)

    async def data_gen():
        for _ in range(2):
            yield b"just data"
            await asyncio.sleep(0.1)

    async with client.put("/", data=data_gen()) as resp:
        assert 200 == resp.status
        assert len(client.session.connector._acquired) == 1
        conn = next(iter(client.session.connector._acquired))

    async with client.get("/") as resp:
        assert 200 == resp.status

    # Connection should have been reused
    conns = next(iter(client.session.connector._conns.values()))
    assert len(conns) == 1
    assert conns[0][0] is conn


async def test_stream_request_on_server_eof_nested(aiohttp_client) -> None:
    async def handler(request):
        return web.Response(text="OK", status=200)

    app = web.Application()
    app.add_routes([web.get("/", handler)])
    app.add_routes([web.put("/", handler)])

    client = await aiohttp_client(app)

    async def data_gen():
        for _ in range(2):
            yield b"just data"
            await asyncio.sleep(0.1)

    async with client.put("/", data=data_gen()) as resp:
        assert 200 == resp.status
        async with client.get("/") as resp:
            assert 200 == resp.status

    # Should be 2 separate connections
    conns = next(iter(client.session.connector._conns.values()))
    assert len(conns) == 2


async def test_HTTP_304_WITH_BODY(aiohttp_client: Any) -> None:
    async def handler(request):
        body = await request.read()
        assert b"" == body
        return web.Response(body=b"test", status=304)

    app = web.Application()
    app.router.add_route("GET", "/", handler)
    client = await aiohttp_client(app)

    resp = await client.get("/")
    assert resp.status == 304
    content = await resp.read()
    assert content == b""


async def test_auto_header_user_agent(aiohttp_client: Any) -> None:
    async def handler(request):
        assert "aiohttp" in request.headers["user-agent"]
        return web.Response()

    app = web.Application()
    app.router.add_route("GET", "/", handler)
    client = await aiohttp_client(app)

    async with client.get("/") as resp:
        assert 200 == resp.status


async def test_skip_auto_headers_user_agent(aiohttp_client: Any) -> None:
    async def handler(request):
        assert hdrs.USER_AGENT not in request.headers
        return web.Response()

    app = web.Application()
    app.router.add_route("GET", "/", handler)
    client = await aiohttp_client(app)

    async with client.get("/", skip_auto_headers=["user-agent"]) as resp:
        assert 200 == resp.status


async def test_skip_default_auto_headers_user_agent(aiohttp_client: Any) -> None:
    async def handler(request):
        assert hdrs.USER_AGENT not in request.headers
        return web.Response()

    app = web.Application()
    app.router.add_route("GET", "/", handler)
    client = await aiohttp_client(app, skip_auto_headers=["user-agent"])

    async with client.get("/") as resp:
        assert 200 == resp.status


async def test_skip_auto_headers_content_type(aiohttp_client: Any) -> None:
    async def handler(request):
        assert hdrs.CONTENT_TYPE not in request.headers
        return web.Response()

    app = web.Application()
    app.router.add_route("GET", "/", handler)
    client = await aiohttp_client(app)

    async with client.get("/", skip_auto_headers=["content-type"]) as resp:
        assert 200 == resp.status


async def test_post_data_bytesio(aiohttp_client: Any) -> None:
    data = b"some buffer"

    async def handler(request):
        assert len(data) == request.content_length
        val = await request.read()
        assert data == val
        return web.Response()

    app = web.Application()
    app.router.add_route("POST", "/", handler)
    client = await aiohttp_client(app)

    with io.BytesIO(data) as file_handle:
        async with client.post("/", data=file_handle) as resp:
            assert 200 == resp.status


async def test_post_data_with_bytesio_file(aiohttp_client: Any) -> None:
    data = b"some buffer"

    async def handler(request):
        post_data = await request.post()
        assert ["file"] == list(post_data.keys())
        assert data == post_data["file"].file.read()
        return web.Response()

    app = web.Application()
    app.router.add_route("POST", "/", handler)
    client = await aiohttp_client(app)

    with io.BytesIO(data) as file_handle:
        async with client.post("/", data={"file": file_handle}) as resp:
            assert 200 == resp.status


async def test_post_data_stringio(aiohttp_client: Any) -> None:
    data = "some buffer"

    async def handler(request):
        assert len(data) == request.content_length
        assert request.headers["CONTENT-TYPE"] == "text/plain; charset=utf-8"
        val = await request.text()
        assert data == val
        return web.Response()

    app = web.Application()
    app.router.add_route("POST", "/", handler)
    client = await aiohttp_client(app)

    async with client.post("/", data=io.StringIO(data)) as resp:
        assert 200 == resp.status


async def test_post_data_textio_encoding(aiohttp_client: Any) -> None:
    data = "текст"

    async def handler(request):
        assert request.headers["CONTENT-TYPE"] == "text/plain; charset=koi8-r"
        val = await request.text()
        assert data == val
        return web.Response()

    app = web.Application()
    app.router.add_route("POST", "/", handler)
    client = await aiohttp_client(app)

    pl = aiohttp.TextIOPayload(io.StringIO(data), encoding="koi8-r")
    async with client.post("/", data=pl) as resp:
        assert 200 == resp.status


async def test_ssl_client(
    aiohttp_server: Any, ssl_ctx: Any, aiohttp_client: Any, client_ssl_ctx: Any
) -> None:
    connector = aiohttp.TCPConnector(ssl=client_ssl_ctx)

    async def handler(request):
        return web.Response(text="Test message")

    app = web.Application()
    app.router.add_route("GET", "/", handler)
    server = await aiohttp_server(app, ssl=ssl_ctx)
    client = await aiohttp_client(server, connector=connector)

    resp = await client.get("/")
    assert 200 == resp.status
    txt = await resp.text()
    assert txt == "Test message"


async def test_tcp_connector_fingerprint_ok(
    aiohttp_server: Any,
    aiohttp_client: Any,
    ssl_ctx: Any,
    tls_certificate_fingerprint_sha256: Any,
):
    tls_fingerprint = Fingerprint(tls_certificate_fingerprint_sha256)

    async def handler(request):
        return web.Response(text="Test message")

    connector = aiohttp.TCPConnector(ssl=tls_fingerprint)
    app = web.Application()
    app.router.add_route("GET", "/", handler)
    server = await aiohttp_server(app, ssl=ssl_ctx)
    client = await aiohttp_client(server, connector=connector)

    async with client.get("/") as resp:
        assert resp.status == 200


async def test_tcp_connector_fingerprint_fail(
    aiohttp_server: Any,
    aiohttp_client: Any,
    ssl_ctx: Any,
    tls_certificate_fingerprint_sha256: Any,
):
    async def handler(request):
        return web.Response(text="Test message")

    bad_fingerprint = b"\x00" * len(tls_certificate_fingerprint_sha256)

    connector = aiohttp.TCPConnector(ssl=Fingerprint(bad_fingerprint))

    app = web.Application()
    app.router.add_route("GET", "/", handler)
    server = await aiohttp_server(app, ssl=ssl_ctx)
    client = await aiohttp_client(server, connector=connector)

    with pytest.raises(ServerFingerprintMismatch) as cm:
        await client.get("/")
    exc = cm.value
    assert exc.expected == bad_fingerprint
    assert exc.got == tls_certificate_fingerprint_sha256


async def test_format_task_get(aiohttp_server: Any) -> None:
    async def handler(request):
        return web.Response(body=b"OK")

    app = web.Application()
    app.router.add_route("GET", "/", handler)
    server = await aiohttp_server(app)
    client = aiohttp.ClientSession()
    task = asyncio.create_task(client.get(server.make_url("/")))
    assert f"{task}".startswith("<Task pending")
    resp = await task
    resp.close()
    await client.close()


async def test_str_params(aiohttp_client: Any) -> None:
    async def handler(request):
        assert "q=t est" in request.rel_url.query_string
        return web.Response()

    app = web.Application()
    app.router.add_route("GET", "/", handler)
    client = await aiohttp_client(app)

    async with client.get("/", params="q=t+est") as resp:
        assert 200 == resp.status


async def test_drop_params_on_redirect(aiohttp_client: Any) -> None:
    async def handler_redirect(request):
        return web.Response(status=301, headers={"Location": "/ok?a=redirect"})

    async def handler_ok(request):
        assert request.rel_url.query_string == "a=redirect"
        return web.Response(status=200)

    app = web.Application()
    app.router.add_route("GET", "/ok", handler_ok)
    app.router.add_route("GET", "/redirect", handler_redirect)
    client = await aiohttp_client(app)

    async with client.get("/redirect", params={"a": "initial"}) as resp:
        assert resp.status == 200


async def test_drop_fragment_on_redirect(aiohttp_client: Any) -> None:
    async def handler_redirect(request):
        return web.Response(status=301, headers={"Location": "/ok#fragment"})

    async def handler_ok(request):
        return web.Response(status=200)

    app = web.Application()
    app.router.add_route("GET", "/ok", handler_ok)
    app.router.add_route("GET", "/redirect", handler_redirect)
    client = await aiohttp_client(app)

    async with client.get("/redirect") as resp:
        assert resp.status == 200
        assert resp.url.path == "/ok"


async def test_drop_fragment(aiohttp_client: Any) -> None:
    async def handler_ok(request):
        return web.Response(status=200)

    app = web.Application()
    app.router.add_route("GET", "/ok", handler_ok)
    client = await aiohttp_client(app)

    async with client.get("/ok#fragment") as resp:
        assert resp.status == 200
        assert resp.url.path == "/ok"


async def test_history(aiohttp_client: Any) -> None:
    async def handler_redirect(request):
        return web.Response(status=301, headers={"Location": "/ok"})

    async def handler_ok(request):
        return web.Response(status=200)

    app = web.Application()
    app.router.add_route("GET", "/ok", handler_ok)
    app.router.add_route("GET", "/redirect", handler_redirect)
    client = await aiohttp_client(app)

    async with client.get("/ok") as resp:
        assert len(resp.history) == 0
        assert resp.status == 200

    async with client.get("/redirect") as resp_redirect:
        assert len(resp_redirect.history) == 1
        assert resp_redirect.history[0].status == 301
        assert resp_redirect.status == 200


async def test_keepalive_closed_by_server(aiohttp_client: Any) -> None:
    async def handler(request):
        body = await request.read()
        assert b"" == body
        resp = web.Response(body=b"OK")
        resp.force_close()
        return resp

    app = web.Application()
    app.router.add_route("GET", "/", handler)

    connector = aiohttp.TCPConnector(limit=1)
    client = await aiohttp_client(app, connector=connector)

    resp1 = await client.get("/")
    val1 = await resp1.read()
    assert val1 == b"OK"
    resp2 = await client.get("/")
    val2 = await resp2.read()
    assert val2 == b"OK"

    assert 0 == len(client._session.connector._conns)


async def test_wait_for(aiohttp_client: Any) -> None:
    async def handler(request):
        return web.Response(body=b"OK")

    app = web.Application()
    app.router.add_route("GET", "/", handler)
    client = await aiohttp_client(app)

    resp = await asyncio.wait_for(client.get("/"), 10)
    assert resp.status == 200
    txt = await resp.text()
    assert txt == "OK"


async def test_raw_headers(aiohttp_client: Any) -> None:
    async def handler(request):
        return web.Response()

    app = web.Application()
    app.router.add_route("GET", "/", handler)
    client = await aiohttp_client(app)
    async with client.get("/") as resp:
        assert resp.status == 200

        raw_headers = tuple((bytes(h), bytes(v)) for h, v in resp.raw_headers)
        assert raw_headers == (
            (b"Content-Length", b"0"),
            (b"Content-Type", b"application/octet-stream"),
            (b"Date", mock.ANY),
            (b"Server", mock.ANY),
        )


async def test_host_header_first(aiohttp_client: Any) -> None:
    async def handler(request):
        assert list(request.headers)[0] == hdrs.HOST
        return web.Response()

    app = web.Application()
    app.router.add_route("GET", "/", handler)
    client = await aiohttp_client(app)
    async with client.get("/") as resp:
        assert resp.status == 200


async def test_empty_header_values(aiohttp_client: Any) -> None:
    async def handler(request):
        resp = web.Response()
        resp.headers["X-Empty"] = ""
        return resp

    app = web.Application()
    app.router.add_route("GET", "/", handler)
    client = await aiohttp_client(app)
    async with client.get("/") as resp:
        assert resp.status == 200
        raw_headers = tuple((bytes(h), bytes(v)) for h, v in resp.raw_headers)
        assert raw_headers == (
            (b"X-Empty", b""),
            (b"Content-Length", b"0"),
            (b"Content-Type", b"application/octet-stream"),
            (b"Date", mock.ANY),
            (b"Server", mock.ANY),
        )


async def test_204_with_gzipped_content_encoding(aiohttp_client: Any) -> None:
    async def handler(request):
        resp = web.StreamResponse(status=204)
        resp.content_length = 0
        resp.content_type = "application/json"
        # resp.enable_compression(web.ContentCoding.gzip)
        resp.headers["Content-Encoding"] = "gzip"
        await resp.prepare(request)
        return resp

    app = web.Application()
    app.router.add_route("DELETE", "/", handler)
    client = await aiohttp_client(app)

    async with client.delete("/") as resp:
        assert resp.status == 204
        assert resp.closed


async def test_timeout_on_reading_headers(aiohttp_client: Any, mocker: Any) -> None:
    async def handler(request):
        resp = web.StreamResponse()
        await asyncio.sleep(0.1)
        await resp.prepare(request)
        return resp

    app = web.Application()
    app.router.add_route("GET", "/", handler)
    client = await aiohttp_client(app)

    with pytest.raises(asyncio.TimeoutError):
        await client.get("/", timeout=aiohttp.ClientTimeout(total=0.01))


async def test_timeout_on_conn_reading_headers(
    aiohttp_client: Any, mocker: Any
) -> None:
    # tests case where user did not set a connection timeout

    async def handler(request):
        resp = web.StreamResponse()
        await asyncio.sleep(0.1)
        await resp.prepare(request)
        return resp

    app = web.Application()
    app.router.add_route("GET", "/", handler)

    conn = aiohttp.TCPConnector()
    client = await aiohttp_client(app, connector=conn)

    with pytest.raises(asyncio.TimeoutError):
        await client.get("/", timeout=aiohttp.ClientTimeout(total=0.01))


async def test_timeout_on_session_read_timeout(
    aiohttp_client: Any, mocker: Any
) -> None:
    async def handler(request):
        resp = web.StreamResponse()
        await asyncio.sleep(0.1)
        await resp.prepare(request)
        return resp

    app = web.Application()
    app.router.add_route("GET", "/", handler)

    conn = aiohttp.TCPConnector()
    client = await aiohttp_client(
        app, connector=conn, timeout=aiohttp.ClientTimeout(sock_read=0.01)
    )

    with pytest.raises(asyncio.TimeoutError):
        await client.get("/")


async def test_read_timeout_between_chunks(aiohttp_client: Any, mocker: Any) -> None:
    async def handler(request):
        resp = aiohttp.web.StreamResponse()
        await resp.prepare(request)
        # write data 4 times, with pauses. Total time 2 seconds.
        for _ in range(4):
            await asyncio.sleep(0.5)
            await resp.write(b"data\n")
        return resp

    app = web.Application()
    app.add_routes([web.get("/", handler)])

    # A timeout of 0.2 seconds should apply per read.
    timeout = aiohttp.ClientTimeout(sock_read=1)
    client = await aiohttp_client(app, timeout=timeout)

    res = b""
    async with await client.get("/") as resp:
        res += await resp.read()

    assert res == b"data\n" * 4


async def test_read_timeout_on_reading_chunks(aiohttp_client: Any, mocker: Any) -> None:
    async def handler(request):
        resp = aiohttp.web.StreamResponse()
        await resp.prepare(request)
        await resp.write(b"data\n")
        await asyncio.sleep(1)
        await resp.write(b"data\n")
        return resp

    app = web.Application()
    app.add_routes([web.get("/", handler)])

    # A timeout of 0.2 seconds should apply per read.
    timeout = aiohttp.ClientTimeout(sock_read=0.2)
    client = await aiohttp_client(app, timeout=timeout)

    async with await client.get("/") as resp:
        assert (await resp.content.read(5)) == b"data\n"
        with pytest.raises(asyncio.TimeoutError):
            await resp.content.read()


async def test_read_timeout_on_write(aiohttp_client: Any) -> None:
    async def gen_payload() -> AsyncIterator[str]:
        # Delay writing to ensure read timeout isn't triggered before writing completes.
        await asyncio.sleep(0.5)
        yield b"foo"

    async def handler(request: web.Request) -> web.Response:
        return web.Response(body=await request.read())

    app = web.Application()
    app.router.add_put("/", handler)

    timeout = aiohttp.ClientTimeout(total=None, sock_read=0.1)
    client = await aiohttp_client(app)
    async with client.put("/", data=gen_payload(), timeout=timeout) as resp:
        result = await resp.read()  # Should not trigger a read timeout.
    assert result == b"foo"


async def test_timeout_on_reading_data(aiohttp_client: Any, mocker: Any) -> None:
    loop = asyncio.get_event_loop()

    fut = loop.create_future()

    async def handler(request):
        resp = web.StreamResponse(headers={"content-length": "100"})
        await resp.prepare(request)
        fut.set_result(None)
        await asyncio.sleep(0.2)
        return resp

    app = web.Application()
    app.router.add_route("GET", "/", handler)
    client = await aiohttp_client(app)

    resp = await client.get("/", timeout=aiohttp.ClientTimeout(1))
    await fut

    with pytest.raises(asyncio.TimeoutError):
        await resp.read()


async def test_timeout_none(aiohttp_client: Any, mocker: Any) -> None:
    async def handler(request):
        resp = web.StreamResponse()
        await resp.prepare(request)
        return resp

    app = web.Application()
    app.router.add_route("GET", "/", handler)
    client = await aiohttp_client(app)

    async with client.get("/", timeout=None) as resp:
        assert resp.status == 200


async def test_readline_error_on_conn_close(aiohttp_client: Any) -> None:
    loop = asyncio.get_event_loop()

    async def handler(request):
        resp_ = web.StreamResponse()
        await resp_.prepare(request)

        # make sure connection is closed by client.
        with pytest.raises(aiohttp.ServerDisconnectedError):
            for _ in range(10):
                await resp_.write(b"data\n")
                await asyncio.sleep(0.5)
            return resp_

    app = web.Application()
    app.router.add_route("GET", "/", handler)
    server = await aiohttp_client(app)

    session = aiohttp.ClientSession()
    try:
        timer_started = False
        url, headers = server.make_url("/"), {"Connection": "Keep-alive"}
        resp = await session.get(url, headers=headers)
        with pytest.raises(aiohttp.ClientConnectionError):
            while True:
                data = await resp.content.readline()
                data = data.strip()
                if not data:
                    break
                assert data == b"data"
                if not timer_started:

                    def do_release():
                        loop.create_task(resp.release())

                    loop.call_later(1.0, do_release)
                    timer_started = True
    finally:
        await session.close()


async def test_no_error_on_conn_close_if_eof(aiohttp_client: Any) -> None:
    async def handler(request):
        resp_ = web.StreamResponse()
        await resp_.prepare(request)
        await resp_.write(b"data\n")
        await asyncio.sleep(0.5)
        return resp_

    app = web.Application()
    app.router.add_route("GET", "/", handler)
    server = await aiohttp_client(app)

    session = aiohttp.ClientSession()
    try:
        url, headers = server.make_url("/"), {"Connection": "Keep-alive"}
        resp = await session.get(url, headers=headers)
        while True:
            data = await resp.content.readline()
            data = data.strip()
            if not data:
                break
            assert data == b"data"

        assert resp.content.exception() is None
    finally:
        await session.close()


async def test_error_not_overwrote_on_conn_close(aiohttp_client: Any) -> None:
    async def handler(request):
        resp_ = web.StreamResponse()
        await resp_.prepare(request)
        return resp_

    app = web.Application()
    app.router.add_route("GET", "/", handler)
    server = await aiohttp_client(app)

    session = aiohttp.ClientSession()
    try:
        url, headers = server.make_url("/"), {"Connection": "Keep-alive"}
        resp = await session.get(url, headers=headers)
        resp.content.set_exception(ValueError())
    finally:
        await session.close()

    assert isinstance(resp.content.exception(), ValueError)


async def test_HTTP_200_OK_METHOD(aiohttp_client: Any) -> None:
    async def handler(request):
        return web.Response(text=request.method)

    app = web.Application()
    for meth in ("get", "post", "put", "delete", "head", "patch", "options"):
        app.router.add_route(meth.upper(), "/", handler)

    client = await aiohttp_client(app)
    for meth in ("get", "post", "put", "delete", "head", "patch", "options"):
        resp = await client.request(meth, "/")
        assert resp.status == 200
        assert len(resp.history) == 0

        content1 = await resp.read()
        content2 = await resp.read()
        assert content1 == content2
        content = await resp.text()

        if meth == "head":
            assert b"" == content1
        else:
            assert meth.upper() == content


async def test_HTTP_200_OK_METHOD_connector(aiohttp_client: Any) -> None:
    async def handler(request):
        return web.Response(text=request.method)

    conn = aiohttp.TCPConnector()
    conn.clear_dns_cache()

    app = web.Application()
    for meth in ("get", "post", "put", "delete", "head"):
        app.router.add_route(meth.upper(), "/", handler)
    client = await aiohttp_client(app, connector=conn)

    for meth in ("get", "post", "put", "delete", "head"):
        resp = await client.request(meth, "/")

        content1 = await resp.read()
        content2 = await resp.read()
        assert content1 == content2
        content = await resp.text()

        assert resp.status == 200
        if meth == "head":
            assert b"" == content1
        else:
            assert meth.upper() == content


async def test_HTTP_302_REDIRECT_GET(aiohttp_client: Any) -> None:
    async def handler(request):
        return web.Response(text=request.method)

    async def redirect(request):
        raise web.HTTPFound(location="/")

    app = web.Application()
    app.router.add_get("/", handler)
    app.router.add_get("/redirect", redirect)
    client = await aiohttp_client(app)

    async with client.get("/redirect") as resp:
        assert 200 == resp.status
        assert 1 == len(resp.history)


async def test_HTTP_302_REDIRECT_HEAD(aiohttp_client: Any) -> None:
    async def handler(request):
        return web.Response(text=request.method)

    async def redirect(request):
        raise web.HTTPFound(location="/")

    app = web.Application()
    app.router.add_get("/", handler)
    app.router.add_get("/redirect", redirect)
    app.router.add_head("/", handler)
    app.router.add_head("/redirect", redirect)
    client = await aiohttp_client(app)

    async with client.request("head", "/redirect") as resp:
        assert 200 == resp.status
        assert 1 == len(resp.history)
        assert resp.method == "HEAD"


async def test_HTTP_302_REDIRECT_NON_HTTP(aiohttp_client: Any) -> None:
    async def redirect(request):
        raise web.HTTPFound(location="ftp://127.0.0.1/test/")

    app = web.Application()
    app.router.add_get("/redirect", redirect)
    client = await aiohttp_client(app)

    with pytest.raises(InvalidRedirectURL):
        await client.get("/redirect")


async def test_HTTP_302_REDIRECT_POST(aiohttp_client: Any) -> None:
    async def handler(request):
        return web.Response(text=request.method)

    async def redirect(request):
        raise web.HTTPFound(location="/")

    app = web.Application()
    app.router.add_get("/", handler)
    app.router.add_post("/redirect", redirect)
    client = await aiohttp_client(app)

    resp = await client.post("/redirect")
    assert 200 == resp.status
    assert 1 == len(resp.history)
    txt = await resp.text()
    assert txt == "GET"
    resp.close()


async def test_HTTP_302_REDIRECT_POST_with_content_length_hdr(
    aiohttp_client: Any,
) -> None:
    async def handler(request):
        return web.Response(text=request.method)

    async def redirect(request):
        await request.read()
        raise web.HTTPFound(location="/")

    data = json.dumps({"some": "data"})
    app = web.Application()
    app.router.add_get("/", handler)
    app.router.add_post("/redirect", redirect)
    client = await aiohttp_client(app)

    resp = await client.post(
        "/redirect", data=data, headers={"Content-Length": str(len(data))}
    )
    assert 200 == resp.status
    assert 1 == len(resp.history)
    txt = await resp.text()
    assert txt == "GET"
    resp.close()


async def test_HTTP_307_REDIRECT_POST(aiohttp_client: Any) -> None:
    async def handler(request):
        return web.Response(text=request.method)

    async def redirect(request):
        await request.read()
        raise web.HTTPTemporaryRedirect(location="/")

    app = web.Application()
    app.router.add_post("/", handler)
    app.router.add_post("/redirect", redirect)
    client = await aiohttp_client(app)

    resp = await client.post("/redirect", data={"some": "data"})
    assert 200 == resp.status
    assert 1 == len(resp.history)
    txt = await resp.text()
    assert txt == "POST"
    resp.close()


async def test_HTTP_308_PERMANENT_REDIRECT_POST(aiohttp_client: Any) -> None:
    async def handler(request):
        return web.Response(text=request.method)

    async def redirect(request):
        await request.read()
        raise web.HTTPPermanentRedirect(location="/")

    app = web.Application()
    app.router.add_post("/", handler)
    app.router.add_post("/redirect", redirect)
    client = await aiohttp_client(app)

    resp = await client.post("/redirect", data={"some": "data"})
    assert 200 == resp.status
    assert 1 == len(resp.history)
    txt = await resp.text()
    assert txt == "POST"
    resp.close()


async def test_HTTP_302_max_redirects(aiohttp_client: Any) -> None:
    async def handler(request):
        return web.Response(text=request.method)

    async def redirect(request):
        count = int(request.match_info["count"])
        if count:
            raise web.HTTPFound(location=f"/redirect/{count - 1}")
        else:
            raise web.HTTPFound(location="/")

    app = web.Application()
    app.router.add_get("/", handler)
    app.router.add_get(r"/redirect/{count:\d+}", redirect)
    client = await aiohttp_client(app)

    with pytest.raises(TooManyRedirects) as ctx:
        await client.get("/redirect/5", max_redirects=2)
    assert 2 == len(ctx.value.history)
    assert ctx.value.request_info.url.path == "/redirect/5"
    assert ctx.value.request_info.method == "GET"


async def test_HTTP_200_GET_WITH_PARAMS(aiohttp_client: Any) -> None:
    async def handler(request):
        return web.Response(
            text="&".join(k + "=" + v for k, v in request.query.items())
        )

    app = web.Application()
    app.router.add_get("/", handler)
    client = await aiohttp_client(app)

    resp = await client.get("/", params={"q": "test"})
    assert 200 == resp.status
    txt = await resp.text()
    assert txt == "q=test"
    resp.close()


async def test_HTTP_200_GET_WITH_MultiDict_PARAMS(aiohttp_client: Any) -> None:
    async def handler(request):
        return web.Response(
            text="&".join(k + "=" + v for k, v in request.query.items())
        )

    app = web.Application()
    app.router.add_get("/", handler)
    client = await aiohttp_client(app)

    resp = await client.get("/", params=MultiDict([("q", "test"), ("q", "test2")]))
    assert 200 == resp.status
    txt = await resp.text()
    assert txt == "q=test&q=test2"
    resp.close()


async def test_HTTP_200_GET_WITH_MIXED_PARAMS(aiohttp_client: Any) -> None:
    async def handler(request):
        return web.Response(
            text="&".join(k + "=" + v for k, v in request.query.items())
        )

    app = web.Application()
    app.router.add_get("/", handler)
    client = await aiohttp_client(app)

    resp = await client.get("/?test=true", params={"q": "test"})
    assert 200 == resp.status
    txt = await resp.text()
    assert txt == "test=true&q=test"
    resp.close()


async def test_POST_DATA(aiohttp_client: Any) -> None:
    async def handler(request):
        data = await request.post()
        return web.json_response(dict(data))

    app = web.Application()
    app.router.add_post("/", handler)
    client = await aiohttp_client(app)

    resp = await client.post("/", data={"some": "data"})
    assert 200 == resp.status
    content = await resp.json()
    assert content == {"some": "data"}
    resp.close()


async def test_POST_DATA_with_explicit_formdata(aiohttp_client: Any) -> None:
    async def handler(request):
        data = await request.post()
        return web.json_response(dict(data))

    app = web.Application()
    app.router.add_post("/", handler)
    client = await aiohttp_client(app)

    form = aiohttp.FormData()
    form.add_field("name", "text")

    resp = await client.post("/", data=form)
    assert 200 == resp.status
    content = await resp.json()
    assert content == {"name": "text"}
    resp.close()


async def test_POST_DATA_with_charset(aiohttp_client: Any) -> None:
    async def handler(request):
        mp = await request.multipart()
        part = await mp.next()
        text = await part.text()
        return web.Response(text=text)

    app = web.Application()
    app.router.add_post("/", handler)
    client = await aiohttp_client(app)

    form = aiohttp.FormData()
    form.add_field("name", "текст", content_type="text/plain; charset=koi8-r")

    resp = await client.post("/", data=form)
    assert 200 == resp.status
    content = await resp.text()
    assert content == "текст"
    resp.close()


async def test_POST_DATA_formdats_with_charset(aiohttp_client: Any) -> None:
    async def handler(request):
        mp = await request.post()
        assert "name" in mp
        return web.Response(text=mp["name"])

    app = web.Application()
    app.router.add_post("/", handler)
    client = await aiohttp_client(app)

    form = aiohttp.FormData(charset="koi8-r")
    form.add_field("name", "текст")

    resp = await client.post("/", data=form)
    assert 200 == resp.status
    content = await resp.text()
    assert content == "текст"
    resp.close()


async def test_POST_DATA_with_charset_post(aiohttp_client: Any) -> None:
    async def handler(request):
        data = await request.post()
        return web.Response(text=data["name"])

    app = web.Application()
    app.router.add_post("/", handler)
    client = await aiohttp_client(app)

    form = aiohttp.FormData()
    form.add_field("name", "текст", content_type="text/plain; charset=koi8-r")

    resp = await client.post("/", data=form)
    assert 200 == resp.status
    content = await resp.text()
    assert content == "текст"
    resp.close()


async def test_POST_DATA_with_context_transfer_encoding(aiohttp_client: Any) -> None:
    async def handler(request):
        data = await request.post()
        assert data["name"] == "text"
        return web.Response(text=data["name"])

    app = web.Application()
    app.router.add_post("/", handler)
    client = await aiohttp_client(app)

    form = aiohttp.FormData()
    form.add_field("name", "text", content_transfer_encoding="base64")

    resp = await client.post("/", data=form)
    assert 200 == resp.status
    content = await resp.text()
    assert content == "text"
    resp.close()


async def test_POST_DATA_with_content_type_context_transfer_encoding(
    aiohttp_client: Any,
):
    async def handler(request):
        data = await request.post()
        assert data["name"] == "text"
        return web.Response(body=data["name"])

    app = web.Application()
    app.router.add_post("/", handler)
    client = await aiohttp_client(app)

    form = aiohttp.FormData()
    form.add_field(
        "name", "text", content_type="text/plain", content_transfer_encoding="base64"
    )

    resp = await client.post("/", data=form)
    assert 200 == resp.status
    content = await resp.text()
    assert content == "text"
    resp.close()


async def test_POST_MultiDict(aiohttp_client: Any) -> None:
    async def handler(request):
        data = await request.post()
        assert data == MultiDict([("q", "test1"), ("q", "test2")])
        return web.Response()

    app = web.Application()
    app.router.add_post("/", handler)
    client = await aiohttp_client(app)

    async with client.post(
        "/", data=MultiDict([("q", "test1"), ("q", "test2")])
    ) as resp:
        assert 200 == resp.status


async def test_POST_DATA_DEFLATE(aiohttp_client: Any) -> None:
    async def handler(request):
        data = await request.post()
        return web.json_response(dict(data))

    app = web.Application()
    app.router.add_post("/", handler)
    client = await aiohttp_client(app)

    resp = await client.post("/", data={"some": "data"}, compress=True)
    assert 200 == resp.status
    content = await resp.json()
    assert content == {"some": "data"}
    resp.close()


async def test_POST_FILES(aiohttp_client: Any, fname: Any) -> None:
    async def handler(request):
        data = await request.post()
        assert data["some"].filename == fname.name
        with fname.open("rb") as f:
            content1 = f.read()
        content2 = data["some"].file.read()
        assert content1 == content2
        assert data["test"].file.read() == b"data"
        data["some"].file.close()
        data["test"].file.close()
        return web.Response()

    app = web.Application()
    app.router.add_post("/", handler)
    client = await aiohttp_client(app)

    with fname.open("rb") as f:
        async with client.post(
            "/", data={"some": f, "test": b"data"}, chunked=True
        ) as resp:
            assert 200 == resp.status


async def test_POST_FILES_DEFLATE(aiohttp_client: Any, fname: Any) -> None:
    async def handler(request):
        data = await request.post()
        assert data["some"].filename == fname.name
        with fname.open("rb") as f:
            content1 = f.read()
        content2 = data["some"].file.read()
        data["some"].file.close()
        assert content1 == content2
        return web.Response()

    app = web.Application()
    app.router.add_post("/", handler)
    client = await aiohttp_client(app)

    with fname.open("rb") as f:
        async with client.post(
            "/", data={"some": f}, chunked=True, compress="deflate"
        ) as resp:
            assert 200 == resp.status


async def test_POST_bytes(aiohttp_client: Any) -> None:
    body = b"0" * 12345

    async def handler(request):
        data = await request.read()
        assert body == data
        return web.Response()

    app = web.Application()
    app.router.add_post("/", handler)
    client = await aiohttp_client(app)

    async with client.post("/", data=body) as resp:
        assert 200 == resp.status


async def test_POST_bytes_too_large(aiohttp_client: Any) -> None:
    body = b"0" * (2**20 + 1)

    async def handler(request):
        data = await request.content.read()
        assert body == data
        return web.Response()

    app = web.Application()
    app.router.add_post("/", handler)
    client = await aiohttp_client(app)

    with pytest.warns(ResourceWarning):
        resp = await client.post("/", data=body)

    assert 200 == resp.status
    resp.close()


async def test_POST_FILES_STR(aiohttp_client: Any, fname: Any) -> None:
    async def handler(request):
        data = await request.post()
        with fname.open("rb") as f:
            content1 = f.read().decode()
        content2 = data["some"]
        assert content1 == content2
        return web.Response()

    app = web.Application()
    app.router.add_post("/", handler)
    client = await aiohttp_client(app)

    with fname.open("rb") as f:
        async with client.post("/", data={"some": f.read().decode()}) as resp:
            assert 200 == resp.status


async def test_POST_FILES_STR_SIMPLE(aiohttp_client: Any, fname: Any) -> None:
    async def handler(request):
        data = await request.read()
        with fname.open("rb") as f:
            content = f.read()
        assert content == data
        return web.Response()

    app = web.Application()
    app.router.add_post("/", handler)
    client = await aiohttp_client(app)

    with fname.open("rb") as f:
        async with client.post("/", data=f.read()) as resp:
            assert 200 == resp.status


async def test_POST_FILES_LIST(aiohttp_client: Any, fname: Any) -> None:
    async def handler(request):
        data = await request.post()
        assert fname.name == data["some"].filename
        with fname.open("rb") as f:
            content = f.read()
        assert content == data["some"].file.read()
        data["some"].file.close()
        return web.Response()

    app = web.Application()
    app.router.add_post("/", handler)
    client = await aiohttp_client(app)

    with fname.open("rb") as f:
        async with client.post("/", data=[("some", f)]) as resp:
            assert 200 == resp.status


async def test_POST_FILES_CT(aiohttp_client: Any, fname: Any) -> None:
    async def handler(request):
        data = await request.post()
        assert fname.name == data["some"].filename
        assert "text/plain" == data["some"].content_type
        with fname.open("rb") as f:
            content = f.read()
        assert content == data["some"].file.read()
        data["some"].file.close()
        return web.Response()

    app = web.Application()
    app.router.add_post("/", handler)
    client = await aiohttp_client(app)

    with fname.open("rb") as f:
        form = aiohttp.FormData()
        form.add_field("some", f, content_type="text/plain")
        async with client.post("/", data=form) as resp:
            assert 200 == resp.status


async def test_POST_FILES_SINGLE(aiohttp_client: Any, fname: Any) -> None:
    async def handler(request):
        data = await request.text()
        with fname.open("rb") as f:
            content = f.read().decode()
            assert content == data
        # if system cannot determine 'text/x-python' MIME type
        # then use 'application/octet-stream' default
        assert request.content_type in [
            "text/plain",
            "application/octet-stream",
            "text/x-python",
        ]
        assert "content-disposition" not in request.headers

        return web.Response()

    app = web.Application()
    app.router.add_post("/", handler)
    client = await aiohttp_client(app)

    with fname.open("rb") as f:
        async with client.post("/", data=f) as resp:
            assert 200 == resp.status


async def test_POST_FILES_SINGLE_content_disposition(
    aiohttp_client: Any, fname: Any
) -> None:
    async def handler(request):
        data = await request.text()
        with fname.open("rb") as f:
            content = f.read().decode()
            assert content == data
        # if system cannot determine 'application/pgp-keys' MIME type
        # then use 'application/octet-stream' default
        assert request.content_type in [
            "text/plain",
            "application/octet-stream",
            "text/x-python",
        ]
        assert request.headers["content-disposition"] == (
            'inline; filename="conftest.py"'
        )

        return web.Response()

    app = web.Application()
    app.router.add_post("/", handler)
    client = await aiohttp_client(app)

    with fname.open("rb") as f:
        async with client.post(
            "/", data=aiohttp.get_payload(f, disposition="inline")
        ) as resp:
            assert 200 == resp.status


async def test_POST_FILES_SINGLE_BINARY(aiohttp_client: Any, fname: Any) -> None:
    async def handler(request):
        data = await request.read()
        with fname.open("rb") as f:
            content = f.read()
        assert content == data
        # if system cannot determine 'application/pgp-keys' MIME type
        # then use 'application/octet-stream' default
        assert request.content_type in [
            "application/pgp-keys",
            "text/plain",
            "text/x-python",
            "application/octet-stream",
        ]
        return web.Response()

    app = web.Application()
    app.router.add_post("/", handler)
    client = await aiohttp_client(app)

    with fname.open("rb") as f:
        async with client.post("/", data=f) as resp:
            assert 200 == resp.status


async def test_POST_FILES_IO(aiohttp_client: Any) -> None:
    async def handler(request):
        data = await request.post()
        assert b"data" == data["unknown"].file.read()
        assert data["unknown"].content_type == "application/octet-stream"
        assert data["unknown"].filename == "unknown"
        data["unknown"].file.close()
        return web.Response()

    app = web.Application()
    app.router.add_post("/", handler)
    client = await aiohttp_client(app)

    with io.BytesIO(b"data") as file_handle:
        async with client.post("/", data=[file_handle]) as resp:
            assert 200 == resp.status


async def test_POST_FILES_IO_WITH_PARAMS(aiohttp_client: Any) -> None:
    async def handler(request):
        data = await request.post()
        assert data["test"] == "true"
        assert data["unknown"].content_type == "application/octet-stream"
        assert data["unknown"].filename == "unknown"
        assert data["unknown"].file.read() == b"data"
        data["unknown"].file.close()
        assert data.getall("q") == ["t1", "t2"]

        return web.Response()

    app = web.Application()
    app.router.add_post("/", handler)
    client = await aiohttp_client(app)

    with io.BytesIO(b"data") as file_handle:
        async with client.post(
            "/",
            data=(("test", "true"), MultiDict([("q", "t1"), ("q", "t2")]), file_handle),
        ) as resp:
            assert 200 == resp.status


async def test_POST_FILES_WITH_DATA(aiohttp_client: Any, fname: Any) -> None:
    async def handler(request):
        data = await request.post()
        assert data["test"] == "true"
        assert data["some"].content_type in [
            "text/x-python",
            "text/plain",
            "application/octet-stream",
        ]
        assert data["some"].filename == fname.name
        with fname.open("rb") as f:
            assert data["some"].file.read() == f.read()
            data["some"].file.close()

        return web.Response()

    app = web.Application()
    app.router.add_post("/", handler)
    client = await aiohttp_client(app)

    with fname.open("rb") as f:
        async with client.post("/", data={"test": "true", "some": f}) as resp:
            assert 200 == resp.status


async def test_POST_STREAM_DATA(aiohttp_client: Any, fname: Any) -> None:
    async def handler(request):
        assert request.content_type == "application/octet-stream"
        content = await request.read()
        with fname.open("rb") as f:
            expected = f.read()
            assert request.content_length == len(expected)
            assert content == expected

        return web.Response()

    app = web.Application()
    app.router.add_post("/", handler)
    client = await aiohttp_client(app)

    with fname.open("rb") as f:
        data_size = len(f.read())

    async def gen(fname):
        with fname.open("rb") as f:
            data = f.read(100)
            while data:
                yield data
                data = f.read(100)

    async with client.post(
        "/", data=gen(fname), headers={"Content-Length": str(data_size)}
    ) as resp:
        assert 200 == resp.status


async def test_json(aiohttp_client: Any) -> None:
    async def handler(request):
        assert request.content_type == "application/json"
        data = await request.json()
        return web.Response(body=aiohttp.JsonPayload(data))

    app = web.Application()
    app.router.add_post("/", handler)
    client = await aiohttp_client(app)

    resp = await client.post("/", json={"some": "data"})
    assert 200 == resp.status
    content = await resp.json()
    assert content == {"some": "data"}
    resp.close()

    with pytest.raises(ValueError):
        await client.post("/", data="some data", json={"some": "data"})


async def test_json_custom(aiohttp_client: Any) -> None:
    async def handler(request):
        assert request.content_type == "application/json"
        data = await request.json()
        return web.Response(body=aiohttp.JsonPayload(data))

    used = False

    def dumps(obj):
        nonlocal used
        used = True
        return json.dumps(obj)

    app = web.Application()
    app.router.add_post("/", handler)
    client = await aiohttp_client(app, json_serialize=dumps)

    resp = await client.post("/", json={"some": "data"})
    assert 200 == resp.status
    assert used
    content = await resp.json()
    assert content == {"some": "data"}
    resp.close()

    with pytest.raises(ValueError):
        await client.post("/", data="some data", json={"some": "data"})


async def test_expect_continue(aiohttp_client: Any) -> None:
    expect_called = False

    async def handler(request):
        data = await request.post()
        assert data == {"some": "data"}
        return web.Response()

    async def expect_handler(request):
        nonlocal expect_called
        expect = request.headers.get(hdrs.EXPECT)
        if expect.lower() == "100-continue":
            request.transport.write(b"HTTP/1.1 100 Continue\r\n\r\n")
            expect_called = True

    app = web.Application()
    app.router.add_post("/", handler, expect_handler=expect_handler)
    client = await aiohttp_client(app)

    async with client.post("/", data={"some": "data"}, expect100=True) as resp:
        assert 200 == resp.status
    assert expect_called


async def test_encoding_deflate(aiohttp_client: Any) -> None:
    async def handler(request):
        resp = web.Response(text="text")
        resp.enable_chunked_encoding()
        resp.enable_compression(web.ContentCoding.deflate)
        return resp

    app = web.Application()
    app.router.add_get("/", handler)
    client = await aiohttp_client(app)

    resp = await client.get("/")
    assert 200 == resp.status
    txt = await resp.text()
    assert txt == "text"
    resp.close()


async def test_encoding_deflate_nochunk(aiohttp_client: Any) -> None:
    async def handler(request):
        resp = web.Response(text="text")
        resp.enable_compression(web.ContentCoding.deflate)
        return resp

    app = web.Application()
    app.router.add_get("/", handler)
    client = await aiohttp_client(app)

    resp = await client.get("/")
    assert 200 == resp.status
    txt = await resp.text()
    assert txt == "text"
    resp.close()


async def test_encoding_gzip(aiohttp_client: Any) -> None:
    async def handler(request):
        resp = web.Response(text="text")
        resp.enable_chunked_encoding()
        resp.enable_compression(web.ContentCoding.gzip)
        return resp

    app = web.Application()
    app.router.add_get("/", handler)
    client = await aiohttp_client(app)

    resp = await client.get("/")
    assert 200 == resp.status
    txt = await resp.text()
    assert txt == "text"
    resp.close()


async def test_encoding_gzip_write_by_chunks(aiohttp_client: Any) -> None:
    async def handler(request):
        resp = web.StreamResponse()
        resp.enable_compression(web.ContentCoding.gzip)
        await resp.prepare(request)
        await resp.write(b"0")
        await resp.write(b"0")
        return resp

    app = web.Application()
    app.router.add_get("/", handler)
    client = await aiohttp_client(app)

    resp = await client.get("/")
    assert 200 == resp.status
    txt = await resp.text()
    assert txt == "00"
    resp.close()


async def test_encoding_gzip_nochunk(aiohttp_client: Any) -> None:
    async def handler(request):
        resp = web.Response(text="text")
        resp.enable_compression(web.ContentCoding.gzip)
        return resp

    app = web.Application()
    app.router.add_get("/", handler)
    client = await aiohttp_client(app)

    resp = await client.get("/")
    assert 200 == resp.status
    txt = await resp.text()
    assert txt == "text"
    resp.close()


async def test_bad_payload_compression(aiohttp_client: Any) -> None:
    async def handler(request):
        resp = web.Response(text="text")
        resp.headers["Content-Encoding"] = "gzip"
        return resp

    app = web.Application()
    app.router.add_get("/", handler)
    client = await aiohttp_client(app)

    resp = await client.get("/")
    assert 200 == resp.status

    with pytest.raises(aiohttp.ClientPayloadError):
        await resp.read()

    resp.close()


async def test_bad_payload_chunked_encoding(aiohttp_client: Any) -> None:
    async def handler(request):
        resp = web.StreamResponse()
        resp.force_close()
        resp._length_check = False
        resp.headers["Transfer-Encoding"] = "chunked"
        writer = await resp.prepare(request)
        await writer.write(b"9\r\n\r\n")
        await writer.write_eof()
        return resp

    app = web.Application()
    app.router.add_get("/", handler)
    client = await aiohttp_client(app)

    resp = await client.get("/")
    assert 200 == resp.status

    with pytest.raises(aiohttp.ClientPayloadError):
        await resp.read()

    resp.close()


async def test_no_payload_304_with_chunked_encoding(aiohttp_client: Any) -> None:
    """Test a 304 response with no payload with chunked set should have it removed."""

    async def handler(request):
        resp = web.StreamResponse(status=304)
        resp.enable_chunked_encoding()
        resp._length_check = False
        resp.headers["Transfer-Encoding"] = "chunked"
        writer = await resp.prepare(request)
        await writer.write_eof()
        return resp

    app = web.Application()
    app.router.add_get("/", handler)
    client = await aiohttp_client(app)

    resp = await client.get("/")
    assert resp.status == 304
    assert hdrs.CONTENT_LENGTH not in resp.headers
    assert hdrs.TRANSFER_ENCODING not in resp.headers
    await resp.read()

    resp.close()


async def test_head_request_with_chunked_encoding(aiohttp_client: Any) -> None:
    """Test a head response with chunked set should have it removed."""

    async def handler(request):
        resp = web.StreamResponse(status=200)
        resp.enable_chunked_encoding()
        resp._length_check = False
        resp.headers["Transfer-Encoding"] = "chunked"
        writer = await resp.prepare(request)
        await writer.write_eof()
        return resp

    app = web.Application()
    app.router.add_head("/", handler)
    client = await aiohttp_client(app)

    resp = await client.head("/")
    assert resp.status == 200
    assert hdrs.CONTENT_LENGTH not in resp.headers
    assert hdrs.TRANSFER_ENCODING not in resp.headers
    await resp.read()

    resp.close()


async def test_no_payload_200_with_chunked_encoding(aiohttp_client: Any) -> None:
    """Test chunked is preserved on a 200 response with no payload."""

    async def handler(request):
        resp = web.StreamResponse(status=200)
        resp.enable_chunked_encoding()
        resp._length_check = False
        resp.headers["Transfer-Encoding"] = "chunked"
        writer = await resp.prepare(request)
        await writer.write_eof()
        return resp

    app = web.Application()
    app.router.add_get("/", handler)
    client = await aiohttp_client(app)

    resp = await client.get("/")
    assert resp.status == 200
    assert hdrs.CONTENT_LENGTH not in resp.headers
    assert hdrs.TRANSFER_ENCODING in resp.headers
    await resp.read()

    resp.close()


async def test_bad_payload_content_length(aiohttp_client: Any) -> None:
    async def handler(request):
        resp = web.Response(text="text")
        resp.headers["Content-Length"] = "10000"
        resp.force_close()
        return resp

    app = web.Application()
    app.router.add_get("/", handler)
    client = await aiohttp_client(app)

    resp = await client.get("/")
    assert 200 == resp.status

    with pytest.raises(aiohttp.ClientPayloadError):
        await resp.read()

    resp.close()


async def test_payload_content_length_by_chunks(aiohttp_client: Any) -> None:
    async def handler(request):
        resp = web.StreamResponse(headers={"content-length": "2"})
        await resp.prepare(request)
        await resp.write(b"answer")
        await resp.write(b"two")
        request.transport.close()
        return resp

    app = web.Application()
    app.router.add_get("/", handler)
    client = await aiohttp_client(app)

    resp = await client.get("/")
    data = await resp.read()
    assert data == b"an"
    resp.close()


async def test_chunked(aiohttp_client: Any) -> None:
    async def handler(request):
        resp = web.Response(text="text")
        resp.enable_chunked_encoding()
        return resp

    app = web.Application()
    app.router.add_get("/", handler)
    client = await aiohttp_client(app)

    resp = await client.get("/")
    assert 200 == resp.status
    assert resp.headers["Transfer-Encoding"] == "chunked"
    txt = await resp.text()
    assert txt == "text"
    resp.close()


async def test_shortcuts(aiohttp_client: Any) -> None:
    async def handler(request):
        return web.Response(text=request.method)

    app = web.Application()
    for meth in ("get", "post", "put", "delete", "head", "patch", "options"):
        app.router.add_route(meth.upper(), "/", handler)
    client = await aiohttp_client(app)

    for meth in ("get", "post", "put", "delete", "head", "patch", "options"):
        coro = getattr(client.session, meth)
        resp = await coro(client.make_url("/"))

        assert resp.status == 200
        assert len(resp.history) == 0

        content1 = await resp.read()
        content2 = await resp.read()
        assert content1 == content2
        content = await resp.text()

        if meth == "head":
            assert b"" == content1
        else:
            assert meth.upper() == content


async def test_cookies(aiohttp_client: Any) -> None:
    async def handler(request):
        assert request.cookies.keys() == {"test1", "test3"}
        assert request.cookies["test1"] == "123"
        assert request.cookies["test3"] == "456"
        return web.Response()

    c = http.cookies.Morsel()
    c.set("test3", "456", "456")

    app = web.Application()
    app.router.add_get("/", handler)
    client = await aiohttp_client(app, cookies={"test1": "123", "test2": c})

    async with client.get("/") as resp:
        assert 200 == resp.status


async def test_cookies_per_request(aiohttp_client: Any) -> None:
    async def handler(request):
        assert request.cookies.keys() == {"test1", "test3", "test4", "test6"}
        assert request.cookies["test1"] == "123"
        assert request.cookies["test3"] == "456"
        assert request.cookies["test4"] == "789"
        assert request.cookies["test6"] == "abc"
        return web.Response()

    c = http.cookies.Morsel()
    c.set("test3", "456", "456")

    app = web.Application()
    app.router.add_get("/", handler)
    client = await aiohttp_client(app, cookies={"test1": "123", "test2": c})

    rc = http.cookies.Morsel()
    rc.set("test6", "abc", "abc")

    async with client.get("/", cookies={"test4": "789", "test5": rc}) as resp:
        assert 200 == resp.status


async def test_cookies_redirect(aiohttp_client: Any) -> None:
    async def redirect1(request):
        ret = web.Response(status=301, headers={"Location": "/redirect2"})
        ret.set_cookie("c", "1")
        return ret

    async def redirect2(request):
        ret = web.Response(status=301, headers={"Location": "/"})
        ret.set_cookie("c", "2")
        return ret

    async def handler(request):
        assert request.cookies.keys() == {"c"}
        assert request.cookies["c"] == "2"
        return web.Response()

    app = web.Application()
    app.router.add_get("/redirect1", redirect1)
    app.router.add_get("/redirect2", redirect2)
    app.router.add_get("/", handler)

    client = await aiohttp_client(app)
    async with client.get("/redirect1") as resp:
        assert 200 == resp.status


async def test_cookies_on_empty_session_jar(aiohttp_client: Any) -> None:
    async def handler(request):
        assert "custom-cookie" in request.cookies
        assert request.cookies["custom-cookie"] == "abc"
        return web.Response()

    app = web.Application()
    app.router.add_get("/", handler)
    client = await aiohttp_client(app, cookies=None)

    async with client.get("/", cookies={"custom-cookie": "abc"}) as resp:
        assert 200 == resp.status


async def test_morsel_with_attributes(aiohttp_client: Any) -> None:
    # A comment from original test:
    #
    # No cookie attribute should pass here
    # they are only used as filters
    # whether to send particular cookie or not.
    # E.g. if cookie expires it just becomes thrown away.
    # Server who sent the cookie with some attributes
    # already knows them, no need to send this back again and again

    async def handler(request):
        assert request.cookies.keys() == {"test3"}
        assert request.cookies["test3"] == "456"
        return web.Response()

    c = http.cookies.Morsel()
    c.set("test3", "456", "456")
    c["httponly"] = True
    c["secure"] = True
    c["max-age"] = 1000

    app = web.Application()
    app.router.add_get("/", handler)
    client = await aiohttp_client(app, cookies={"test2": c})

    async with client.get("/") as resp:
        assert 200 == resp.status


async def test_set_cookies(aiohttp_client: Any) -> None:
    async def handler(request):
        ret = web.Response()
        ret.set_cookie("c1", "cookie1")
        ret.set_cookie("c2", "cookie2")
        ret.headers.add(
            "Set-Cookie",
            "ISAWPLB{A7F52349-3531-4DA9-8776-F74BC6F4F1BB}="
            "{925EC0B8-CB17-4BEB-8A35-1033813B0523}; "
            "HttpOnly; Path=/",
        )
        return ret

    app = web.Application()
    app.router.add_get("/", handler)
    client = await aiohttp_client(app)

    with mock.patch("aiohttp.client_reqrep.client_logger") as m_log:
        async with client.get("/") as resp:
            assert 200 == resp.status
            cookie_names = {c.key for c in client.session.cookie_jar}
        assert cookie_names == {"c1", "c2"}

        m_log.warning.assert_called_with("Can not load response cookies: %s", mock.ANY)


async def test_set_cookies_expired(aiohttp_client: Any) -> None:
    async def handler(request):
        ret = web.Response()
        ret.set_cookie("c1", "cookie1")
        ret.set_cookie("c2", "cookie2")
        ret.headers.add(
            "Set-Cookie",
            "c3=cookie3; " "HttpOnly; Path=/" " Expires=Tue, 1 Jan 1980 12:00:00 GMT; ",
        )
        return ret

    app = web.Application()
    app.router.add_get("/", handler)
    client = await aiohttp_client(app)

    async with client.get("/") as resp:
        assert 200 == resp.status
        cookie_names = {c.key for c in client.session.cookie_jar}
    assert cookie_names == {"c1", "c2"}


async def test_set_cookies_max_age(aiohttp_client: Any) -> None:
    async def handler(request):
        ret = web.Response()
        ret.set_cookie("c1", "cookie1")
        ret.set_cookie("c2", "cookie2")
        ret.headers.add("Set-Cookie", "c3=cookie3; " "HttpOnly; Path=/" " Max-Age=1; ")
        return ret

    app = web.Application()
    app.router.add_get("/", handler)
    client = await aiohttp_client(app)

    async with client.get("/") as resp:
        assert 200 == resp.status
        cookie_names = {c.key for c in client.session.cookie_jar}
        assert cookie_names == {"c1", "c2", "c3"}
        await asyncio.sleep(2)
        cookie_names = {c.key for c in client.session.cookie_jar}
        assert cookie_names == {"c1", "c2"}


async def test_set_cookies_max_age_overflow(aiohttp_client: Any) -> None:
    async def handler(request):
        ret = web.Response()
        ret.headers.add(
            "Set-Cookie",
            "overflow=overflow; " "HttpOnly; Path=/" " Max-Age=" + str(overflow) + "; ",
        )
        return ret

    overflow = int(
        datetime.datetime.max.replace(tzinfo=datetime.timezone.utc).timestamp()
    )
    empty = None
    try:
        empty = datetime.datetime.now(datetime.timezone.utc) + datetime.timedelta(
            seconds=overflow
        )
    except OverflowError as ex:
        assert isinstance(ex, OverflowError)
    assert not isinstance(empty, datetime.datetime)
    app = web.Application()
    app.router.add_get("/", handler)
    client = await aiohttp_client(app)

    async with client.get("/") as resp:
        assert 200 == resp.status
        for cookie in client.session.cookie_jar:
            if cookie.key == "overflow":
                assert int(cookie["max-age"]) == int(overflow)


async def test_request_conn_error() -> None:
    client = aiohttp.ClientSession()
    with pytest.raises(aiohttp.ClientConnectionError):
        await client.get("http://0.0.0.0:1")
    await client.close()


@pytest.mark.xfail
async def test_broken_connection(aiohttp_client: Any) -> None:
    async def handler(request):
        request.transport.close()
        return web.Response(text="answer" * 1000)

    app = web.Application()
    app.router.add_get("/", handler)
    client = await aiohttp_client(app)

    with pytest.raises(aiohttp.ClientResponseError):
        await client.get("/")


async def test_broken_connection_2(aiohttp_client: Any) -> None:
    async def handler(request):
        resp = web.StreamResponse(headers={"content-length": "1000"})
        await resp.prepare(request)
        await resp.write(b"answer")
        request.transport.close()
        return resp

    app = web.Application()
    app.router.add_get("/", handler)
    client = await aiohttp_client(app)

    resp = await client.get("/")
    with pytest.raises(aiohttp.ClientPayloadError):
        await resp.read()
    resp.close()


async def test_custom_headers(aiohttp_client: Any) -> None:
    async def handler(request):
        assert request.headers["x-api-key"] == "foo"
        return web.Response()

    app = web.Application()
    app.router.add_post("/", handler)
    client = await aiohttp_client(app)

    async with client.post(
        "/", headers={"Content-Type": "application/json", "x-api-key": "foo"}
    ) as resp:
        assert resp.status == 200


async def test_redirect_to_absolute_url(aiohttp_client: Any) -> None:
    async def handler(request):
        return web.Response(text=request.method)

    async def redirect(request):
        raise web.HTTPFound(location=client.make_url("/"))

    app = web.Application()
    app.router.add_get("/", handler)
    app.router.add_get("/redirect", redirect)

    client = await aiohttp_client(app)
    async with client.get("/redirect") as resp:
        assert 200 == resp.status


async def test_redirect_without_location_header(aiohttp_client: Any) -> None:
    body = b"redirect"

    async def handler_redirect(request):
        return web.Response(status=301, body=body)

    app = web.Application()
    app.router.add_route("GET", "/redirect", handler_redirect)
    client = await aiohttp_client(app)

    resp = await client.get("/redirect")
    data = await resp.read()
    assert data == body


@pytest.mark.parametrize(
    "invalid_redirect_url",
    (
        # yarl.URL.__new__ raises ValueError
        "http://:/",
        "http://www.example.com/../filename.html",
        "http://example.org:non_int_port/",
        # yarl.URL.origin raises ValueError
        "http:/",
        "http:/example.com",
        "http:///example.com",
    ),
)
async def test_invalid_redirect_url(
    aiohttp_client: Any, invalid_redirect_url: Any
) -> None:
    headers = {hdrs.LOCATION: invalid_redirect_url}

    async def handler_request(request):
        return web.Response(status=301, headers=headers)

    app = web.Application()
    app.router.add_get("/redirect", handler_request)
    client = await aiohttp_client(app)

    with pytest.raises(InvalidRedirectURL):
        await client.get("/redirect")


@pytest.mark.parametrize(
    ("status", "expected_ok"),
    (
        (200, True),
        (201, True),
        (301, True),
        (400, False),
        (403, False),
        (500, False),
    ),
)
async def test_ok_from_status(
    aiohttp_client: Any, status: Any, expected_ok: Any
) -> None:
    async def handler(request):
        return web.Response(status=status, body=b"")

    app = web.Application()
    app.router.add_route("GET", "/endpoint", handler)
    client = await aiohttp_client(app, raise_for_status=False)
    async with client.get("/endpoint") as resp:
        assert resp.ok is expected_ok


async def test_raise_for_status(aiohttp_client: Any) -> None:
    async def handler(request):
        raise web.HTTPBadRequest()

    app = web.Application()
    app.router.add_route("GET", "/", handler)
    client = await aiohttp_client(app, raise_for_status=True)

    with pytest.raises(aiohttp.ClientResponseError):
        await client.get("/")


async def test_raise_for_status_per_request(aiohttp_client: Any) -> None:
    async def handler(request):
        raise web.HTTPBadRequest()

    app = web.Application()
    app.router.add_route("GET", "/", handler)
    client = await aiohttp_client(app)

    with pytest.raises(aiohttp.ClientResponseError):
        await client.get("/", raise_for_status=True)


async def test_raise_for_status_disable_per_request(aiohttp_client: Any) -> None:
    async def handler(request):
        raise web.HTTPBadRequest()

    app = web.Application()
    app.router.add_route("GET", "/", handler)
    client = await aiohttp_client(app, raise_for_status=True)

    async with client.get("/", raise_for_status=False) as resp:
        assert 400 == resp.status


async def test_request_raise_for_status_default(aiohttp_server: Any) -> None:
    async def handler(request):
        raise web.HTTPBadRequest()

    app = web.Application()
    app.router.add_get("/", handler)
    server = await aiohttp_server(app)

    async with aiohttp.request("GET", server.make_url("/")) as resp:
        assert resp.status == 400


async def test_request_raise_for_status_disabled(aiohttp_server: Any) -> None:
    async def handler(request):
        raise web.HTTPBadRequest()

    app = web.Application()
    app.router.add_get("/", handler)
    server = await aiohttp_server(app)
    url = server.make_url("/")

    async with aiohttp.request("GET", url, raise_for_status=False) as resp:
        assert resp.status == 400


async def test_request_raise_for_status_enabled(aiohttp_server: Any) -> None:
    async def handler(request):
        raise web.HTTPBadRequest()

    app = web.Application()
    app.router.add_get("/", handler)
    server = await aiohttp_server(app)
    url = server.make_url("/")

    with pytest.raises(aiohttp.ClientResponseError):
        async with aiohttp.request("GET", url, raise_for_status=True):
            assert False, "never executed"  # pragma: no cover


async def test_session_raise_for_status_coro(aiohttp_client: Any) -> None:
    async def handle(request):
        return web.Response(text="ok")

    app = web.Application()
    app.router.add_route("GET", "/", handle)

    raise_for_status_called = 0

    async def custom_r4s(response):
        nonlocal raise_for_status_called
        raise_for_status_called += 1
        assert response.status == 200
        assert response.request_info.method == "GET"

    client = await aiohttp_client(app, raise_for_status=custom_r4s)
    await client.get("/")
    assert raise_for_status_called == 1
    await client.get("/", raise_for_status=True)
    assert raise_for_status_called == 1  # custom_r4s not called again
    await client.get("/", raise_for_status=False)
    assert raise_for_status_called == 1  # custom_r4s not called again


async def test_request_raise_for_status_coro(aiohttp_client: Any) -> None:
    async def handle(request):
        return web.Response(text="ok")

    app = web.Application()
    app.router.add_route("GET", "/", handle)

    raise_for_status_called = 0

    async def custom_r4s(response):
        nonlocal raise_for_status_called
        raise_for_status_called += 1
        assert response.status == 200
        assert response.request_info.method == "GET"

    client = await aiohttp_client(app)
    await client.get("/", raise_for_status=custom_r4s)
    assert raise_for_status_called == 1
    await client.get("/", raise_for_status=True)
    assert raise_for_status_called == 1  # custom_r4s not called again
    await client.get("/", raise_for_status=False)
    assert raise_for_status_called == 1  # custom_r4s not called again


async def test_invalid_idna() -> None:
    session = aiohttp.ClientSession()
    try:
        with pytest.raises(aiohttp.InvalidURL):
            await session.get("http://\u2061owhefopw.com")
    finally:
        await session.close()


async def test_creds_in_auth_and_url() -> None:
    session = aiohttp.ClientSession()
    try:
        with pytest.raises(ValueError):
            await session.get(
                "http://user:pass@example.com", auth=aiohttp.BasicAuth("user2", "pass2")
            )
    finally:
        await session.close()


@pytest.fixture
def create_server_for_url_and_handler(
    aiohttp_server: Any, tls_certificate_authority: Any
):
    def create(url: URL, srv: Any):
        app = web.Application()
        app.router.add_route("GET", url.path, srv)

        kwargs = {}
        if url.scheme == "https":
            cert = tls_certificate_authority.issue_cert(
                url.host, "localhost", "127.0.0.1"
            )
            ssl_ctx = ssl.SSLContext(ssl.PROTOCOL_TLS_SERVER)
            cert.configure_cert(ssl_ctx)
            kwargs["ssl"] = ssl_ctx
        return aiohttp_server(app, **kwargs)

    return create


@pytest.mark.parametrize(
    ["url_from", "url_to", "is_drop_header_expected"],
    [
        [
            "http://host1.com/path1",
            "http://host2.com/path2",
            True,
        ],
        ["http://host1.com/path1", "https://host1.com/path1", False],
        ["https://host1.com/path1", "http://host1.com/path2", True],
    ],
    ids=(
        "entirely different hosts",
        "http -> https",
        "https -> http",
    ),
)
async def test_drop_auth_on_redirect_to_other_host(
    create_server_for_url_and_handler: Any,
    url_from: str,
    url_to: str,
    is_drop_header_expected: bool,
) -> None:
    url_from, url_to = URL(url_from), URL(url_to)

    async def srv_from(request):
        assert request.host == url_from.host
        assert request.headers["Authorization"] == "Basic dXNlcjpwYXNz"
        raise web.HTTPFound(url_to)

    async def srv_to(request):
        assert request.host == url_to.host
        if is_drop_header_expected:
            assert "Authorization" not in request.headers, "Header wasn't dropped"
        else:
            assert "Authorization" in request.headers, "Header was dropped"
        return web.Response()

    server_from = await create_server_for_url_and_handler(url_from, srv_from)
    server_to = await create_server_for_url_and_handler(url_to, srv_to)

    assert (
        url_from.host != url_to.host or server_from.scheme != server_to.scheme
    ), "Invalid test case, host or scheme must differ"

    protocol_port_map = {
        "http": 80,
        "https": 443,
    }
    etc_hosts = {
        (url_from.host, protocol_port_map[server_from.scheme]): server_from,
        (url_to.host, protocol_port_map[server_to.scheme]): server_to,
    }

    class FakeResolver(AbstractResolver):
        async def resolve(self, host, port=0, family=socket.AF_INET):
            server = etc_hosts[(host, port)]

            return [
                {
                    "hostname": host,
                    "host": server.host,
                    "port": server.port,
                    "family": socket.AF_INET,
                    "proto": 0,
                    "flags": socket.AI_NUMERICHOST,
                }
            ]

        async def close(self):
            pass

    connector = aiohttp.TCPConnector(resolver=FakeResolver(), ssl=False)

    async with aiohttp.ClientSession(connector=connector) as client:
        resp = await client.get(
            url_from,
            auth=aiohttp.BasicAuth("user", "pass"),
        )
        assert resp.status == 200
        resp = await client.get(
            url_from,
            headers={"Authorization": "Basic dXNlcjpwYXNz"},
        )
        assert resp.status == 200


async def test_async_with_session() -> None:
    async with aiohttp.ClientSession() as session:
        pass

    assert session.closed


async def test_session_close_awaitable() -> None:
    session = aiohttp.ClientSession()
    await session.close()

    assert session.closed


async def test_close_resp_on_error_async_with_session(aiohttp_server: Any) -> None:
    async def handler(request):
        resp = web.StreamResponse(headers={"content-length": "100"})
        await resp.prepare(request)
        await asyncio.sleep(0.1)
        return resp

    app = web.Application()
    app.router.add_get("/", handler)
    server = await aiohttp_server(app)

    async with aiohttp.ClientSession() as session:
        with pytest.raises(RuntimeError):
            async with session.get(server.make_url("/")) as resp:
                resp.content.set_exception(RuntimeError())
                await resp.read()

        assert len(session._connector._conns) == 0


async def test_release_resp_on_normal_exit_from_cm(aiohttp_server: Any) -> None:
    async def handler(request):
        return web.Response()

    app = web.Application()
    app.router.add_get("/", handler)
    server = await aiohttp_server(app)

    async with aiohttp.ClientSession() as session:
        async with session.get(server.make_url("/")) as resp:
            await resp.read()

        assert len(session._connector._conns) == 1


async def test_non_close_detached_session_on_error_cm(aiohttp_server: Any) -> None:
    async def handler(request):
        resp = web.StreamResponse(headers={"content-length": "100"})
        await resp.prepare(request)
        await asyncio.sleep(0.1)
        return resp

    app = web.Application()
    app.router.add_get("/", handler)
    server = await aiohttp_server(app)

    session = aiohttp.ClientSession()
    cm = session.get(server.make_url("/"))
    assert not session.closed
    with pytest.raises(RuntimeError):
        async with cm as resp:
            resp.content.set_exception(RuntimeError())
            await resp.read()
    assert not session.closed


async def test_close_detached_session_on_non_existing_addr() -> None:
    class FakeResolver(AbstractResolver):
        async def resolve(host, port=0, family=socket.AF_INET):
            return {}

        async def close(self):
            pass

    connector = aiohttp.TCPConnector(resolver=FakeResolver())

    session = aiohttp.ClientSession(connector=connector)

    async with session:
        cm = session.get("http://non-existing.example.com")
        assert not session.closed
        with pytest.raises(Exception):
            await cm

    assert session.closed


async def test_aiohttp_request_context_manager(aiohttp_server: Any) -> None:
    async def handler(request):
        return web.Response()

    app = web.Application()
    app.router.add_get("/", handler)
    server = await aiohttp_server(app)

    async with aiohttp.request("GET", server.make_url("/")) as resp:
        await resp.read()
        assert resp.status == 200


async def test_aiohttp_request_ctx_manager_close_sess_on_error(
    ssl_ctx: Any, aiohttp_server: Any
) -> None:
    async def handler(request):
        return web.Response()

    app = web.Application()
    app.router.add_get("/", handler)
    server = await aiohttp_server(app, ssl=ssl_ctx)

    cm = aiohttp.request("GET", server.make_url("/"))

    with pytest.raises(aiohttp.ClientConnectionError):
        async with cm:
            pass

    assert cm._session.closed


async def test_aiohttp_request_ctx_manager_not_found() -> None:
    with pytest.raises(aiohttp.ClientConnectionError):
        async with aiohttp.request("GET", "http://wrong-dns-name.com"):
            assert False, "never executed"  # pragma: no cover


async def test_aiohttp_request_coroutine(aiohttp_server: Any) -> None:
    async def handler(request):
        return web.Response()

    app = web.Application()
    app.router.add_get("/", handler)
    server = await aiohttp_server(app)

    not_an_awaitable = aiohttp.request("GET", server.make_url("/"))
    with pytest.raises(
        TypeError,
        match="^object _SessionRequestContextManager "
        "can't be used in 'await' expression$",
    ):
        await not_an_awaitable

    await not_an_awaitable._coro  # coroutine 'ClientSession._request' was never awaited
    await server.close()


async def test_yield_from_in_session_request(aiohttp_client: Any) -> None:
    # a test for backward compatibility with yield from syntax
    async def handler(request):
        return web.Response()

    app = web.Application()
    app.router.add_get("/", handler)

    client = await aiohttp_client(app)
    async with client.get("/") as resp:
        assert resp.status == 200


async def test_close_context_manager(aiohttp_client: Any) -> None:
    # a test for backward compatibility with yield from syntax
    async def handler(request):
        return web.Response()

    app = web.Application()
    app.router.add_get("/", handler)

    client = await aiohttp_client(app)
    ctx = client.get("/")
    ctx.close()
    assert not ctx._coro.cr_running


async def test_session_auth(aiohttp_client: Any) -> None:
    async def handler(request):
        return web.json_response({"headers": dict(request.headers)})

    app = web.Application()
    app.router.add_get("/", handler)

    client = await aiohttp_client(app, auth=aiohttp.BasicAuth("login", "pass"))

    r = await client.get("/")
    assert r.status == 200
    content = await r.json()
    assert content["headers"]["Authorization"] == "Basic bG9naW46cGFzcw=="


async def test_session_auth_override(aiohttp_client: Any) -> None:
    async def handler(request):
        return web.json_response({"headers": dict(request.headers)})

    app = web.Application()
    app.router.add_get("/", handler)

    client = await aiohttp_client(app, auth=aiohttp.BasicAuth("login", "pass"))

    r = await client.get("/", auth=aiohttp.BasicAuth("other_login", "pass"))
    assert r.status == 200
    content = await r.json()
    val = content["headers"]["Authorization"]
    assert val == "Basic b3RoZXJfbG9naW46cGFzcw=="


async def test_session_auth_header_conflict(aiohttp_client: Any) -> None:
    async def handler(request):
        return web.Response()

    app = web.Application()
    app.router.add_get("/", handler)

    client = await aiohttp_client(app, auth=aiohttp.BasicAuth("login", "pass"))
    headers = {"Authorization": "Basic b3RoZXJfbG9naW46cGFzcw=="}
    with pytest.raises(ValueError):
        await client.get("/", headers=headers)


async def test_session_headers(aiohttp_client: Any) -> None:
    async def handler(request):
        return web.json_response({"headers": dict(request.headers)})

    app = web.Application()
    app.router.add_get("/", handler)

    client = await aiohttp_client(app, headers={"X-Real-IP": "192.168.0.1"})

    r = await client.get("/")
    assert r.status == 200
    content = await r.json()
    assert content["headers"]["X-Real-IP"] == "192.168.0.1"


async def test_session_headers_merge(aiohttp_client: Any) -> None:
    async def handler(request):
        return web.json_response({"headers": dict(request.headers)})

    app = web.Application()
    app.router.add_get("/", handler)

    client = await aiohttp_client(
        app, headers=[("X-Real-IP", "192.168.0.1"), ("X-Sent-By", "requests")]
    )

    r = await client.get("/", headers={"X-Sent-By": "aiohttp"})
    assert r.status == 200
    content = await r.json()
    assert content["headers"]["X-Real-IP"] == "192.168.0.1"
    assert content["headers"]["X-Sent-By"] == "aiohttp"


async def test_multidict_headers(aiohttp_client: Any) -> None:
    async def handler(request):
        assert await request.read() == data
        return web.Response()

    app = web.Application()
    app.router.add_post("/", handler)

    client = await aiohttp_client(app)

    data = b"sample data"

    async with client.post(
        "/", data=data, headers=MultiDict({"Content-Length": str(len(data))})
    ) as r:
        assert r.status == 200


async def test_request_conn_closed(aiohttp_client: Any) -> None:
    async def handler(request):
        request.transport.close()
        return web.Response()

    app = web.Application()
    app.router.add_get("/", handler)

    client = await aiohttp_client(app)
    with pytest.raises(aiohttp.ServerDisconnectedError) as excinfo:
        resp = await client.get("/")
        await resp.read()

    assert str(excinfo.value) != ""


async def test_dont_close_explicit_connector(aiohttp_client: Any) -> None:
    async def handler(request):
        return web.Response()

    app = web.Application()
    app.router.add_get("/", handler)

    client = await aiohttp_client(app)
    r = await client.get("/")
    await r.read()

    assert 1 == len(client.session.connector._conns)


async def test_server_close_keepalive_connection() -> None:
    loop = asyncio.get_event_loop()

    class Proto(asyncio.Protocol):
        def connection_made(self, transport):
            self.transp = transport
            self.data = b""

        def data_received(self, data):
            self.data += data
            if data.endswith(b"\r\n\r\n"):
                self.transp.write(
                    b"HTTP/1.1 200 OK\r\n"
                    b"CONTENT-LENGTH: 2\r\n"
                    b"CONNECTION: close\r\n"
                    b"\r\n"
                    b"ok"
                )
                self.transp.close()

        def connection_lost(self, exc):
            self.transp = None

    server = await loop.create_server(Proto, "127.0.0.1", unused_port())

    addr = server.sockets[0].getsockname()

    connector = aiohttp.TCPConnector(limit=1)
    session = aiohttp.ClientSession(connector=connector)

    url = "http://{}:{}/".format(*addr)
    for i in range(2):
        r = await session.request("GET", url)
        await r.read()
        assert 0 == len(connector._conns)
    await session.close()
    await connector.close()
    server.close()
    await server.wait_closed()


async def test_handle_keepalive_on_closed_connection() -> None:
    loop = asyncio.get_event_loop()

    class Proto(asyncio.Protocol):
        def connection_made(self, transport):
            self.transp = transport
            self.data = b""

        def data_received(self, data):
            self.data += data
            if data.endswith(b"\r\n\r\n"):
                self.transp.write(
                    b"HTTP/1.1 200 OK\r\n" b"CONTENT-LENGTH: 2\r\n" b"\r\n" b"ok"
                )
                self.transp.close()

        def connection_lost(self, exc):
            self.transp = None

    server = await loop.create_server(Proto, "127.0.0.1", unused_port())

    addr = server.sockets[0].getsockname()

    async with aiohttp.TCPConnector(limit=1) as connector:
        async with aiohttp.ClientSession(connector=connector) as session:
            url = "http://{}:{}/".format(*addr)

            r = await session.request("GET", url)
            await r.read()
            assert 1 == len(connector._conns)
            closed_conn = next(iter(connector._conns.values()))

            await session.request("GET", url)
            assert 1 == len(connector._conns)
            new_conn = next(iter(connector._conns.values()))
            assert closed_conn is not new_conn

    server.close()
    await server.wait_closed()


async def test_error_in_performing_request(
    ssl_ctx: Any, aiohttp_client: Any, aiohttp_server: Any
):
    async def handler(request):
        return web.Response()

    def exception_handler(loop, context):
        # skip log messages about destroyed but pending tasks
        pass

    loop = asyncio.get_event_loop()
    loop.set_exception_handler(exception_handler)

    app = web.Application()
    app.router.add_route("GET", "/", handler)

    server = await aiohttp_server(app, ssl=ssl_ctx)

    conn = aiohttp.TCPConnector(limit=1)
    client = await aiohttp_client(server, connector=conn)

    with pytest.raises(aiohttp.ClientConnectionError):
        await client.get("/")

    # second try should not hang
    with pytest.raises(aiohttp.ClientConnectionError):
        await client.get("/")


async def test_await_after_cancelling(aiohttp_client: Any) -> None:
    loop = asyncio.get_event_loop()

    async def handler(request):
        return web.Response()

    app = web.Application()
    app.router.add_route("GET", "/", handler)

    client = await aiohttp_client(app)

    fut1 = loop.create_future()
    fut2 = loop.create_future()

    async def fetch1():
        resp = await client.get("/")
        assert resp.status == 200
        fut1.set_result(None)
        with pytest.raises(asyncio.CancelledError):
            await fut2
        resp.release()

    async def fetch2():
        await fut1
        resp = await client.get("/")
        assert resp.status == 200

    async def canceller():
        await fut1
        fut2.cancel()

    await asyncio.gather(fetch1(), fetch2(), canceller())


async def test_async_payload_generator(aiohttp_client: Any) -> None:
    async def handler(request):
        data = await request.read()
        assert data == b"1234567890" * 100
        return web.Response()

    app = web.Application()
    app.add_routes([web.post("/", handler)])

    client = await aiohttp_client(app)

    async def gen():
        for i in range(100):
            yield b"1234567890"

    async with client.post("/", data=gen()) as resp:
        assert resp.status == 200


async def test_read_from_closed_response(aiohttp_client: Any) -> None:
    async def handler(request):
        return web.Response(body=b"data")

    app = web.Application()
    app.add_routes([web.get("/", handler)])

    client = await aiohttp_client(app)

    async with client.get("/") as resp:
        assert resp.status == 200

    with pytest.raises(aiohttp.ClientConnectionError):
        await resp.read()


async def test_read_from_closed_response2(aiohttp_client: Any) -> None:
    async def handler(request):
        return web.Response(body=b"data")

    app = web.Application()
    app.add_routes([web.get("/", handler)])

    client = await aiohttp_client(app)

    async with client.get("/") as resp:
        assert resp.status == 200
        await resp.read()

    with pytest.raises(aiohttp.ClientConnectionError):
        await resp.read()


async def test_read_from_closed_content(aiohttp_client: Any) -> None:
    async def handler(request):
        return web.Response(body=b"data")

    app = web.Application()
    app.add_routes([web.get("/", handler)])

    client = await aiohttp_client(app)

    async with client.get("/") as resp:
        assert resp.status == 200

    with pytest.raises(aiohttp.ClientConnectionError):
        await resp.content.readline()


async def test_read_timeout(aiohttp_client: Any) -> None:
    async def handler(request):
        await asyncio.sleep(5)
        return web.Response()

    app = web.Application()
    app.add_routes([web.get("/", handler)])

    timeout = aiohttp.ClientTimeout(sock_read=0.1)
    client = await aiohttp_client(app, timeout=timeout)

    with pytest.raises(aiohttp.ServerTimeoutError):
        await client.get("/")


async def test_socket_timeout(aiohttp_client: Any) -> None:
    async def handler(request):
        await asyncio.sleep(5)
        return web.Response()

    app = web.Application()
    app.add_routes([web.get("/", handler)])

    timeout = aiohttp.ClientTimeout(sock_read=0.1)
    client = await aiohttp_client(app, timeout=timeout)

    with pytest.raises(SocketTimeoutError):
        await client.get("/")


async def test_read_timeout_closes_connection(aiohttp_client: AiohttpClient) -> None:
    request_count = 0

    async def handler(request):
        nonlocal request_count
        request_count += 1
        if request_count < 3:
            await asyncio.sleep(0.5)
        return web.Response(body=f"request:{request_count}")

    app = web.Application()
    app.add_routes([web.get("/", handler)])

    timeout = aiohttp.ClientTimeout(total=0.1)
    client: TestClient = await aiohttp_client(app, timeout=timeout)
    with pytest.raises(asyncio.TimeoutError):
        await client.get("/")

    # Make sure its really closed
    assert not client.session.connector._conns

    with pytest.raises(asyncio.TimeoutError):
        await client.get("/")

    # Make sure its really closed
    assert not client.session.connector._conns
    result = await client.get("/")
    assert await result.read() == b"request:3"

    # Make sure its not closed
    assert client.session.connector._conns


async def test_read_timeout_on_prepared_response(aiohttp_client: Any) -> None:
    async def handler(request):
        resp = aiohttp.web.StreamResponse()
        await resp.prepare(request)
        await asyncio.sleep(5)
        await resp.drain()
        return resp

    app = web.Application()
    app.add_routes([web.get("/", handler)])

    timeout = aiohttp.ClientTimeout(sock_read=0.1)
    client = await aiohttp_client(app, timeout=timeout)

    with pytest.raises(aiohttp.ServerTimeoutError):
        async with await client.get("/") as resp:
            await resp.read()


async def test_timeout_with_full_buffer(aiohttp_client: Any) -> None:
    async def handler(request):
        """Server response that never ends and always has more data available."""
        resp = web.StreamResponse()
        await resp.prepare(request)
        while True:
            await resp.write(b"1" * 1000)
            await asyncio.sleep(0.01)

    async def request(client):
        timeout = aiohttp.ClientTimeout(total=0.5)
        async with await client.get("/", timeout=timeout) as resp:
            with pytest.raises(asyncio.TimeoutError):
                async for data in resp.content.iter_chunked(1):
                    await asyncio.sleep(0.01)

    app = web.Application()
    app.add_routes([web.get("/", handler)])

    client = await aiohttp_client(app)
    # wait_for() used just to ensure that a failing test doesn't hang.
    await asyncio.wait_for(request(client), 1)


async def test_read_bufsize_session_default(aiohttp_client: Any) -> None:
    async def handler(request):
        return web.Response(body=b"1234567")

    app = web.Application()
    app.add_routes([web.get("/", handler)])

    client = await aiohttp_client(app, read_bufsize=2)

    async with await client.get("/") as resp:
        assert resp.content.get_read_buffer_limits() == (2, 4)


async def test_read_bufsize_explicit(aiohttp_client: Any) -> None:
    async def handler(request):
        return web.Response(body=b"1234567")

    app = web.Application()
    app.add_routes([web.get("/", handler)])

    client = await aiohttp_client(app)

    async with await client.get("/", read_bufsize=4) as resp:
        assert resp.content.get_read_buffer_limits() == (4, 8)


async def test_http_empty_data_text(aiohttp_client: Any) -> None:
    async def handler(request):
        data = await request.read()
        ret = "ok" if data == b"" else "fail"
        resp = web.Response(text=ret)
        resp.headers["Content-Type"] = request.headers["Content-Type"]
        return resp

    app = web.Application()
    app.add_routes([web.post("/", handler)])

    client = await aiohttp_client(app)

    async with await client.post("/", data="") as resp:
        assert resp.status == 200
        assert await resp.text() == "ok"
        assert resp.headers["Content-Type"] == "text/plain; charset=utf-8"


async def test_max_field_size_session_default(aiohttp_client: Any) -> None:
    async def handler(request):
        return web.Response(headers={"Custom": "x" * 8190})

    app = web.Application()
    app.add_routes([web.get("/", handler)])

    client = await aiohttp_client(app)

    async with await client.get("/") as resp:
        assert resp.headers["Custom"] == "x" * 8190


async def test_max_field_size_session_default_fail(aiohttp_client: Any) -> None:
    async def handler(request):
        return web.Response(headers={"Custom": "x" * 8191})

    app = web.Application()
    app.add_routes([web.get("/", handler)])

    client = await aiohttp_client(app)
    with pytest.raises(aiohttp.ClientResponseError):
        await client.get("/")


async def test_max_field_size_session_explicit(aiohttp_client: Any) -> None:
    async def handler(request):
        return web.Response(headers={"Custom": "x" * 8191})

    app = web.Application()
    app.add_routes([web.get("/", handler)])

    client = await aiohttp_client(app, max_field_size=8191)

    async with await client.get("/") as resp:
        assert resp.headers["Custom"] == "x" * 8191


async def test_max_field_size_request_explicit(aiohttp_client: Any) -> None:
    async def handler(request):
        return web.Response(headers={"Custom": "x" * 8191})

    app = web.Application()
    app.add_routes([web.get("/", handler)])

    client = await aiohttp_client(app)

    async with await client.get("/", max_field_size=8191) as resp:
        assert resp.headers["Custom"] == "x" * 8191


async def test_max_line_size_session_default(aiohttp_client: Any) -> None:
    async def handler(request):
        return web.Response(status=200, reason="x" * 8190)

    app = web.Application()
    app.add_routes([web.get("/", handler)])

    client = await aiohttp_client(app)

    async with await client.get("/") as resp:
        assert resp.reason == "x" * 8190


async def test_max_line_size_session_default_fail(aiohttp_client: Any) -> None:
    async def handler(request):
        return web.Response(status=200, reason="x" * 8192)

    app = web.Application()
    app.add_routes([web.get("/", handler)])

    client = await aiohttp_client(app)
    with pytest.raises(aiohttp.ClientResponseError):
        await client.get("/")


async def test_max_line_size_session_explicit(aiohttp_client: Any) -> None:
    async def handler(request):
        return web.Response(status=200, reason="x" * 8191)

    app = web.Application()
    app.add_routes([web.get("/", handler)])

    client = await aiohttp_client(app, max_line_size=8191)

    async with await client.get("/") as resp:
        assert resp.reason == "x" * 8191


async def test_max_line_size_request_explicit(aiohttp_client: Any) -> None:
    async def handler(request):
        return web.Response(status=200, reason="x" * 8191)

    app = web.Application()
    app.add_routes([web.get("/", handler)])

    client = await aiohttp_client(app)

    async with await client.get("/", max_line_size=8191) as resp:
        assert resp.reason == "x" * 8191


@pytest.mark.xfail(raises=asyncio.TimeoutError, reason="#7599")
async def test_rejected_upload(aiohttp_client: Any, tmp_path: Any) -> None:
    async def ok_handler(request):
        return web.Response()

    async def not_ok_handler(request):
        raise web.HTTPBadRequest()

    app = web.Application()
    app.router.add_get("/ok", ok_handler)
    app.router.add_post("/not_ok", not_ok_handler)
    client = await aiohttp_client(app)

    file_size_bytes = 1024 * 1024
    file_path = tmp_path / "uploaded.txt"
    file_path.write_text("0" * file_size_bytes, encoding="utf8")

    with open(file_path, "rb") as file:
        data = {"file": file}
        async with await client.post("/not_ok", data=data) as resp_not_ok:
            assert 400 == resp_not_ok.status

    async with await client.get(
        "/ok", timeout=aiohttp.ClientTimeout(total=0.01)
    ) as resp_ok:
        assert 200 == resp_ok.status<|MERGE_RESOLUTION|>--- conflicted
+++ resolved
@@ -21,12 +21,12 @@
 import aiohttp
 from aiohttp import Fingerprint, ServerFingerprintMismatch, hdrs, web
 from aiohttp.abc import AbstractResolver
-<<<<<<< HEAD
-from aiohttp.client_exceptions import InvalidRedirectURL, TooManyRedirects
-=======
-from aiohttp.client_exceptions import SocketTimeoutError, TooManyRedirects
+from aiohttp.client_exceptions import (
+    InvalidRedirectURL,
+    SocketTimeoutError,
+    TooManyRedirects,
+)
 from aiohttp.pytest_plugin import AiohttpClient, TestClient
->>>>>>> 8b33fe6f
 from aiohttp.test_utils import unused_port
 
 
