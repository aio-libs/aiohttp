--- conflicted
+++ resolved
@@ -8,13 +8,10 @@
 import pathlib
 import socket
 import ssl
-<<<<<<< HEAD
+import sys
 import tarfile
+import time
 import zipfile
-from typing import Any
-=======
-import sys
-import time
 from typing import (
     Any,
     AsyncIterator,
@@ -27,7 +24,6 @@
     Type,
     Union,
 )
->>>>>>> 5cf5db56
 from unittest import mock
 
 import pytest
