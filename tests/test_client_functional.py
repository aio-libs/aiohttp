--- conflicted
+++ resolved
@@ -819,18 +819,10 @@
 
     with pytest.raises(ValueError):
         await client.get('/redirect')
-<<<<<<< HEAD
-
-=======
->>>>>>> d654f530
+
 
 async def test_HTTP_302_REDIRECT_POST(loop, test_client):
 
-<<<<<<< HEAD
-=======
-async def test_HTTP_302_REDIRECT_POST(loop, test_client):
-
->>>>>>> d654f530
     async def handler(request):
         return web.Response(text=request.method)
 
@@ -1633,18 +1625,10 @@
 
     with pytest.raises(ValueError):
         await client.post('/', data="some data", json={'some': 'data'})
-<<<<<<< HEAD
-
-=======
->>>>>>> d654f530
+
 
 async def test_json_custom(loop, test_client):
 
-<<<<<<< HEAD
-=======
-async def test_json_custom(loop, test_client):
-
->>>>>>> d654f530
     async def handler(request):
         assert request.content_type == 'application/json'
         data = await request.json()
@@ -1982,18 +1966,10 @@
 
     with pytest.raises(aiohttp.ClientResponseError):
         await client.get('/')
-<<<<<<< HEAD
-=======
-
->>>>>>> d654f530
+
 
 async def test_broken_connection_2(loop, test_client):
 
-<<<<<<< HEAD
-async def test_broken_connection_2(loop, test_client):
-
-=======
->>>>>>> d654f530
     async def handler(request):
         resp = web.StreamResponse(headers={'content-length': '1000'})
         await resp.prepare(request)
@@ -2162,9 +2138,6 @@
             'http://host1.com/path1',
             headers={'Authorization': 'Basic dXNlcjpwYXNz'}
         )
-<<<<<<< HEAD
-        assert resp.status == 200
-=======
         assert resp.status == 200
 
 
@@ -2280,5 +2253,4 @@
     resp = await aiohttp.request('GET', server.make_url('/'), loop=loop)
     await resp.read()
     assert resp.status == 200
-    assert resp.connection is None
->>>>>>> d654f530
+    assert resp.connection is None