"""HTTP client functional tests against aiohttp.web server"""

import asyncio
import datetime
import http.cookies
import io
import json
import pathlib
import socket
from unittest import mock

import pytest
from multidict import MultiDict

import aiohttp
from aiohttp import Fingerprint, ServerFingerprintMismatch, hdrs, helpers, web
from aiohttp.abc import AbstractResolver
from aiohttp.client_exceptions import TooManyRedirects
from aiohttp.test_utils import unused_port


@pytest.fixture
def here():
    return pathlib.Path(__file__).parent


@pytest.fixture
def fname(here):
    return here / 'conftest.py'


def ceil(val):
    return val


async def test_keepalive_two_requests_success(
        aiohttp_client) -> None:
    async def handler(request):
        body = await request.read()
        assert b'' == body
        return web.Response(body=b'OK')

    app = web.Application()
    app.router.add_route('GET', '/', handler)

    connector = aiohttp.TCPConnector(limit=1)
    client = await aiohttp_client(app, connector=connector)

    resp1 = await client.get('/')
    await resp1.read()
    resp2 = await client.get('/')
    await resp2.read()

    assert 1 == len(client._session.connector._conns)


async def test_keepalive_response_released(aiohttp_client) -> None:
    async def handler(request):
        body = await request.read()
        assert b'' == body
        return web.Response(body=b'OK')

    app = web.Application()
    app.router.add_route('GET', '/', handler)

    connector = aiohttp.TCPConnector(limit=1)
    client = await aiohttp_client(app, connector=connector)

    resp1 = await client.get('/')
    resp1.release()
    resp2 = await client.get('/')
    resp2.release()

    assert 1 == len(client._session.connector._conns)


async def test_keepalive_server_force_close_connection(aiohttp_client) -> None:
    async def handler(request):
        body = await request.read()
        assert b'' == body
        response = web.Response(body=b'OK')
        response.force_close()
        return response

    app = web.Application()
    app.router.add_route('GET', '/', handler)

    connector = aiohttp.TCPConnector(limit=1)
    client = await aiohttp_client(app, connector=connector)

    resp1 = await client.get('/')
    resp1.close()
    resp2 = await client.get('/')
    resp2.close()

    assert 0 == len(client._session.connector._conns)


async def test_release_early(aiohttp_client) -> None:
    async def handler(request):
        await request.read()
        return web.Response(body=b'OK')

    app = web.Application()
    app.router.add_route('GET', '/', handler)

    client = await aiohttp_client(app)
    resp = await client.get('/')
    assert resp.closed
    assert 1 == len(client._session.connector._conns)


async def test_HTTP_304(aiohttp_client) -> None:
    async def handler(request):
        body = await request.read()
        assert b'' == body
        return web.Response(status=304)

    app = web.Application()
    app.router.add_route('GET', '/', handler)
    client = await aiohttp_client(app)

    resp = await client.get('/')
    assert resp.status == 304
    content = await resp.read()
    assert content == b''


async def test_HTTP_304_WITH_BODY(aiohttp_client) -> None:
    async def handler(request):
        body = await request.read()
        assert b'' == body
        return web.Response(body=b'test', status=304)

    app = web.Application()
    app.router.add_route('GET', '/', handler)
    client = await aiohttp_client(app)

    resp = await client.get('/')
    assert resp.status == 304
    content = await resp.read()
    assert content == b''


async def test_auto_header_user_agent(aiohttp_client) -> None:
    async def handler(request):
        assert 'aiohttp' in request.headers['user-agent']
        return web.Response()

    app = web.Application()
    app.router.add_route('GET', '/', handler)
    client = await aiohttp_client(app)

    resp = await client.get('/')
    assert 200 == resp.status


async def test_skip_auto_headers_user_agent(aiohttp_client) -> None:
    async def handler(request):
        assert hdrs.USER_AGENT not in request.headers
        return web.Response()

    app = web.Application()
    app.router.add_route('GET', '/', handler)
    client = await aiohttp_client(app)

    resp = await client.get('/', skip_auto_headers=['user-agent'])
    assert 200 == resp.status


async def test_skip_default_auto_headers_user_agent(aiohttp_client) -> None:
    async def handler(request):
        assert hdrs.USER_AGENT not in request.headers
        return web.Response()

    app = web.Application()
    app.router.add_route('GET', '/', handler)
    client = await aiohttp_client(app, skip_auto_headers=['user-agent'])

    resp = await client.get('/')
    assert 200 == resp.status


async def test_skip_auto_headers_content_type(aiohttp_client) -> None:
    async def handler(request):
        assert hdrs.CONTENT_TYPE not in request.headers
        return web.Response()

    app = web.Application()
    app.router.add_route('GET', '/', handler)
    client = await aiohttp_client(app)

    resp = await client.get('/', skip_auto_headers=['content-type'])
    assert 200 == resp.status


async def test_post_data_bytesio(aiohttp_client) -> None:
    data = b'some buffer'

    async def handler(request):
        assert len(data) == request.content_length
        val = await request.read()
        assert data == val
        return web.Response()

    app = web.Application()
    app.router.add_route('POST', '/', handler)
    client = await aiohttp_client(app)

    resp = await client.post('/', data=io.BytesIO(data))
    assert 200 == resp.status


async def test_post_data_with_bytesio_file(aiohttp_client) -> None:
    data = b'some buffer'

    async def handler(request):
        post_data = await request.post()
        assert ['file'] == list(post_data.keys())
        assert data == post_data['file'].file.read()
        return web.Response()

    app = web.Application()
    app.router.add_route('POST', '/', handler)
    client = await aiohttp_client(app)

    resp = await client.post('/', data={'file': io.BytesIO(data)})
    assert 200 == resp.status


async def test_post_data_stringio(aiohttp_client) -> None:
    data = 'some buffer'

    async def handler(request):
        assert len(data) == request.content_length
        assert request.headers['CONTENT-TYPE'] == 'text/plain; charset=utf-8'
        val = await request.text()
        assert data == val
        return web.Response()

    app = web.Application()
    app.router.add_route('POST', '/', handler)
    client = await aiohttp_client(app)

    resp = await client.post('/', data=io.StringIO(data))
    assert 200 == resp.status


async def test_post_data_textio_encoding(aiohttp_client) -> None:
    data = 'текст'

    async def handler(request):
        assert request.headers['CONTENT-TYPE'] == 'text/plain; charset=koi8-r'
        val = await request.text()
        assert data == val
        return web.Response()

    app = web.Application()
    app.router.add_route('POST', '/', handler)
    client = await aiohttp_client(app)

    pl = aiohttp.TextIOPayload(io.StringIO(data), encoding='koi8-r')
    resp = await client.post('/', data=pl)
    assert 200 == resp.status


async def test_ssl_client(
        aiohttp_server, ssl_ctx,
        aiohttp_client, client_ssl_ctx,
) -> None:
    connector = aiohttp.TCPConnector(ssl=client_ssl_ctx)

    async def handler(request):
        return web.Response(text='Test message')

    app = web.Application()
    app.router.add_route('GET', '/', handler)
    server = await aiohttp_server(app, ssl=ssl_ctx)
    client = await aiohttp_client(server, connector=connector)

    resp = await client.get('/')
    assert 200 == resp.status
    txt = await resp.text()
    assert txt == 'Test message'


async def test_tcp_connector_fingerprint_ok(
        aiohttp_server, aiohttp_client,
        ssl_ctx, tls_certificate_fingerprint_sha256,
):
    tls_fingerprint = Fingerprint(tls_certificate_fingerprint_sha256)

    async def handler(request):
        return web.Response(text='Test message')

    connector = aiohttp.TCPConnector(ssl=tls_fingerprint)
    app = web.Application()
    app.router.add_route('GET', '/', handler)
    server = await aiohttp_server(app, ssl=ssl_ctx)
    client = await aiohttp_client(server, connector=connector)

    resp = await client.get('/')
    assert resp.status == 200
    resp.close()


async def test_tcp_connector_fingerprint_fail(
        aiohttp_server, aiohttp_client,
        ssl_ctx, tls_certificate_fingerprint_sha256,
):
    async def handler(request):
        return web.Response(text='Test message')

    bad_fingerprint = b'\x00' * len(tls_certificate_fingerprint_sha256)

    connector = aiohttp.TCPConnector(ssl=Fingerprint(bad_fingerprint))

    app = web.Application()
    app.router.add_route('GET', '/', handler)
    server = await aiohttp_server(app, ssl=ssl_ctx)
    client = await aiohttp_client(server, connector=connector)

    with pytest.raises(ServerFingerprintMismatch) as cm:
        await client.get('/')
    exc = cm.value
    assert exc.expected == bad_fingerprint
    assert exc.got == tls_certificate_fingerprint_sha256


async def test_format_task_get(aiohttp_server) -> None:
    async def handler(request):
        return web.Response(body=b'OK')

    app = web.Application()
    app.router.add_route('GET', '/', handler)
    server = await aiohttp_server(app)
    client = aiohttp.ClientSession()
    task = helpers.create_task(client.get(server.make_url('/')))
    assert "{}".format(task).startswith("<Task pending")
    resp = await task
    resp.close()
    await client.close()


async def test_str_params(aiohttp_client) -> None:

    async def handler(request):
        assert 'q=t est' in request.rel_url.query_string
        return web.Response()

    app = web.Application()
    app.router.add_route('GET', '/', handler)
    client = await aiohttp_client(app)

    resp = await client.get('/', params='q=t+est')
    assert 200 == resp.status


async def test_drop_params_on_redirect(aiohttp_client) -> None:

    async def handler_redirect(request):
        return web.Response(status=301, headers={'Location': '/ok?a=redirect'})

    async def handler_ok(request):
        assert request.rel_url.query_string == 'a=redirect'
        return web.Response(status=200)

    app = web.Application()
    app.router.add_route('GET', '/ok', handler_ok)
    app.router.add_route('GET', '/redirect', handler_redirect)
    client = await aiohttp_client(app)

    resp = await client.get('/redirect', params={'a': 'initial'})
    assert resp.status == 200


async def test_drop_fragment_on_redirect(aiohttp_client) -> None:

    async def handler_redirect(request):
        return web.Response(status=301, headers={'Location': '/ok#fragment'})

    async def handler_ok(request):
        return web.Response(status=200)

    app = web.Application()
    app.router.add_route('GET', '/ok', handler_ok)
    app.router.add_route('GET', '/redirect', handler_redirect)
    client = await aiohttp_client(app)

    resp = await client.get('/redirect')
    assert resp.status == 200
    assert resp.url.path == '/ok'


async def test_drop_fragment(aiohttp_client) -> None:

    async def handler_ok(request):
        return web.Response(status=200)

    app = web.Application()
    app.router.add_route('GET', '/ok', handler_ok)
    client = await aiohttp_client(app)

    resp = await client.get('/ok#fragment')
    assert resp.status == 200
    assert resp.url.path == '/ok'


async def test_history(aiohttp_client) -> None:
    async def handler_redirect(request):
        return web.Response(status=301, headers={'Location': '/ok'})

    async def handler_ok(request):
        return web.Response(status=200)

    app = web.Application()
    app.router.add_route('GET', '/ok', handler_ok)
    app.router.add_route('GET', '/redirect', handler_redirect)
    client = await aiohttp_client(app)

    resp = await client.get('/ok')
    assert len(resp.history) == 0
    assert resp.status == 200

    resp_redirect = await client.get('/redirect')
    assert len(resp_redirect.history) == 1
    assert resp_redirect.history[0].status == 301
    assert resp_redirect.status == 200


async def test_keepalive_closed_by_server(aiohttp_client) -> None:
    async def handler(request):
        body = await request.read()
        assert b'' == body
        resp = web.Response(body=b'OK')
        resp.force_close()
        return resp

    app = web.Application()
    app.router.add_route('GET', '/', handler)

    connector = aiohttp.TCPConnector(limit=1)
    client = await aiohttp_client(app, connector=connector)

    resp1 = await client.get('/')
    val1 = await resp1.read()
    assert val1 == b'OK'
    resp2 = await client.get('/')
    val2 = await resp2.read()
    assert val2 == b'OK'

    assert 0 == len(client._session.connector._conns)


async def test_wait_for(aiohttp_client) -> None:
    async def handler(request):
        return web.Response(body=b'OK')

    app = web.Application()
    app.router.add_route('GET', '/', handler)
    client = await aiohttp_client(app)

    resp = await asyncio.wait_for(client.get('/'), 10)
    assert resp.status == 200
    txt = await resp.text()
    assert txt == 'OK'


async def test_raw_headers(aiohttp_client) -> None:
    async def handler(request):
        return web.Response()

    app = web.Application()
    app.router.add_route('GET', '/', handler)
    client = await aiohttp_client(app)
    resp = await client.get('/')
    assert resp.status == 200

    raw_headers = tuple((bytes(h), bytes(v)) for h, v in resp.raw_headers)
    assert raw_headers == ((b'Content-Length', b'0'),
                           (b'Content-Type', b'application/octet-stream'),
                           (b'Date', mock.ANY),
                           (b'Server', mock.ANY))
    resp.close()


async def test_host_header_first(aiohttp_client) -> None:
    async def handler(request):
        assert list(request.headers)[0] == hdrs.HOST
        return web.Response()

    app = web.Application()
    app.router.add_route('GET', '/', handler)
    client = await aiohttp_client(app)
    resp = await client.get('/')
    assert resp.status == 200


async def test_empty_header_values(aiohttp_client) -> None:
    async def handler(request):
        resp = web.Response()
        resp.headers['X-Empty'] = ''
        return resp

    app = web.Application()
    app.router.add_route('GET', '/', handler)
    client = await aiohttp_client(app)
    resp = await client.get('/')
    assert resp.status == 200
    raw_headers = tuple((bytes(h), bytes(v)) for h, v in resp.raw_headers)
    assert raw_headers == ((b'X-Empty', b''),
                           (b'Content-Length', b'0'),
                           (b'Content-Type', b'application/octet-stream'),
                           (b'Date', mock.ANY),
                           (b'Server', mock.ANY))
    resp.close()


async def test_204_with_gzipped_content_encoding(aiohttp_client) -> None:
    async def handler(request):
        resp = web.StreamResponse(status=204)
        resp.content_length = 0
        resp.content_type = 'application/json'
        # resp.enable_compression(web.ContentCoding.gzip)
        resp.headers['Content-Encoding'] = 'gzip'
        await resp.prepare(request)
        return resp

    app = web.Application()
    app.router.add_route('DELETE', '/', handler)
    client = await aiohttp_client(app)

    resp = await client.delete('/')
    assert resp.status == 204
    assert resp.closed


async def test_timeout_on_reading_headers(aiohttp_client, mocker) -> None:
    mocker.patch('aiohttp.helpers.ceil').side_effect = ceil

    async def handler(request):
        resp = web.StreamResponse()
        await asyncio.sleep(0.1)
        await resp.prepare(request)
        return resp

    app = web.Application()
    app.router.add_route('GET', '/', handler)
    client = await aiohttp_client(app)

    with pytest.raises(asyncio.TimeoutError):
        await client.get('/', timeout=0.01)


async def test_timeout_on_conn_reading_headers(aiohttp_client, mocker) -> None:
    # tests case where user did not set a connection timeout

    mocker.patch('aiohttp.helpers.ceil').side_effect = ceil

    async def handler(request):
        resp = web.StreamResponse()
        await asyncio.sleep(0.1)
        await resp.prepare(request)
        return resp

    app = web.Application()
    app.router.add_route('GET', '/', handler)

    conn = aiohttp.TCPConnector()
    client = await aiohttp_client(app, connector=conn)

    with pytest.raises(asyncio.TimeoutError):
        await client.get('/', timeout=0.01)


async def test_timeout_on_session_read_timeout(aiohttp_client, mocker) -> None:
    mocker.patch('aiohttp.helpers.ceil').side_effect = ceil

    async def handler(request):
        resp = web.StreamResponse()
        await asyncio.sleep(0.1)
        await resp.prepare(request)
        return resp

    app = web.Application()
    app.router.add_route('GET', '/', handler)

    conn = aiohttp.TCPConnector()
    client = await aiohttp_client(
        app,
        connector=conn,
        timeout=aiohttp.ClientTimeout(sock_read=0.01))

    with pytest.raises(asyncio.TimeoutError):
        await client.get('/')


<<<<<<< HEAD
async def test_timeout_on_read_silence_sock_read_timeout(
        aiohttp_client, mocker) -> None:
    mocker.patch('aiohttp.helpers.ceil').side_effect = ceil

    TIMEOUT = 0.01

    async def handler(request):
        resp = web.StreamResponse()
        await resp.prepare(request)
        # send data in small chunks so that the overall
        # timeout is bigger than client's timeout
        N_CHUNKS = 10
        for i in range(N_CHUNKS + 5):
            # ok, no timeout error raised
            await resp.write(b'data')
            await asyncio.sleep(TIMEOUT / N_CHUNKS)

        # now keep silence for longer than client's timeout
        # and let the client to abort the connection
        await asyncio.sleep(TIMEOUT * 10)
        await resp.write(b'data')
        return resp

    async def middleware(request, handler):
        with pytest.raises(ConnectionResetError,
                           match='Cannot write to closing transport'):
            await handler(request)

    app = web.Application(middlewares=[middleware])
    app.router.add_route('GET', '/', handler)

    conn = aiohttp.TCPConnector()
    client = await aiohttp_client(
        app,
        connector=conn,
        timeout=aiohttp.ClientTimeout(sock_read=TIMEOUT))

    await client.get('/')
=======
async def test_read_timeout_between_chunks(aiohttp_client, mocker) -> None:
    mocker.patch('aiohttp.helpers.ceil').side_effect = ceil

    async def handler(request):
        resp = aiohttp.web.StreamResponse()
        await resp.prepare(request)
        # write data 4 times, with pauses. Total time 0.4 seconds.
        for _ in range(4):
            await asyncio.sleep(0.1)
            await resp.write(b'data\n')
        return resp

    app = web.Application()
    app.add_routes([web.get('/', handler)])

    # A timeout of 0.2 seconds should apply per read.
    timeout = aiohttp.ClientTimeout(sock_read=0.2)
    client = await aiohttp_client(app, timeout=timeout)

    res = b''
    async with await client.get('/') as resp:
        res += await resp.read()

    assert res == b'data\n' * 4


async def test_read_timeout_on_reading_chunks(aiohttp_client, mocker) -> None:
    mocker.patch('aiohttp.helpers.ceil').side_effect = ceil

    async def handler(request):
        resp = aiohttp.web.StreamResponse()
        await resp.prepare(request)
        await resp.write(b'data\n')
        await asyncio.sleep(1)
        await resp.write(b'data\n')
        return resp

    app = web.Application()
    app.add_routes([web.get('/', handler)])

    # A timeout of 0.2 seconds should apply per read.
    timeout = aiohttp.ClientTimeout(sock_read=0.2)
    client = await aiohttp_client(app, timeout=timeout)

    async with await client.get('/') as resp:
        assert (await resp.content.read(5)) == b'data\n'
        with pytest.raises(asyncio.TimeoutError):
            await resp.content.read()
>>>>>>> ecb1b6b1


async def test_timeout_on_reading_data(aiohttp_client, mocker) -> None:
    loop = asyncio.get_event_loop()

    mocker.patch('aiohttp.helpers.ceil').side_effect = ceil
    fut = loop.create_future()

    async def handler(request):
        resp = web.StreamResponse(headers={'content-length': '100'})
        await resp.prepare(request)
        fut.set_result(None)
        await asyncio.sleep(0.2)
        return resp

    app = web.Application()
    app.router.add_route('GET', '/', handler)
    client = await aiohttp_client(app)

    resp = await client.get('/', timeout=1)
    await fut

    with pytest.raises(asyncio.TimeoutError):
        await resp.read()


async def test_timeout_none(aiohttp_client, mocker) -> None:
    mocker.patch('aiohttp.helpers.ceil').side_effect = ceil

    async def handler(request):
        resp = web.StreamResponse()
        await resp.prepare(request)
        return resp

    app = web.Application()
    app.router.add_route('GET', '/', handler)
    client = await aiohttp_client(app)

    resp = await client.get('/', timeout=None)
    assert resp.status == 200


async def test_readline_error_on_conn_close(aiohttp_client) -> None:
    loop = asyncio.get_event_loop()

    async def handler(request):
        resp_ = web.StreamResponse()
        await resp_.prepare(request)

        # make sure connection is closed by client.
        with pytest.raises(aiohttp.ServerDisconnectedError):
            for _ in range(10):
                await resp_.write(b'data\n')
                await asyncio.sleep(0.5)
            return resp_

    app = web.Application()
    app.router.add_route('GET', '/', handler)
    server = await aiohttp_client(app)

    session = aiohttp.ClientSession()
    try:
        timer_started = False
        url, headers = server.make_url('/'), {'Connection': 'Keep-alive'}
        resp = await session.get(url, headers=headers)
        with pytest.raises(aiohttp.ClientConnectionError):
            while True:
                data = await resp.content.readline()
                data = data.strip()
                if not data:
                    break
                assert data == b'data'
                if not timer_started:
                    def do_release():
                        loop.create_task(resp.release())
                    loop.call_later(1.0, do_release)
                    timer_started = True
    finally:
        await session.close()


async def test_no_error_on_conn_close_if_eof(aiohttp_client) -> None:

    async def handler(request):
        resp_ = web.StreamResponse()
        await resp_.prepare(request)
        await resp_.write(b'data\n')
        await asyncio.sleep(0.5)
        return resp_

    app = web.Application()
    app.router.add_route('GET', '/', handler)
    server = await aiohttp_client(app)

    session = aiohttp.ClientSession()
    try:
        url, headers = server.make_url('/'), {'Connection': 'Keep-alive'}
        resp = await session.get(url, headers=headers)
        while True:
            data = await resp.content.readline()
            data = data.strip()
            if not data:
                break
            assert data == b'data'

        assert resp.content.exception() is None
    finally:
        await session.close()


async def test_error_not_overwrote_on_conn_close(aiohttp_client) -> None:

    async def handler(request):
        resp_ = web.StreamResponse()
        await resp_.prepare(request)
        return resp_

    app = web.Application()
    app.router.add_route('GET', '/', handler)
    server = await aiohttp_client(app)

    session = aiohttp.ClientSession()
    try:
        url, headers = server.make_url('/'), {'Connection': 'Keep-alive'}
        resp = await session.get(url, headers=headers)
        resp.content.set_exception(ValueError())
    finally:
        await session.close()

    assert isinstance(resp.content.exception(), ValueError)


async def test_HTTP_200_OK_METHOD(aiohttp_client) -> None:

    async def handler(request):
        return web.Response(text=request.method)

    app = web.Application()
    for meth in ('get', 'post', 'put', 'delete', 'head', 'patch', 'options'):
        app.router.add_route(meth.upper(), '/', handler)

    client = await aiohttp_client(app)
    for meth in ('get', 'post', 'put', 'delete', 'head', 'patch', 'options'):
        resp = await client.request(meth, '/')
        assert resp.status == 200
        assert len(resp.history) == 0

        content1 = await resp.read()
        content2 = await resp.read()
        assert content1 == content2
        content = await resp.text()

        if meth == 'head':
            assert b'' == content1
        else:
            assert meth.upper() == content


async def test_HTTP_200_OK_METHOD_connector(aiohttp_client) -> None:

    async def handler(request):
        return web.Response(text=request.method)

    conn = aiohttp.TCPConnector()
    conn.clear_dns_cache()

    app = web.Application()
    for meth in ('get', 'post', 'put', 'delete', 'head'):
        app.router.add_route(meth.upper(), '/', handler)
    client = await aiohttp_client(app, connector=conn)

    for meth in ('get', 'post', 'put', 'delete', 'head'):
        resp = await client.request(meth, '/')

        content1 = await resp.read()
        content2 = await resp.read()
        assert content1 == content2
        content = await resp.text()

        assert resp.status == 200
        if meth == 'head':
            assert b'' == content1
        else:
            assert meth.upper() == content


async def test_HTTP_302_REDIRECT_GET(aiohttp_client) -> None:

    async def handler(request):
        return web.Response(text=request.method)

    async def redirect(request):
        raise web.HTTPFound(location='/')

    app = web.Application()
    app.router.add_get('/', handler)
    app.router.add_get('/redirect', redirect)
    client = await aiohttp_client(app)

    resp = await client.get('/redirect')
    assert 200 == resp.status
    assert 1 == len(resp.history)
    resp.close()


async def test_HTTP_302_REDIRECT_HEAD(aiohttp_client) -> None:

    async def handler(request):
        return web.Response(text=request.method)

    async def redirect(request):
        raise web.HTTPFound(location='/')

    app = web.Application()
    app.router.add_get('/', handler)
    app.router.add_get('/redirect', redirect)
    app.router.add_head('/', handler)
    app.router.add_head('/redirect', redirect)
    client = await aiohttp_client(app)

    resp = await client.request('head', '/redirect')
    assert 200 == resp.status
    assert 1 == len(resp.history)
    assert resp.method == 'HEAD'
    resp.close()


async def test_HTTP_302_REDIRECT_NON_HTTP(aiohttp_client) -> None:

    async def redirect(request):
        raise web.HTTPFound(location='ftp://127.0.0.1/test/')

    app = web.Application()
    app.router.add_get('/redirect', redirect)
    client = await aiohttp_client(app)

    with pytest.raises(ValueError):
        await client.get('/redirect')


async def test_HTTP_302_REDIRECT_POST(aiohttp_client) -> None:

    async def handler(request):
        return web.Response(text=request.method)

    async def redirect(request):
        raise web.HTTPFound(location='/')

    app = web.Application()
    app.router.add_get('/', handler)
    app.router.add_post('/redirect', redirect)
    client = await aiohttp_client(app)

    resp = await client.post('/redirect')
    assert 200 == resp.status
    assert 1 == len(resp.history)
    txt = await resp.text()
    assert txt == 'GET'
    resp.close()


async def test_HTTP_302_REDIRECT_POST_with_content_length_hdr(
        aiohttp_client) -> None:

    async def handler(request):
        return web.Response(text=request.method)

    async def redirect(request):
        await request.read()
        raise web.HTTPFound(location='/')

    data = json.dumps({'some': 'data'})
    app = web.Application()
    app.router.add_get('/', handler)
    app.router.add_post('/redirect', redirect)
    client = await aiohttp_client(app)

    resp = await client.post(
        '/redirect',
        data=data,
        headers={'Content-Length': str(len(data))}
    )
    assert 200 == resp.status
    assert 1 == len(resp.history)
    txt = await resp.text()
    assert txt == 'GET'
    resp.close()


async def test_HTTP_307_REDIRECT_POST(aiohttp_client) -> None:

    async def handler(request):
        return web.Response(text=request.method)

    async def redirect(request):
        await request.read()
        raise web.HTTPTemporaryRedirect(location='/')

    app = web.Application()
    app.router.add_post('/', handler)
    app.router.add_post('/redirect', redirect)
    client = await aiohttp_client(app)

    resp = await client.post('/redirect', data={'some': 'data'})
    assert 200 == resp.status
    assert 1 == len(resp.history)
    txt = await resp.text()
    assert txt == 'POST'
    resp.close()


async def test_HTTP_308_PERMANENT_REDIRECT_POST(aiohttp_client) -> None:

    async def handler(request):
        return web.Response(text=request.method)

    async def redirect(request):
        await request.read()
        raise web.HTTPPermanentRedirect(location='/')

    app = web.Application()
    app.router.add_post('/', handler)
    app.router.add_post('/redirect', redirect)
    client = await aiohttp_client(app)

    resp = await client.post('/redirect', data={'some': 'data'})
    assert 200 == resp.status
    assert 1 == len(resp.history)
    txt = await resp.text()
    assert txt == 'POST'
    resp.close()


async def test_HTTP_302_max_redirects(aiohttp_client) -> None:

    async def handler(request):
        return web.Response(text=request.method)

    async def redirect(request):
        count = int(request.match_info['count'])
        if count:
            raise web.HTTPFound(location='/redirect/{}'.format(count-1))
        else:
            raise web.HTTPFound(location='/')

    app = web.Application()
    app.router.add_get('/', handler)
    app.router.add_get(r'/redirect/{count:\d+}', redirect)
    client = await aiohttp_client(app)

    with pytest.raises(TooManyRedirects) as ctx:
        await client.get('/redirect/5', max_redirects=2)
    assert 2 == len(ctx.value.history)
    assert ctx.value.request_info.url.path == '/redirect/5'
    assert ctx.value.request_info.method == 'GET'


async def test_HTTP_200_GET_WITH_PARAMS(aiohttp_client) -> None:

    async def handler(request):
        return web.Response(text='&'.join(
            k+'='+v for k, v in request.query.items()))

    app = web.Application()
    app.router.add_get('/', handler)
    client = await aiohttp_client(app)

    resp = await client.get('/', params={'q': 'test'})
    assert 200 == resp.status
    txt = await resp.text()
    assert txt == 'q=test'
    resp.close()


async def test_HTTP_200_GET_WITH_MultiDict_PARAMS(aiohttp_client) -> None:

    async def handler(request):
        return web.Response(text='&'.join(
            k+'='+v for k, v in request.query.items()))

    app = web.Application()
    app.router.add_get('/', handler)
    client = await aiohttp_client(app)

    resp = await client.get('/', params=MultiDict([('q', 'test'),
                                                   ('q', 'test2')]))
    assert 200 == resp.status
    txt = await resp.text()
    assert txt == 'q=test&q=test2'
    resp.close()


async def test_HTTP_200_GET_WITH_MIXED_PARAMS(aiohttp_client) -> None:

    async def handler(request):
        return web.Response(text='&'.join(
            k+'='+v for k, v in request.query.items()))

    app = web.Application()
    app.router.add_get('/', handler)
    client = await aiohttp_client(app)

    resp = await client.get('/?test=true', params={'q': 'test'})
    assert 200 == resp.status
    txt = await resp.text()
    assert txt == 'test=true&q=test'
    resp.close()


async def test_POST_DATA(aiohttp_client) -> None:

    async def handler(request):
        data = await request.post()
        return web.json_response(dict(data))

    app = web.Application()
    app.router.add_post('/', handler)
    client = await aiohttp_client(app)

    resp = await client.post('/', data={'some': 'data'})
    assert 200 == resp.status
    content = await resp.json()
    assert content == {'some': 'data'}
    resp.close()


async def test_POST_DATA_with_explicit_formdata(aiohttp_client) -> None:

    async def handler(request):
        data = await request.post()
        return web.json_response(dict(data))

    app = web.Application()
    app.router.add_post('/', handler)
    client = await aiohttp_client(app)

    form = aiohttp.FormData()
    form.add_field('name', 'text')

    resp = await client.post('/', data=form)
    assert 200 == resp.status
    content = await resp.json()
    assert content == {'name': 'text'}
    resp.close()


async def test_POST_DATA_with_charset(aiohttp_client) -> None:

    async def handler(request):
        mp = await request.multipart()
        part = await mp.next()
        text = await part.text()
        return web.Response(text=text)

    app = web.Application()
    app.router.add_post('/', handler)
    client = await aiohttp_client(app)

    form = aiohttp.FormData()
    form.add_field('name', 'текст', content_type='text/plain; charset=koi8-r')

    resp = await client.post('/', data=form)
    assert 200 == resp.status
    content = await resp.text()
    assert content == 'текст'
    resp.close()


async def test_POST_DATA_formdats_with_charset(aiohttp_client) -> None:

    async def handler(request):
        mp = await request.post()
        assert 'name' in mp
        return web.Response(text=mp['name'])

    app = web.Application()
    app.router.add_post('/', handler)
    client = await aiohttp_client(app)

    form = aiohttp.FormData(charset='koi8-r')
    form.add_field('name', 'текст')

    resp = await client.post('/', data=form)
    assert 200 == resp.status
    content = await resp.text()
    assert content == 'текст'
    resp.close()


async def test_POST_DATA_with_charset_post(aiohttp_client) -> None:

    async def handler(request):
        data = await request.post()
        return web.Response(text=data['name'])

    app = web.Application()
    app.router.add_post('/', handler)
    client = await aiohttp_client(app)

    form = aiohttp.FormData()
    form.add_field('name', 'текст', content_type='text/plain; charset=koi8-r')

    resp = await client.post('/', data=form)
    assert 200 == resp.status
    content = await resp.text()
    assert content == 'текст'
    resp.close()


async def test_POST_DATA_with_context_transfer_encoding(
        aiohttp_client) -> None:

    async def handler(request):
        data = await request.post()
        assert data['name'] == 'text'
        return web.Response(text=data['name'])

    app = web.Application()
    app.router.add_post('/', handler)
    client = await aiohttp_client(app)

    form = aiohttp.FormData()
    form.add_field('name', 'text', content_transfer_encoding='base64')

    resp = await client.post('/', data=form)
    assert 200 == resp.status
    content = await resp.text()
    assert content == 'text'
    resp.close()


async def test_POST_DATA_with_content_type_context_transfer_encoding(
        aiohttp_client):

    async def handler(request):
        data = await request.post()
        assert data['name'] == 'text'
        return web.Response(body=data['name'])

    app = web.Application()
    app.router.add_post('/', handler)
    client = await aiohttp_client(app)

    form = aiohttp.FormData()
    form.add_field('name', 'text',
                   content_type='text/plain',
                   content_transfer_encoding='base64')

    resp = await client.post('/', data=form)
    assert 200 == resp.status
    content = await resp.text()
    assert content == 'text'
    resp.close()


async def test_POST_MultiDict(aiohttp_client) -> None:

    async def handler(request):
        data = await request.post()
        assert data == MultiDict([('q', 'test1'), ('q', 'test2')])
        return web.Response()

    app = web.Application()
    app.router.add_post('/', handler)
    client = await aiohttp_client(app)

    resp = await client.post('/', data=MultiDict(
        [('q', 'test1'), ('q', 'test2')]))
    assert 200 == resp.status
    resp.close()


async def test_POST_DATA_DEFLATE(aiohttp_client) -> None:

    async def handler(request):
        data = await request.post()
        return web.json_response(dict(data))

    app = web.Application()
    app.router.add_post('/', handler)
    client = await aiohttp_client(app)

    resp = await client.post('/', data={'some': 'data'}, compress=True)
    assert 200 == resp.status
    content = await resp.json()
    assert content == {'some': 'data'}
    resp.close()


async def test_POST_FILES(aiohttp_client, fname) -> None:

    async def handler(request):
        data = await request.post()
        assert data['some'].filename == fname.name
        with fname.open('rb') as f:
            content1 = f.read()
        content2 = data['some'].file.read()
        assert content1 == content2
        assert data['test'].file.read() == b'data'
        return web.Response()

    app = web.Application()
    app.router.add_post('/', handler)
    client = await aiohttp_client(app)

    with fname.open() as f:
        resp = await client.post(
            '/', data={'some': f, 'test': b'data'}, chunked=True)
        assert 200 == resp.status
        resp.close()


async def test_POST_FILES_DEFLATE(aiohttp_client, fname) -> None:

    async def handler(request):
        data = await request.post()
        assert data['some'].filename == fname.name
        with fname.open('rb') as f:
            content1 = f.read()
        content2 = data['some'].file.read()
        assert content1 == content2
        return web.Response()

    app = web.Application()
    app.router.add_post('/', handler)
    client = await aiohttp_client(app)

    with fname.open() as f:
        resp = await client.post(
            '/',
            data={'some': f},
            chunked=True,
            compress='deflate'
        )
        assert 200 == resp.status
        resp.close()


async def test_POST_bytes(aiohttp_client) -> None:
    body = b'0' * 12345

    async def handler(request):
        data = await request.read()
        assert body == data
        return web.Response()

    app = web.Application()
    app.router.add_post('/', handler)
    client = await aiohttp_client(app)

    resp = await client.post('/', data=body)
    assert 200 == resp.status
    resp.close()


async def test_POST_bytes_too_large(aiohttp_client) -> None:
    body = b'0' * (2 ** 20 + 1)

    async def handler(request):
        data = await request.content.read()
        assert body == data
        return web.Response()

    app = web.Application()
    app.router.add_post('/', handler)
    client = await aiohttp_client(app)

    with pytest.warns(ResourceWarning):
        resp = await client.post('/', data=body)

    assert 200 == resp.status
    resp.close()


async def test_POST_FILES_STR(aiohttp_client, fname) -> None:

    async def handler(request):
        data = await request.post()
        with fname.open() as f:
            content1 = f.read()
        content2 = data['some']
        assert content1 == content2
        return web.Response()

    app = web.Application()
    app.router.add_post('/', handler)
    client = await aiohttp_client(app)

    with fname.open() as f:
        resp = await client.post('/', data={'some': f.read()})
        assert 200 == resp.status
        resp.close()


async def test_POST_FILES_STR_SIMPLE(aiohttp_client, fname) -> None:

    async def handler(request):
        data = await request.read()
        with fname.open('rb') as f:
            content = f.read()
        assert content == data
        return web.Response()

    app = web.Application()
    app.router.add_post('/', handler)
    client = await aiohttp_client(app)

    with fname.open() as f:
        resp = await client.post('/', data=f.read())
        assert 200 == resp.status
        resp.close()


async def test_POST_FILES_LIST(aiohttp_client, fname) -> None:

    async def handler(request):
        data = await request.post()
        assert fname.name == data['some'].filename
        with fname.open('rb') as f:
            content = f.read()
        assert content == data['some'].file.read()
        return web.Response()

    app = web.Application()
    app.router.add_post('/', handler)
    client = await aiohttp_client(app)

    with fname.open() as f:
        resp = await client.post('/', data=[('some', f)])
        assert 200 == resp.status
        resp.close()


async def test_POST_FILES_CT(aiohttp_client, fname) -> None:

    async def handler(request):
        data = await request.post()
        assert fname.name == data['some'].filename
        assert 'text/plain' == data['some'].content_type
        with fname.open('rb') as f:
            content = f.read()
        assert content == data['some'].file.read()
        return web.Response()

    app = web.Application()
    app.router.add_post('/', handler)
    client = await aiohttp_client(app)

    with fname.open() as f:
        form = aiohttp.FormData()
        form.add_field('some', f, content_type='text/plain')
        resp = await client.post('/', data=form)
        assert 200 == resp.status
        resp.close()


async def test_POST_FILES_SINGLE(aiohttp_client, fname) -> None:

    async def handler(request):
        data = await request.text()
        with fname.open('r') as f:
            content = f.read()
            assert content == data
            # if system cannot determine 'application/pgp-keys' MIME type
            # then use 'application/octet-stream' default
        assert request.content_type in ['application/pgp-keys',
                                        'text/plain',
                                        'application/octet-stream']
        assert 'content-disposition' not in request.headers

        return web.Response()

    app = web.Application()
    app.router.add_post('/', handler)
    client = await aiohttp_client(app)

    with fname.open() as f:
        resp = await client.post('/', data=f)
        assert 200 == resp.status
        resp.close()


async def test_POST_FILES_SINGLE_content_disposition(
        aiohttp_client, fname) -> None:

    async def handler(request):
        data = await request.text()
        with fname.open('r') as f:
            content = f.read()
            assert content == data
            # if system cannot determine 'application/pgp-keys' MIME type
            # then use 'application/octet-stream' default
        assert request.content_type in ['application/pgp-keys',
                                        'text/plain',
                                        'application/octet-stream']
        assert request.headers['content-disposition'] == (
            "inline; filename=\"conftest.py\"; filename*=utf-8''conftest.py")

        return web.Response()

    app = web.Application()
    app.router.add_post('/', handler)
    client = await aiohttp_client(app)

    with fname.open() as f:
        resp = await client.post(
            '/', data=aiohttp.get_payload(f, disposition='inline'))
        assert 200 == resp.status
        resp.close()


async def test_POST_FILES_SINGLE_BINARY(aiohttp_client, fname) -> None:

    async def handler(request):
        data = await request.read()
        with fname.open('rb') as f:
            content = f.read()
        assert content == data
        # if system cannot determine 'application/pgp-keys' MIME type
        # then use 'application/octet-stream' default
        assert request.content_type in ['application/pgp-keys',
                                        'text/plain',
                                        'text/x-python',
                                        'application/octet-stream']
        return web.Response()

    app = web.Application()
    app.router.add_post('/', handler)
    client = await aiohttp_client(app)

    with fname.open('rb') as f:
        resp = await client.post('/', data=f)
        assert 200 == resp.status
        resp.close()


async def test_POST_FILES_IO(aiohttp_client) -> None:

    async def handler(request):
        data = await request.post()
        assert b'data' == data['unknown'].file.read()
        assert data['unknown'].content_type == 'application/octet-stream'
        assert data['unknown'].filename == 'unknown'
        return web.Response()

    app = web.Application()
    app.router.add_post('/', handler)
    client = await aiohttp_client(app)

    data = io.BytesIO(b'data')
    resp = await client.post('/', data=[data])
    assert 200 == resp.status
    resp.close()


async def test_POST_FILES_IO_WITH_PARAMS(aiohttp_client) -> None:

    async def handler(request):
        data = await request.post()
        assert data['test'] == 'true'
        assert data['unknown'].content_type == 'application/octet-stream'
        assert data['unknown'].filename == 'unknown'
        assert data['unknown'].file.read() == b'data'
        assert data.getall('q') == ['t1', 't2']

        return web.Response()

    app = web.Application()
    app.router.add_post('/', handler)
    client = await aiohttp_client(app)

    data = io.BytesIO(b'data')
    resp = await client.post(
        '/',
        data=(('test', 'true'),
              MultiDict([('q', 't1'), ('q', 't2')]), data)
    )
    assert 200 == resp.status
    resp.close()


async def test_POST_FILES_WITH_DATA(aiohttp_client, fname) -> None:

    async def handler(request):
        data = await request.post()
        assert data['test'] == 'true'
        assert data['some'].content_type in ['application/pgp-keys',
                                             'text/plain; charset=utf-8',
                                             'application/octet-stream']
        assert data['some'].filename == fname.name
        with fname.open('rb') as f:
            assert data['some'].file.read() == f.read()

        return web.Response()

    app = web.Application()
    app.router.add_post('/', handler)
    client = await aiohttp_client(app)

    with fname.open() as f:
        resp = await client.post('/', data={'test': 'true', 'some': f})
        assert 200 == resp.status
        resp.close()


async def test_POST_STREAM_DATA(aiohttp_client, fname) -> None:

    async def handler(request):
        assert request.content_type == 'application/octet-stream'
        content = await request.read()
        with fname.open('rb') as f:
            expected = f.read()
            assert request.content_length == len(expected)
            assert content == expected

        return web.Response()

    app = web.Application()
    app.router.add_post('/', handler)
    client = await aiohttp_client(app)

    with fname.open('rb') as f:
        data_size = len(f.read())

    async def gen(fname):
        with fname.open('rb') as f:
            data = f.read(100)
            while data:
                yield data
                data = f.read(100)

    resp = await client.post(
        '/', data=gen(fname), headers={'Content-Length': str(data_size)})
    assert 200 == resp.status
    resp.close()


async def test_json(aiohttp_client) -> None:

    async def handler(request):
        assert request.content_type == 'application/json'
        data = await request.json()
        return web.Response(body=aiohttp.JsonPayload(data))

    app = web.Application()
    app.router.add_post('/', handler)
    client = await aiohttp_client(app)

    resp = await client.post('/', json={'some': 'data'})
    assert 200 == resp.status
    content = await resp.json()
    assert content == {'some': 'data'}
    resp.close()

    with pytest.raises(ValueError):
        await client.post('/', data="some data", json={'some': 'data'})


async def test_json_custom(aiohttp_client) -> None:

    async def handler(request):
        assert request.content_type == 'application/json'
        data = await request.json()
        return web.Response(body=aiohttp.JsonPayload(data))

    used = False

    def dumps(obj):
        nonlocal used
        used = True
        return json.dumps(obj)

    app = web.Application()
    app.router.add_post('/', handler)
    client = await aiohttp_client(app, json_serialize=dumps)

    resp = await client.post('/', json={'some': 'data'})
    assert 200 == resp.status
    assert used
    content = await resp.json()
    assert content == {'some': 'data'}
    resp.close()

    with pytest.raises(ValueError):
        await client.post('/', data="some data", json={'some': 'data'})


async def test_expect_continue(aiohttp_client) -> None:
    expect_called = False

    async def handler(request):
        data = await request.post()
        assert data == {'some': 'data'}
        return web.Response()

    async def expect_handler(request):
        nonlocal expect_called
        expect = request.headers.get(hdrs.EXPECT)
        if expect.lower() == "100-continue":
            request.transport.write(b"HTTP/1.1 100 Continue\r\n\r\n")
            expect_called = True

    app = web.Application()
    app.router.add_post('/', handler, expect_handler=expect_handler)
    client = await aiohttp_client(app)

    resp = await client.post('/', data={'some': 'data'}, expect100=True)
    assert 200 == resp.status
    resp.close()
    assert expect_called


async def test_encoding_deflate(aiohttp_client) -> None:

    async def handler(request):
        resp = web.Response(text='text')
        resp.enable_chunked_encoding()
        resp.enable_compression(web.ContentCoding.deflate)
        return resp

    app = web.Application()
    app.router.add_get('/', handler)
    client = await aiohttp_client(app)

    resp = await client.get('/')
    assert 200 == resp.status
    txt = await resp.text()
    assert txt == 'text'
    resp.close()


async def test_encoding_deflate_nochunk(aiohttp_client) -> None:

    async def handler(request):
        resp = web.Response(text='text')
        resp.enable_compression(web.ContentCoding.deflate)
        return resp

    app = web.Application()
    app.router.add_get('/', handler)
    client = await aiohttp_client(app)

    resp = await client.get('/')
    assert 200 == resp.status
    txt = await resp.text()
    assert txt == 'text'
    resp.close()


async def test_encoding_gzip(aiohttp_client) -> None:

    async def handler(request):
        resp = web.Response(text='text')
        resp.enable_chunked_encoding()
        resp.enable_compression(web.ContentCoding.gzip)
        return resp

    app = web.Application()
    app.router.add_get('/', handler)
    client = await aiohttp_client(app)

    resp = await client.get('/')
    assert 200 == resp.status
    txt = await resp.text()
    assert txt == 'text'
    resp.close()


async def test_encoding_gzip_write_by_chunks(aiohttp_client) -> None:

    async def handler(request):
        resp = web.StreamResponse()
        resp.enable_compression(web.ContentCoding.gzip)
        await resp.prepare(request)
        await resp.write(b'0')
        await resp.write(b'0')
        return resp

    app = web.Application()
    app.router.add_get('/', handler)
    client = await aiohttp_client(app)

    resp = await client.get('/')
    assert 200 == resp.status
    txt = await resp.text()
    assert txt == '00'
    resp.close()


async def test_encoding_gzip_nochunk(aiohttp_client) -> None:

    async def handler(request):
        resp = web.Response(text='text')
        resp.enable_compression(web.ContentCoding.gzip)
        return resp

    app = web.Application()
    app.router.add_get('/', handler)
    client = await aiohttp_client(app)

    resp = await client.get('/')
    assert 200 == resp.status
    txt = await resp.text()
    assert txt == 'text'
    resp.close()


async def test_bad_payload_compression(aiohttp_client) -> None:

    async def handler(request):
        resp = web.Response(text='text')
        resp.headers['Content-Encoding'] = 'gzip'
        return resp

    app = web.Application()
    app.router.add_get('/', handler)
    client = await aiohttp_client(app)

    resp = await client.get('/')
    assert 200 == resp.status

    with pytest.raises(aiohttp.ClientPayloadError):
        await resp.read()

    resp.close()


async def test_bad_payload_chunked_encoding(aiohttp_client) -> None:

    async def handler(request):
        resp = web.StreamResponse()
        resp.force_close()
        resp._length_check = False
        resp.headers['Transfer-Encoding'] = 'chunked'
        writer = await resp.prepare(request)
        await writer.write(b'9\r\n\r\n')
        await writer.write_eof()
        return resp

    app = web.Application()
    app.router.add_get('/', handler)
    client = await aiohttp_client(app)

    resp = await client.get('/')
    assert 200 == resp.status

    with pytest.raises(aiohttp.ClientPayloadError):
        await resp.read()

    resp.close()


async def test_bad_payload_content_length(aiohttp_client) -> None:

    async def handler(request):
        resp = web.Response(text='text')
        resp.headers['Content-Length'] = '10000'
        resp.force_close()
        return resp

    app = web.Application()
    app.router.add_get('/', handler)
    client = await aiohttp_client(app)

    resp = await client.get('/')
    assert 200 == resp.status

    with pytest.raises(aiohttp.ClientPayloadError):
        await resp.read()

    resp.close()


async def test_payload_content_length_by_chunks(aiohttp_client) -> None:

    async def handler(request):
        resp = web.StreamResponse(headers={'content-length': '3'})
        await resp.prepare(request)
        await resp.write(b'answer')
        await resp.write(b'two')
        request.transport.close()
        return resp

    app = web.Application()
    app.router.add_get('/', handler)
    client = await aiohttp_client(app)

    resp = await client.get('/')
    data = await resp.read()
    assert data == b'ans'
    resp.close()


async def test_chunked(aiohttp_client) -> None:

    async def handler(request):
        resp = web.Response(text='text')
        resp.enable_chunked_encoding()
        return resp

    app = web.Application()
    app.router.add_get('/', handler)
    client = await aiohttp_client(app)

    resp = await client.get('/')
    assert 200 == resp.status
    assert resp.headers['Transfer-Encoding'] == 'chunked'
    txt = await resp.text()
    assert txt == 'text'
    resp.close()


async def test_shortcuts(aiohttp_client) -> None:

    async def handler(request):
        return web.Response(text=request.method)

    app = web.Application()
    for meth in ('get', 'post', 'put', 'delete', 'head', 'patch', 'options'):
        app.router.add_route(meth.upper(), '/', handler)
    client = await aiohttp_client(app)

    for meth in ('get', 'post', 'put', 'delete', 'head', 'patch', 'options'):
        coro = getattr(client.session, meth)
        resp = await coro(client.make_url('/'))

        assert resp.status == 200
        assert len(resp.history) == 0

        content1 = await resp.read()
        content2 = await resp.read()
        assert content1 == content2
        content = await resp.text()

        if meth == 'head':
            assert b'' == content1
        else:
            assert meth.upper() == content


async def test_cookies(aiohttp_client) -> None:

    async def handler(request):
        assert request.cookies.keys() == {'test1', 'test3'}
        assert request.cookies['test1'] == '123'
        assert request.cookies['test3'] == '456'
        return web.Response()

    c = http.cookies.Morsel()
    c.set('test3', '456', '456')

    app = web.Application()
    app.router.add_get('/', handler)
    client = await aiohttp_client(
        app, cookies={'test1': '123', 'test2': c})

    resp = await client.get('/')
    assert 200 == resp.status
    resp.close()


async def test_cookies_per_request(aiohttp_client) -> None:

    async def handler(request):
        assert request.cookies.keys() == {'test1', 'test3', 'test4', 'test6'}
        assert request.cookies['test1'] == '123'
        assert request.cookies['test3'] == '456'
        assert request.cookies['test4'] == '789'
        assert request.cookies['test6'] == 'abc'
        return web.Response()

    c = http.cookies.Morsel()
    c.set('test3', '456', '456')

    app = web.Application()
    app.router.add_get('/', handler)
    client = await aiohttp_client(
        app, cookies={'test1': '123', 'test2': c})

    rc = http.cookies.Morsel()
    rc.set('test6', 'abc', 'abc')

    resp = await client.get(
        '/', cookies={'test4': '789', 'test5': rc})
    assert 200 == resp.status
    resp.close()


async def test_cookies_redirect(aiohttp_client) -> None:

    async def redirect1(request):
        ret = web.Response(status=301, headers={'Location': '/redirect2'})
        ret.set_cookie('c', '1')
        return ret

    async def redirect2(request):
        ret = web.Response(status=301, headers={'Location': '/'})
        ret.set_cookie('c', '2')
        return ret

    async def handler(request):
        assert request.cookies.keys() == {'c'}
        assert request.cookies['c'] == '2'
        return web.Response()

    app = web.Application()
    app.router.add_get('/redirect1', redirect1)
    app.router.add_get('/redirect2', redirect2)
    app.router.add_get('/', handler)

    client = await aiohttp_client(app)
    resp = await client.get('/redirect1')
    assert 200 == resp.status
    resp.close()


async def test_cookies_on_empty_session_jar(aiohttp_client) -> None:
    async def handler(request):
        assert 'custom-cookie' in request.cookies
        assert request.cookies['custom-cookie'] == 'abc'
        return web.Response()

    app = web.Application()
    app.router.add_get('/', handler)
    client = await aiohttp_client(
        app, cookies=None)

    resp = await client.get('/', cookies={'custom-cookie': 'abc'})
    assert 200 == resp.status
    resp.close()


async def test_morsel_with_attributes(aiohttp_client) -> None:
    # A comment from original test:
    #
    # No cookie attribute should pass here
    # they are only used as filters
    # whether to send particular cookie or not.
    # E.g. if cookie expires it just becomes thrown away.
    # Server who sent the cookie with some attributes
    # already knows them, no need to send this back again and again

    async def handler(request):
        assert request.cookies.keys() == {'test3'}
        assert request.cookies['test3'] == '456'
        return web.Response()

    c = http.cookies.Morsel()
    c.set('test3', '456', '456')
    c['httponly'] = True
    c['secure'] = True
    c['max-age'] = 1000

    app = web.Application()
    app.router.add_get('/', handler)
    client = await aiohttp_client(app, cookies={'test2': c})

    resp = await client.get('/')
    assert 200 == resp.status
    resp.close()


async def test_set_cookies(aiohttp_client) -> None:

    async def handler(request):
        ret = web.Response()
        ret.set_cookie('c1', 'cookie1')
        ret.set_cookie('c2', 'cookie2')
        ret.headers.add('Set-Cookie',
                        'ISAWPLB{A7F52349-3531-4DA9-8776-F74BC6F4F1BB}='
                        '{925EC0B8-CB17-4BEB-8A35-1033813B0523}; '
                        'HttpOnly; Path=/')
        return ret

    app = web.Application()
    app.router.add_get('/', handler)
    client = await aiohttp_client(app)

    with mock.patch('aiohttp.client_reqrep.client_logger') as m_log:
        resp = await client.get('/')
        assert 200 == resp.status
        cookie_names = {c.key for c in client.session.cookie_jar}
        assert cookie_names == {'c1', 'c2'}
        resp.close()

        m_log.warning.assert_called_with('Can not load response cookies: %s',
                                         mock.ANY)


async def test_set_cookies_expired(aiohttp_client) -> None:

    async def handler(request):
        ret = web.Response()
        ret.set_cookie('c1', 'cookie1')
        ret.set_cookie('c2', 'cookie2')
        ret.headers.add('Set-Cookie',
                        'c3=cookie3; '
                        'HttpOnly; Path=/'
                        " Expires=Tue, 1 Jan 1980 12:00:00 GMT; ")
        return ret

    app = web.Application()
    app.router.add_get('/', handler)
    client = await aiohttp_client(app)

    resp = await client.get('/')
    assert 200 == resp.status
    cookie_names = {c.key for c in client.session.cookie_jar}
    assert cookie_names == {'c1', 'c2'}
    resp.close()


async def test_set_cookies_max_age(aiohttp_client) -> None:

    async def handler(request):
        ret = web.Response()
        ret.set_cookie('c1', 'cookie1')
        ret.set_cookie('c2', 'cookie2')
        ret.headers.add('Set-Cookie',
                        'c3=cookie3; '
                        'HttpOnly; Path=/'
                        " Max-Age=1; ")
        return ret

    app = web.Application()
    app.router.add_get('/', handler)
    client = await aiohttp_client(app)

    resp = await client.get('/')
    assert 200 == resp.status
    cookie_names = {c.key for c in client.session.cookie_jar}
    assert cookie_names == {'c1', 'c2', 'c3'}
    await asyncio.sleep(2)
    cookie_names = {c.key for c in client.session.cookie_jar}
    assert cookie_names == {'c1', 'c2'}
    resp.close()


async def test_set_cookies_max_age_overflow(aiohttp_client) -> None:

    async def handler(request):
        ret = web.Response()
        ret.headers.add('Set-Cookie',
                        'overflow=overflow; '
                        'HttpOnly; Path=/'
                        " Max-Age=" + str(overflow) + "; ")
        return ret

    overflow = int(datetime.datetime.max.replace(
        tzinfo=datetime.timezone.utc).timestamp())
    empty = None
    try:
        empty = (datetime.datetime.now(datetime.timezone.utc) +
                 datetime.timedelta(seconds=overflow))
    except OverflowError as ex:
        assert isinstance(ex, OverflowError)
    assert not isinstance(empty, datetime.datetime)
    app = web.Application()
    app.router.add_get('/', handler)
    client = await aiohttp_client(app)

    resp = await client.get('/')
    assert 200 == resp.status
    for cookie in client.session.cookie_jar:
        if cookie.key == 'overflow':
            assert int(cookie['max-age']) == int(overflow)
    resp.close()


async def test_request_conn_error() -> None:
    client = aiohttp.ClientSession()
    with pytest.raises(aiohttp.ClientConnectionError):
        await client.get('http://0.0.0.0:1')
    await client.close()


@pytest.mark.xfail
async def test_broken_connection(aiohttp_client) -> None:

    async def handler(request):
        request.transport.close()
        return web.Response(text='answer'*1000)

    app = web.Application()
    app.router.add_get('/', handler)
    client = await aiohttp_client(app)

    with pytest.raises(aiohttp.ClientResponseError):
        await client.get('/')


async def test_broken_connection_2(aiohttp_client) -> None:

    async def handler(request):
        resp = web.StreamResponse(headers={'content-length': '1000'})
        await resp.prepare(request)
        await resp.write(b'answer')
        request.transport.close()
        return resp

    app = web.Application()
    app.router.add_get('/', handler)
    client = await aiohttp_client(app)

    resp = await client.get('/')
    with pytest.raises(aiohttp.ClientPayloadError):
        await resp.read()
    resp.close()


async def test_custom_headers(aiohttp_client) -> None:

    async def handler(request):
        assert request.headers["x-api-key"] == "foo"
        return web.Response()

    app = web.Application()
    app.router.add_post('/', handler)
    client = await aiohttp_client(app)

    resp = await client.post('/', headers={
        "Content-Type": "application/json",
        "x-api-key": "foo"})
    assert resp.status == 200


async def test_redirect_to_absolute_url(aiohttp_client) -> None:

    async def handler(request):
        return web.Response(text=request.method)

    async def redirect(request):
        raise web.HTTPFound(location=client.make_url('/'))

    app = web.Application()
    app.router.add_get('/', handler)
    app.router.add_get('/redirect', redirect)

    client = await aiohttp_client(app)
    resp = await client.get('/redirect')
    assert 200 == resp.status
    resp.close()


async def test_redirect_without_location_header(aiohttp_client) -> None:
    body = b'redirect'

    async def handler_redirect(request):
        return web.Response(status=301, body=body)

    app = web.Application()
    app.router.add_route('GET', '/redirect', handler_redirect)
    client = await aiohttp_client(app)

    resp = await client.get('/redirect')
    data = await resp.read()
    assert data == body


async def test_raise_for_status(aiohttp_client) -> None:

    async def handler(request):
        raise web.HTTPBadRequest()

    app = web.Application()
    app.router.add_route('GET', '/', handler)
    client = await aiohttp_client(app, raise_for_status=True)

    with pytest.raises(aiohttp.ClientResponseError):
        await client.get('/')


async def test_raise_for_status_per_request(aiohttp_client) -> None:

    async def handler(request):
        raise web.HTTPBadRequest()

    app = web.Application()
    app.router.add_route('GET', '/', handler)
    client = await aiohttp_client(app)

    with pytest.raises(aiohttp.ClientResponseError):
        await client.get('/', raise_for_status=True)


async def test_raise_for_status_disable_per_request(aiohttp_client) -> None:

    async def handler(request):
        raise web.HTTPBadRequest()

    app = web.Application()
    app.router.add_route('GET', '/', handler)
    client = await aiohttp_client(app, raise_for_status=True)

    resp = await client.get('/', raise_for_status=False)
    assert 400 == resp.status
    resp.close()


async def test_request_raise_for_status_default(aiohttp_server) -> None:
    async def handler(request):
        raise web.HTTPBadRequest()

    app = web.Application()
    app.router.add_get('/', handler)
    server = await aiohttp_server(app)

    async with aiohttp.request('GET', server.make_url('/')) as resp:
        assert resp.status == 400


async def test_request_raise_for_status_disabled(aiohttp_server) -> None:
    async def handler(request):
        raise web.HTTPBadRequest()

    app = web.Application()
    app.router.add_get('/', handler)
    server = await aiohttp_server(app)
    url = server.make_url('/')

    async with aiohttp.request('GET', url, raise_for_status=False) as resp:
        assert resp.status == 400


async def test_request_raise_for_status_enabled(aiohttp_server) -> None:
    async def handler(request):
        raise web.HTTPBadRequest()

    app = web.Application()
    app.router.add_get('/', handler)
    server = await aiohttp_server(app)
    url = server.make_url('/')

    with pytest.raises(aiohttp.ClientResponseError):
        async with aiohttp.request('GET', url, raise_for_status=True):
            assert False, "never executed"  # pragma: no cover


async def test_session_raise_for_status_coro(aiohttp_client) -> None:

    async def handle(request):
        return web.Response(text='ok')

    app = web.Application()
    app.router.add_route('GET', '/', handle)

    raise_for_status_called = 0

    async def custom_r4s(response):
        nonlocal raise_for_status_called
        raise_for_status_called += 1
        assert response.status == 200
        assert response.request_info.method == 'GET'

    client = await aiohttp_client(app, raise_for_status=custom_r4s)
    await client.get('/')
    assert raise_for_status_called == 1
    await client.get('/', raise_for_status=True)
    assert raise_for_status_called == 1  # custom_r4s not called again
    await client.get('/', raise_for_status=False)
    assert raise_for_status_called == 1  # custom_r4s not called again


async def test_request_raise_for_status_coro(aiohttp_client) -> None:

    async def handle(request):
        return web.Response(text='ok')

    app = web.Application()
    app.router.add_route('GET', '/', handle)

    raise_for_status_called = 0

    async def custom_r4s(response):
        nonlocal raise_for_status_called
        raise_for_status_called += 1
        assert response.status == 200
        assert response.request_info.method == 'GET'

    client = await aiohttp_client(app)
    await client.get('/', raise_for_status=custom_r4s)
    assert raise_for_status_called == 1
    await client.get('/', raise_for_status=True)
    assert raise_for_status_called == 1  # custom_r4s not called again
    await client.get('/', raise_for_status=False)
    assert raise_for_status_called == 1  # custom_r4s not called again


async def test_invalid_idna() -> None:
    session = aiohttp.ClientSession()
    try:
        with pytest.raises(aiohttp.InvalidURL):
            await session.get('http://\u2061owhefopw.com')
    finally:
        await session.close()


async def test_creds_in_auth_and_url() -> None:
    session = aiohttp.ClientSession()
    try:
        with pytest.raises(ValueError):
            await session.get('http://user:pass@example.com',
                              auth=aiohttp.BasicAuth('user2', 'pass2'))
    finally:
        await session.close()


async def test_drop_auth_on_redirect_to_other_host(aiohttp_server) -> None:

    async def srv1(request):
        assert request.host == 'host1.com'
        assert request.headers['Authorization'] == 'Basic dXNlcjpwYXNz'
        raise web.HTTPFound('http://host2.com/path2')

    async def srv2(request):
        assert request.host == 'host2.com'
        assert 'Authorization' not in request.headers
        return web.Response()

    app = web.Application()
    app.router.add_route('GET', '/path1', srv1)
    app.router.add_route('GET', '/path2', srv2)

    server = await aiohttp_server(app)

    class FakeResolver(AbstractResolver):

        async def resolve(self, host, port=0, family=socket.AF_INET):
            return [{'hostname': host,
                     'host': server.host,
                     'port': server.port,
                     'family': socket.AF_INET,
                     'proto': 0,
                     'flags': socket.AI_NUMERICHOST}]

        async def close(self):
            pass

    connector = aiohttp.TCPConnector(resolver=FakeResolver())
    async with aiohttp.ClientSession(connector=connector) as client:
        resp = await client.get(
            'http://host1.com/path1',
            auth=aiohttp.BasicAuth('user', 'pass')
        )
        assert resp.status == 200
        resp = await client.get(
            'http://host1.com/path1',
            headers={'Authorization': 'Basic dXNlcjpwYXNz'}
        )
        assert resp.status == 200


async def test_async_with_session() -> None:
    with pytest.warns(None) as cm:
        async with aiohttp.ClientSession() as session:
            pass
    assert len(cm.list) == 0

    assert session.closed


async def test_session_close_awaitable() -> None:
    session = aiohttp.ClientSession()
    with pytest.warns(None) as cm:
        await session.close()
    assert len(cm.list) == 0

    assert session.closed


async def test_close_run_until_complete_not_deprecated() -> None:
    session = aiohttp.ClientSession()

    with pytest.warns(None) as cm:
        await session.close()

    assert len(cm.list) == 0


async def test_close_resp_on_error_async_with_session(aiohttp_server) -> None:
    async def handler(request):
        resp = web.StreamResponse(headers={'content-length': '100'})
        await resp.prepare(request)
        await asyncio.sleep(0.1)
        return resp

    app = web.Application()
    app.router.add_get('/', handler)
    server = await aiohttp_server(app)

    async with aiohttp.ClientSession() as session:
        with pytest.raises(RuntimeError):
            async with session.get(server.make_url('/')) as resp:
                resp.content.set_exception(RuntimeError())
                await resp.read()

        assert len(session._connector._conns) == 0


async def test_release_resp_on_normal_exit_from_cm(aiohttp_server) -> None:
    async def handler(request):
        return web.Response()

    app = web.Application()
    app.router.add_get('/', handler)
    server = await aiohttp_server(app)

    async with aiohttp.ClientSession() as session:
        async with session.get(server.make_url('/')) as resp:
            await resp.read()

        assert len(session._connector._conns) == 1


async def test_non_close_detached_session_on_error_cm(aiohttp_server) -> None:
    async def handler(request):
        resp = web.StreamResponse(headers={'content-length': '100'})
        await resp.prepare(request)
        await asyncio.sleep(0.1)
        return resp

    app = web.Application()
    app.router.add_get('/', handler)
    server = await aiohttp_server(app)

    session = aiohttp.ClientSession()
    cm = session.get(server.make_url('/'))
    assert not session.closed
    with pytest.raises(RuntimeError):
        async with cm as resp:
            resp.content.set_exception(RuntimeError())
            await resp.read()
    assert not session.closed


async def test_close_detached_session_on_non_existing_addr() -> None:
    class FakeResolver(AbstractResolver):
        async def resolve(host, port=0, family=socket.AF_INET):
            return {}

        async def close(self):
            pass

    connector = aiohttp.TCPConnector(resolver=FakeResolver())

    session = aiohttp.ClientSession(connector=connector)

    async with session:
        cm = session.get('http://non-existing.example.com')
        assert not session.closed
        with pytest.raises(Exception):
            await cm

    assert session.closed


async def test_aiohttp_request_context_manager(aiohttp_server) -> None:
    async def handler(request):
        return web.Response()

    app = web.Application()
    app.router.add_get('/', handler)
    server = await aiohttp_server(app)

    async with aiohttp.request('GET', server.make_url('/')) as resp:
        await resp.read()
        assert resp.status == 200


async def test_aiohttp_request_ctx_manager_close_sess_on_error(
        ssl_ctx, aiohttp_server) -> None:
    async def handler(request):
        return web.Response()

    app = web.Application()
    app.router.add_get('/', handler)
    server = await aiohttp_server(app, ssl=ssl_ctx)

    cm = aiohttp.request('GET', server.make_url('/'))

    with pytest.raises(aiohttp.ClientConnectionError):
        async with cm:
            pass

    assert cm._session.closed


async def test_aiohttp_request_ctx_manager_not_found() -> None:

    with pytest.raises(aiohttp.ClientConnectionError):
        async with aiohttp.request('GET', 'http://wrong-dns-name.com'):
            assert False, "never executed"  # pragma: no cover


async def test_aiohttp_request_coroutine(aiohttp_server) -> None:
    async def handler(request):
        return web.Response()

    app = web.Application()
    app.router.add_get('/', handler)
    server = await aiohttp_server(app)

    with pytest.raises(TypeError):
        await aiohttp.request('GET', server.make_url('/'))


async def test_yield_from_in_session_request(aiohttp_client) -> None:
    # a test for backward compatibility with yield from syntax
    async def handler(request):
        return web.Response()

    app = web.Application()
    app.router.add_get('/', handler)

    client = await aiohttp_client(app)
    resp = await client.get('/')
    assert resp.status == 200


async def test_close_context_manager(aiohttp_client) -> None:
    # a test for backward compatibility with yield from syntax
    async def handler(request):
        return web.Response()

    app = web.Application()
    app.router.add_get('/', handler)

    client = await aiohttp_client(app)
    ctx = client.get('/')
    ctx.close()
    assert not ctx._coro.cr_running


async def test_session_auth(aiohttp_client) -> None:
    async def handler(request):
        return web.json_response({'headers': dict(request.headers)})

    app = web.Application()
    app.router.add_get('/', handler)

    client = await aiohttp_client(app, auth=aiohttp.BasicAuth("login", "pass"))

    r = await client.get('/')
    assert r.status == 200
    content = await r.json()
    assert content['headers']["Authorization"] == "Basic bG9naW46cGFzcw=="


async def test_session_auth_override(aiohttp_client) -> None:
    async def handler(request):
        return web.json_response({'headers': dict(request.headers)})

    app = web.Application()
    app.router.add_get('/', handler)

    client = await aiohttp_client(app, auth=aiohttp.BasicAuth("login", "pass"))

    r = await client.get('/', auth=aiohttp.BasicAuth("other_login", "pass"))
    assert r.status == 200
    content = await r.json()
    val = content['headers']["Authorization"]
    assert val == "Basic b3RoZXJfbG9naW46cGFzcw=="


async def test_session_auth_header_conflict(aiohttp_client) -> None:
    async def handler(request):
        return web.Response()

    app = web.Application()
    app.router.add_get('/', handler)

    client = await aiohttp_client(app, auth=aiohttp.BasicAuth("login", "pass"))
    headers = {'Authorization': "Basic b3RoZXJfbG9naW46cGFzcw=="}
    with pytest.raises(ValueError):
        await client.get('/', headers=headers)


async def test_session_headers(aiohttp_client) -> None:
    async def handler(request):
        return web.json_response({'headers': dict(request.headers)})

    app = web.Application()
    app.router.add_get('/', handler)

    client = await aiohttp_client(app, headers={"X-Real-IP": "192.168.0.1"})

    r = await client.get('/')
    assert r.status == 200
    content = await r.json()
    assert content['headers']["X-Real-IP"] == "192.168.0.1"


async def test_session_headers_merge(aiohttp_client) -> None:
    async def handler(request):
        return web.json_response({'headers': dict(request.headers)})

    app = web.Application()
    app.router.add_get('/', handler)

    client = await aiohttp_client(app, headers=[
        ("X-Real-IP", "192.168.0.1"),
        ("X-Sent-By", "requests")])

    r = await client.get('/', headers={"X-Sent-By": "aiohttp"})
    assert r.status == 200
    content = await r.json()
    assert content['headers']["X-Real-IP"] == "192.168.0.1"
    assert content['headers']["X-Sent-By"] == "aiohttp"


async def test_multidict_headers(aiohttp_client) -> None:
    async def handler(request):
        assert await request.read() == data
        return web.Response()

    app = web.Application()
    app.router.add_post('/', handler)

    client = await aiohttp_client(app)

    data = b'sample data'

    r = await client.post('/', data=data,
                          headers=MultiDict(
                              {'Content-Length': str(len(data))}))
    assert r.status == 200


async def test_request_conn_closed(aiohttp_client) -> None:
    async def handler(request):
        request.transport.close()
        return web.Response()

    app = web.Application()
    app.router.add_get('/', handler)

    client = await aiohttp_client(app)
    with pytest.raises(aiohttp.ServerDisconnectedError):
        resp = await client.get('/')
        await resp.read()


async def test_dont_close_explicit_connector(aiohttp_client) -> None:
    async def handler(request):
        return web.Response()

    app = web.Application()
    app.router.add_get('/', handler)

    client = await aiohttp_client(app)
    r = await client.get('/')
    await r.read()

    assert 1 == len(client.session.connector._conns)


async def test_server_close_keepalive_connection() -> None:
    loop = asyncio.get_event_loop()

    class Proto(asyncio.Protocol):

        def connection_made(self, transport):
            self.transp = transport
            self.data = b''

        def data_received(self, data):
            self.data += data
            if data.endswith(b'\r\n\r\n'):
                self.transp.write(
                    b'HTTP/1.1 200 OK\r\n'
                    b'CONTENT-LENGTH: 2\r\n'
                    b'CONNECTION: close\r\n'
                    b'\r\n'
                    b'ok')
                self.transp.close()

        def connection_lost(self, exc):
            self.transp = None

    server = await loop.create_server(
        Proto, '127.0.0.1', unused_port())

    addr = server.sockets[0].getsockname()

    connector = aiohttp.TCPConnector(limit=1)
    session = aiohttp.ClientSession(connector=connector)

    url = 'http://{}:{}/'.format(*addr)
    for i in range(2):
        r = await session.request('GET', url)
        await r.read()
        assert 0 == len(connector._conns)
    await session.close()
    connector.close()
    server.close()
    await server.wait_closed()


async def test_handle_keepalive_on_closed_connection() -> None:
    loop = asyncio.get_event_loop()

    class Proto(asyncio.Protocol):

        def connection_made(self, transport):
            self.transp = transport
            self.data = b''

        def data_received(self, data):
            self.data += data
            if data.endswith(b'\r\n\r\n'):
                self.transp.write(
                    b'HTTP/1.1 200 OK\r\n'
                    b'CONTENT-LENGTH: 2\r\n'
                    b'\r\n'
                    b'ok')
                self.transp.close()

        def connection_lost(self, exc):
            self.transp = None

    server = await loop.create_server(
        Proto, '127.0.0.1', unused_port())

    addr = server.sockets[0].getsockname()

    connector = aiohttp.TCPConnector(limit=1)
    session = aiohttp.ClientSession(connector=connector)

    url = 'http://{}:{}/'.format(*addr)

    r = await session.request('GET', url)
    await r.read()
    assert 1 == len(connector._conns)

    with pytest.raises(aiohttp.ClientConnectionError):
        await session.request('GET', url)
    assert 0 == len(connector._conns)

    await session.close()
    connector.close()
    server.close()
    await server.wait_closed()


async def test_error_in_performing_request(ssl_ctx,
                                           aiohttp_client, aiohttp_server):
    async def handler(request):
        return web.Response()

    def exception_handler(loop, context):
        # skip log messages about destroyed but pending tasks
        pass

    loop = asyncio.get_event_loop()
    loop.set_exception_handler(exception_handler)

    app = web.Application()
    app.router.add_route('GET', '/', handler)

    server = await aiohttp_server(app, ssl=ssl_ctx)

    conn = aiohttp.TCPConnector(limit=1)
    client = await aiohttp_client(server, connector=conn)

    with pytest.raises(aiohttp.ClientConnectionError):
        await client.get('/')

    # second try should not hang
    with pytest.raises(aiohttp.ClientConnectionError):
        await client.get('/')


async def test_await_after_cancelling(aiohttp_client) -> None:
    loop = asyncio.get_event_loop()

    async def handler(request):
        return web.Response()

    app = web.Application()
    app.router.add_route('GET', '/', handler)

    client = await aiohttp_client(app)

    fut1 = loop.create_future()
    fut2 = loop.create_future()

    async def fetch1():
        resp = await client.get('/')
        assert resp.status == 200
        fut1.set_result(None)
        with pytest.raises(asyncio.CancelledError):
            await fut2
        resp.release()

    async def fetch2():
        await fut1
        resp = await client.get('/')
        assert resp.status == 200

    async def canceller():
        await fut1
        fut2.cancel()

    await asyncio.gather(fetch1(), fetch2(), canceller())


async def test_async_payload_generator(aiohttp_client) -> None:

    async def handler(request):
        data = await request.read()
        assert data == b'1234567890' * 100
        return web.Response()

    app = web.Application()
    app.add_routes([web.post('/', handler)])

    client = await aiohttp_client(app)

    async def gen():
        for i in range(100):
            yield b'1234567890'

    resp = await client.post('/', data=gen())
    assert resp.status == 200


async def test_read_from_closed_response(aiohttp_client) -> None:
    async def handler(request):
        return web.Response(body=b'data')

    app = web.Application()
    app.add_routes([web.get('/', handler)])

    client = await aiohttp_client(app)

    async with client.get('/') as resp:
        assert resp.status == 200

    with pytest.raises(aiohttp.ClientConnectionError):
        await resp.read()


async def test_read_from_closed_response2(aiohttp_client) -> None:
    async def handler(request):
        return web.Response(body=b'data')

    app = web.Application()
    app.add_routes([web.get('/', handler)])

    client = await aiohttp_client(app)

    async with client.get('/') as resp:
        assert resp.status == 200
        await resp.read()

    with pytest.raises(aiohttp.ClientConnectionError):
        await resp.read()


async def test_read_from_closed_content(aiohttp_client) -> None:
    async def handler(request):
        return web.Response(body=b'data')

    app = web.Application()
    app.add_routes([web.get('/', handler)])

    client = await aiohttp_client(app)

    async with client.get('/') as resp:
        assert resp.status == 200

    with pytest.raises(aiohttp.ClientConnectionError):
        await resp.content.readline()


async def test_read_timeout(aiohttp_client) -> None:
    async def handler(request):
        await asyncio.sleep(5)
        return web.Response()

    app = web.Application()
    app.add_routes([web.get('/', handler)])

    timeout = aiohttp.ClientTimeout(sock_read=0.1)
    client = await aiohttp_client(app, timeout=timeout)

    with pytest.raises(aiohttp.ServerTimeoutError):
        await client.get('/')


async def test_read_timeout_on_prepared_response(aiohttp_client) -> None:
    async def handler(request):
        resp = aiohttp.web.StreamResponse()
        await resp.prepare(request)
        await asyncio.sleep(5)
        await resp.drain()
        return resp

    app = web.Application()
    app.add_routes([web.get('/', handler)])

    timeout = aiohttp.ClientTimeout(sock_read=0.1)
    client = await aiohttp_client(app, timeout=timeout)

    with pytest.raises(aiohttp.ServerTimeoutError):
        async with await client.get('/') as resp:
            await resp.read()<|MERGE_RESOLUTION|>--- conflicted
+++ resolved
@@ -595,7 +595,6 @@
         await client.get('/')
 
 
-<<<<<<< HEAD
 async def test_timeout_on_read_silence_sock_read_timeout(
         aiohttp_client, mocker) -> None:
     mocker.patch('aiohttp.helpers.ceil').side_effect = ceil
@@ -634,7 +633,8 @@
         timeout=aiohttp.ClientTimeout(sock_read=TIMEOUT))
 
     await client.get('/')
-=======
+
+
 async def test_read_timeout_between_chunks(aiohttp_client, mocker) -> None:
     mocker.patch('aiohttp.helpers.ceil').side_effect = ceil
 
@@ -683,7 +683,6 @@
         assert (await resp.content.read(5)) == b'data\n'
         with pytest.raises(asyncio.TimeoutError):
             await resp.content.read()
->>>>>>> ecb1b6b1
 
 
 async def test_timeout_on_reading_data(aiohttp_client, mocker) -> None:
