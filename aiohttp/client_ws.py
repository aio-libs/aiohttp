"""WebSocket client for asyncio."""

import asyncio
import dataclasses
import sys
from types import TracebackType
from typing import Any, Final, Optional, Type, cast

from .client_exceptions import ClientError, ServerTimeoutError
from .client_reqrep import ClientResponse
from .helpers import calculate_timeout_when, set_result
from .http import (
    WebSocketError,
    WSCloseCode,
    WSMessageClosed,
    WSMessageClosing,
    WSMsgType,
)
from .http_websocket import WebSocketWriter, WSMessageError, WSMessageType
from .streams import EofStream, FlowControlDataQueue
from .typedefs import (
    DEFAULT_JSON_DECODER,
    DEFAULT_JSON_ENCODER,
    JSONDecoder,
    JSONEncoder,
)

if sys.version_info >= (3, 11):
    import asyncio as async_timeout
else:
    import async_timeout


@dataclasses.dataclass(frozen=True)
class ClientWSTimeout:
    ws_receive: Optional[float] = None
    ws_close: Optional[float] = None


DEFAULT_WS_CLIENT_TIMEOUT: Final[ClientWSTimeout] = ClientWSTimeout(
    ws_receive=None, ws_close=10.0
)


class ClientWebSocketResponse:
    def __init__(
        self,
        reader: "FlowControlDataQueue[WSMessageType]",
        writer: WebSocketWriter,
        protocol: Optional[str],
        response: ClientResponse,
        timeout: ClientWSTimeout,
        autoclose: bool,
        autoping: bool,
        loop: asyncio.AbstractEventLoop,
        *,
        heartbeat: Optional[float] = None,
        compress: int = 0,
        client_notakeover: bool = False,
    ) -> None:
        self._response = response
        self._conn = response.connection

        self._writer = writer
        self._reader = reader
        self._protocol = protocol
        self._closed = False
        self._closing = False
        self._close_code: Optional[int] = None
        self._timeout = timeout
        self._autoclose = autoclose
        self._autoping = autoping
        self._heartbeat = heartbeat
        self._heartbeat_cb: Optional[asyncio.TimerHandle] = None
        self._heartbeat_when: float = 0.0
        if heartbeat is not None:
            self._pong_heartbeat = heartbeat / 2.0
        self._pong_response_cb: Optional[asyncio.TimerHandle] = None
        self._loop = loop
        self._waiting: bool = False
        self._close_wait: Optional[asyncio.Future[None]] = None
        self._exception: Optional[BaseException] = None
        self._compress = compress
        self._client_notakeover = client_notakeover
        self._ping_task: Optional[asyncio.Task[None]] = None

        self._reset_heartbeat()

    def _cancel_heartbeat(self) -> None:
        self._cancel_pong_response_cb()
        if self._heartbeat_cb is not None:
            self._heartbeat_cb.cancel()
            self._heartbeat_cb = None
        if self._ping_task is not None:
            self._ping_task.cancel()
            self._ping_task = None

    def _cancel_pong_response_cb(self) -> None:
        if self._pong_response_cb is not None:
            self._pong_response_cb.cancel()
            self._pong_response_cb = None

    def _reset_heartbeat(self) -> None:
        if self._heartbeat is None:
            return
        self._cancel_pong_response_cb()
        loop = self._loop
        assert loop is not None
        conn = self._conn
        timeout_ceil_threshold = (
            conn._connector._timeout_ceil_threshold if conn is not None else 5
        )
        now = loop.time()
        when = calculate_timeout_when(now, self._heartbeat, timeout_ceil_threshold)
        self._heartbeat_when = when
        if self._heartbeat_cb is None:
            # We do not cancel the previous heartbeat_cb here because
            # it generates a significant amount of TimerHandle churn
            # which causes asyncio to rebuild the heap frequently.
            # Instead _send_heartbeat() will reschedule the next
            # heartbeat if it fires too early.
            self._heartbeat_cb = loop.call_at(when, self._send_heartbeat)

    def _send_heartbeat(self) -> None:
        self._heartbeat_cb = None
        loop = self._loop
        now = loop.time()
        if now < self._heartbeat_when:
            # Heartbeat fired too early, reschedule
            self._heartbeat_cb = loop.call_at(
                self._heartbeat_when, self._send_heartbeat
            )
            return

        conn = self._conn
        timeout_ceil_threshold = (
            conn._connector._timeout_ceil_threshold if conn is not None else 5
        )
        when = calculate_timeout_when(now, self._pong_heartbeat, timeout_ceil_threshold)
        self._cancel_pong_response_cb()
        self._pong_response_cb = loop.call_at(when, self._pong_not_received)

        if sys.version_info >= (3, 12):
            # Optimization for Python 3.12, try to send the ping
            # immediately to avoid having to schedule
            # the task on the event loop.
            ping_task = asyncio.Task(self._writer.ping(), loop=loop, eager_start=True)
        else:
            ping_task = loop.create_task(self._writer.ping())

        if not ping_task.done():
            self._ping_task = ping_task
            ping_task.add_done_callback(self._ping_task_done)
        else:
            self._ping_task_done(ping_task)

    def _ping_task_done(self, task: "asyncio.Task[None]") -> None:
        """Callback for when the ping task completes."""
        if not task.cancelled() and (exc := task.exception()):
            self._handle_ping_pong_exception(exc)
        self._ping_task = None

    def _pong_not_received(self) -> None:
        self._handle_ping_pong_exception(ServerTimeoutError())

    def _handle_ping_pong_exception(self, exc: BaseException) -> None:
        """Handle exceptions raised during ping/pong processing."""
        if self._closed:
            return
        self._set_closed()
        self._close_code = WSCloseCode.ABNORMAL_CLOSURE
        self._exception = exc
        self._response.close()
        if self._waiting and not self._closing:
            self._reader.feed_data(WSMessage(WSMsgType.ERROR, exc, None))

    def _set_closed(self) -> None:
        """Set the connection to closed.

        Cancel any heartbeat timers and set the closed flag.
        """
        self._closed = True
        self._cancel_heartbeat()

    def _set_closing(self) -> None:
        """Set the connection to closing.

        Cancel any heartbeat timers and set the closing flag.
        """
        self._closing = True
        self._cancel_heartbeat()

    @property
    def closed(self) -> bool:
        return self._closed

    @property
    def close_code(self) -> Optional[int]:
        return self._close_code

    @property
    def protocol(self) -> Optional[str]:
        return self._protocol

    @property
    def compress(self) -> int:
        return self._compress

    @property
    def client_notakeover(self) -> bool:
        return self._client_notakeover

    def get_extra_info(self, name: str, default: Any = None) -> Any:
        """extra info from connection transport"""
        conn = self._response.connection
        if conn is None:
            return default
        transport = conn.transport
        if transport is None:
            return default
        return transport.get_extra_info(name, default)

    def exception(self) -> Optional[BaseException]:
        return self._exception

    async def ping(self, message: bytes = b"") -> None:
        await self._writer.ping(message)

    async def pong(self, message: bytes = b"") -> None:
        await self._writer.pong(message)

    async def send_frame(
        self, message: bytes, opcode: WSMsgType, compress: Optional[int] = None
    ) -> None:
        """Send a frame over the websocket."""
        await self._writer.send_frame(message, opcode, compress)

    async def send_str(self, data: str, compress: Optional[int] = None) -> None:
        if not isinstance(data, str):
            raise TypeError("data argument must be str (%r)" % type(data))
        await self._writer.send_frame(
            data.encode("utf-8"), WSMsgType.TEXT, compress=compress
        )

    async def send_bytes(self, data: bytes, compress: Optional[int] = None) -> None:
        if not isinstance(data, (bytes, bytearray, memoryview)):
            raise TypeError("data argument must be byte-ish (%r)" % type(data))
        await self._writer.send_frame(data, WSMsgType.BINARY, compress=compress)

    async def send_json(
        self,
        data: Any,
        compress: Optional[int] = None,
        *,
        dumps: JSONEncoder = DEFAULT_JSON_ENCODER,
    ) -> None:
        await self.send_str(dumps(data), compress=compress)

    async def close(self, *, code: int = WSCloseCode.OK, message: bytes = b"") -> bool:
        # we need to break `receive()` cycle first,
        # `close()` may be called from different task
<<<<<<< HEAD
        if self._waiting is not None and not self._closed:
            self._reader.feed_data(WSMessageClosing(), 0)
            await self._waiting
=======
        if self._waiting and not self._closing:
            assert self._loop is not None
            self._close_wait = self._loop.create_future()
            self._set_closing()
            self._reader.feed_data(WS_CLOSING_MESSAGE)
            await self._close_wait
>>>>>>> d639a067

        if not self._closed:
            self._set_closed()
            try:
                await self._writer.close(code, message)
            except asyncio.CancelledError:
                self._close_code = WSCloseCode.ABNORMAL_CLOSURE
                self._response.close()
                raise
            except Exception as exc:
                self._close_code = WSCloseCode.ABNORMAL_CLOSURE
                self._exception = exc
                self._response.close()
                return True

            if self._close_code:
                self._response.close()
                return True

            while True:
                try:
                    async with async_timeout.timeout(self._timeout.ws_close):
                        msg = await self._reader.read()
                except asyncio.CancelledError:
                    self._close_code = WSCloseCode.ABNORMAL_CLOSURE
                    self._response.close()
                    raise
                except Exception as exc:
                    self._close_code = WSCloseCode.ABNORMAL_CLOSURE
                    self._exception = exc
                    self._response.close()
                    return True

                if msg.type is WSMsgType.CLOSE:
                    self._close_code = msg.data
                    self._response.close()
                    return True
        else:
            return False

<<<<<<< HEAD
    async def receive(self, timeout: Optional[float] = None) -> WSMessageType:
=======
    async def receive(self, timeout: Optional[float] = None) -> WSMessage:
        receive_timeout = timeout or self._timeout.ws_receive

>>>>>>> d639a067
        while True:
            if self._waiting:
                raise RuntimeError("Concurrent call to receive() is not allowed")

            if self._closed:
                return WSMessageClosed()
            elif self._closing:
                await self.close()
                return WSMessageClosed()

            try:
                self._waiting = True
                try:
                    if receive_timeout:
                        # Entering the context manager and creating
                        # Timeout() object can take almost 50% of the
                        # run time in this loop so we avoid it if
                        # there is no read timeout.
                        async with async_timeout.timeout(receive_timeout):
                            msg = await self._reader.read()
                    else:
                        msg = await self._reader.read()
                    self._reset_heartbeat()
                finally:
                    self._waiting = False
                    if self._close_wait:
                        set_result(self._close_wait, None)
            except (asyncio.CancelledError, asyncio.TimeoutError):
                self._close_code = WSCloseCode.ABNORMAL_CLOSURE
                raise
            except EofStream:
                self._close_code = WSCloseCode.OK
                await self.close()
                return WSMessageClosed()
            except ClientError:
                # Likely ServerDisconnectedError when connection is lost
                self._set_closed()
                self._close_code = WSCloseCode.ABNORMAL_CLOSURE
                return WSMessageClosed()
            except WebSocketError as exc:
                self._close_code = exc.code
                await self.close(code=exc.code)
                return WSMessageError(data=exc)
            except Exception as exc:
                self._exception = exc
                self._set_closing()
                self._close_code = WSCloseCode.ABNORMAL_CLOSURE
                await self.close()
                return WSMessageError(data=exc)

            if msg.type is WSMsgType.CLOSE:
<<<<<<< HEAD
                self._closing = True
=======
                self._set_closing()
>>>>>>> d639a067
                self._close_code = msg.data
                # Could be closed elsewhere while awaiting reader
                if not self._closed and self._autoclose:  # type: ignore[redundant-expr]
                    await self.close()
            elif msg.type is WSMsgType.CLOSING:
                self._set_closing()
            elif msg.type is WSMsgType.PING and self._autoping:
                await self.pong(msg.data)
                continue
            elif msg.type is WSMsgType.PONG and self._autoping:
                continue

            return msg

    async def receive_str(self, *, timeout: Optional[float] = None) -> str:
        msg = await self.receive(timeout)
        if msg.type is not WSMsgType.TEXT:
            raise TypeError(f"Received message {msg.type}:{msg.data!r} is not str")
        return cast(str, msg.data)

    async def receive_bytes(self, *, timeout: Optional[float] = None) -> bytes:
        msg = await self.receive(timeout)
        if msg.type is not WSMsgType.BINARY:
            raise TypeError(f"Received message {msg.type}:{msg.data!r} is not bytes")
        return cast(bytes, msg.data)

    async def receive_json(
        self,
        *,
        loads: JSONDecoder = DEFAULT_JSON_DECODER,
        timeout: Optional[float] = None,
    ) -> Any:
        data = await self.receive_str(timeout=timeout)
        return loads(data)

    def __aiter__(self) -> "ClientWebSocketResponse":
        return self

    async def __anext__(self) -> WSMessageType:
        msg = await self.receive()
        if msg.type in (WSMsgType.CLOSE, WSMsgType.CLOSING, WSMsgType.CLOSED):
            raise StopAsyncIteration
        return msg

    async def __aenter__(self) -> "ClientWebSocketResponse":
        return self

    async def __aexit__(
        self,
        exc_type: Optional[Type[BaseException]],
        exc_val: Optional[BaseException],
        exc_tb: Optional[TracebackType],
    ) -> None:
        await self.close()<|MERGE_RESOLUTION|>--- conflicted
+++ resolved
@@ -259,18 +259,12 @@
     async def close(self, *, code: int = WSCloseCode.OK, message: bytes = b"") -> bool:
         # we need to break `receive()` cycle first,
         # `close()` may be called from different task
-<<<<<<< HEAD
-        if self._waiting is not None and not self._closed:
-            self._reader.feed_data(WSMessageClosing(), 0)
-            await self._waiting
-=======
         if self._waiting and not self._closing:
             assert self._loop is not None
             self._close_wait = self._loop.create_future()
             self._set_closing()
-            self._reader.feed_data(WS_CLOSING_MESSAGE)
+            self._reader.feed_data(WSMessageClosing())
             await self._close_wait
->>>>>>> d639a067
 
         if not self._closed:
             self._set_closed()
@@ -311,13 +305,9 @@
         else:
             return False
 
-<<<<<<< HEAD
     async def receive(self, timeout: Optional[float] = None) -> WSMessageType:
-=======
-    async def receive(self, timeout: Optional[float] = None) -> WSMessage:
         receive_timeout = timeout or self._timeout.ws_receive
 
->>>>>>> d639a067
         while True:
             if self._waiting:
                 raise RuntimeError("Concurrent call to receive() is not allowed")
@@ -369,11 +359,7 @@
                 return WSMessageError(data=exc)
 
             if msg.type is WSMsgType.CLOSE:
-<<<<<<< HEAD
-                self._closing = True
-=======
                 self._set_closing()
->>>>>>> d639a067
                 self._close_code = msg.data
                 # Could be closed elsewhere while awaiting reader
                 if not self._closed and self._autoclose:  # type: ignore[redundant-expr]
