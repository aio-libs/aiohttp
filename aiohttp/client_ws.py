"""WebSocket client for asyncio."""

import asyncio
import dataclasses
import sys
from types import TracebackType
from typing import Any, Final, Optional, Type

from .client_exceptions import ClientError, ServerTimeoutError, WSMessageTypeError
from .client_reqrep import ClientResponse
from .helpers import calculate_timeout_when, set_result
from .http import (
    WS_CLOSED_MESSAGE,
    WS_CLOSING_MESSAGE,
    WebSocketError,
    WSCloseCode,
    WSMessage,
    WSMsgType,
)
<<<<<<< HEAD
from .http_websocket import WebSocketWriter, WSMessageError
from .streams import DataQueue, EofStream
=======
from .http_websocket import _INTERNAL_RECEIVE_TYPES, WebSocketWriter, WSMessageError
from .streams import EofStream, FlowControlDataQueue
>>>>>>> 3f2f4a70
from .typedefs import (
    DEFAULT_JSON_DECODER,
    DEFAULT_JSON_ENCODER,
    JSONDecoder,
    JSONEncoder,
)

if sys.version_info >= (3, 11):
    import asyncio as async_timeout
else:
    import async_timeout


@dataclasses.dataclass(frozen=True)
class ClientWSTimeout:
    ws_receive: Optional[float] = None
    ws_close: Optional[float] = None


DEFAULT_WS_CLIENT_TIMEOUT: Final[ClientWSTimeout] = ClientWSTimeout(
    ws_receive=None, ws_close=10.0
)


class ClientWebSocketResponse:
    def __init__(
        self,
        reader: "DataQueue[WSMessage]",
        writer: WebSocketWriter,
        protocol: Optional[str],
        response: ClientResponse,
        timeout: ClientWSTimeout,
        autoclose: bool,
        autoping: bool,
        loop: asyncio.AbstractEventLoop,
        *,
        heartbeat: Optional[float] = None,
        compress: int = 0,
        client_notakeover: bool = False,
    ) -> None:
        self._response = response
        self._conn = response.connection

        self._writer = writer
        self._reader = reader
        self._protocol = protocol
        self._closed = False
        self._closing = False
        self._close_code: Optional[int] = None
        self._timeout = timeout
        self._autoclose = autoclose
        self._autoping = autoping
        self._heartbeat = heartbeat
        self._heartbeat_cb: Optional[asyncio.TimerHandle] = None
        self._heartbeat_when: float = 0.0
        if heartbeat is not None:
            self._pong_heartbeat = heartbeat / 2.0
        self._pong_response_cb: Optional[asyncio.TimerHandle] = None
        self._loop = loop
        self._waiting: bool = False
        self._close_wait: Optional[asyncio.Future[None]] = None
        self._exception: Optional[BaseException] = None
        self._compress = compress
        self._client_notakeover = client_notakeover
        self._ping_task: Optional[asyncio.Task[None]] = None

        self._reset_heartbeat()

    def _cancel_heartbeat(self) -> None:
        self._cancel_pong_response_cb()
        if self._heartbeat_cb is not None:
            self._heartbeat_cb.cancel()
            self._heartbeat_cb = None
        if self._ping_task is not None:
            self._ping_task.cancel()
            self._ping_task = None

    def _cancel_pong_response_cb(self) -> None:
        if self._pong_response_cb is not None:
            self._pong_response_cb.cancel()
            self._pong_response_cb = None

    def _reset_heartbeat(self) -> None:
        if self._heartbeat is None:
            return
        self._cancel_pong_response_cb()
        loop = self._loop
        assert loop is not None
        conn = self._conn
        timeout_ceil_threshold = (
            conn._connector._timeout_ceil_threshold if conn is not None else 5
        )
        now = loop.time()
        when = calculate_timeout_when(now, self._heartbeat, timeout_ceil_threshold)
        self._heartbeat_when = when
        if self._heartbeat_cb is None:
            # We do not cancel the previous heartbeat_cb here because
            # it generates a significant amount of TimerHandle churn
            # which causes asyncio to rebuild the heap frequently.
            # Instead _send_heartbeat() will reschedule the next
            # heartbeat if it fires too early.
            self._heartbeat_cb = loop.call_at(when, self._send_heartbeat)

    def _send_heartbeat(self) -> None:
        self._heartbeat_cb = None
        loop = self._loop
        now = loop.time()
        if now < self._heartbeat_when:
            # Heartbeat fired too early, reschedule
            self._heartbeat_cb = loop.call_at(
                self._heartbeat_when, self._send_heartbeat
            )
            return

        conn = self._conn
        timeout_ceil_threshold = (
            conn._connector._timeout_ceil_threshold if conn is not None else 5
        )
        when = calculate_timeout_when(now, self._pong_heartbeat, timeout_ceil_threshold)
        self._cancel_pong_response_cb()
        self._pong_response_cb = loop.call_at(when, self._pong_not_received)

        coro = self._writer.send_frame(b"", WSMsgType.PING)
        if sys.version_info >= (3, 12):
            # Optimization for Python 3.12, try to send the ping
            # immediately to avoid having to schedule
            # the task on the event loop.
            ping_task = asyncio.Task(coro, loop=loop, eager_start=True)
        else:
            ping_task = loop.create_task(coro)

        if not ping_task.done():
            self._ping_task = ping_task
            ping_task.add_done_callback(self._ping_task_done)
        else:
            self._ping_task_done(ping_task)

    def _ping_task_done(self, task: "asyncio.Task[None]") -> None:
        """Callback for when the ping task completes."""
        if not task.cancelled() and (exc := task.exception()):
            self._handle_ping_pong_exception(exc)
        self._ping_task = None

    def _pong_not_received(self) -> None:
        self._handle_ping_pong_exception(ServerTimeoutError())

    def _handle_ping_pong_exception(self, exc: BaseException) -> None:
        """Handle exceptions raised during ping/pong processing."""
        if self._closed:
            return
        self._set_closed()
        self._close_code = WSCloseCode.ABNORMAL_CLOSURE
        self._exception = exc
        self._response.close()
        if self._waiting and not self._closing:
            self._reader.feed_data(WSMessageError(data=exc, extra=None))

    def _set_closed(self) -> None:
        """Set the connection to closed.

        Cancel any heartbeat timers and set the closed flag.
        """
        self._closed = True
        self._cancel_heartbeat()

    def _set_closing(self) -> None:
        """Set the connection to closing.

        Cancel any heartbeat timers and set the closing flag.
        """
        self._closing = True
        self._cancel_heartbeat()

    @property
    def closed(self) -> bool:
        return self._closed

    @property
    def close_code(self) -> Optional[int]:
        return self._close_code

    @property
    def protocol(self) -> Optional[str]:
        return self._protocol

    @property
    def compress(self) -> int:
        return self._compress

    @property
    def client_notakeover(self) -> bool:
        return self._client_notakeover

    def get_extra_info(self, name: str, default: Any = None) -> Any:
        """extra info from connection transport"""
        conn = self._response.connection
        if conn is None:
            return default
        transport = conn.transport
        if transport is None:
            return default
        return transport.get_extra_info(name, default)

    def exception(self) -> Optional[BaseException]:
        return self._exception

    async def ping(self, message: bytes = b"") -> None:
        await self._writer.send_frame(message, WSMsgType.PING)

    async def pong(self, message: bytes = b"") -> None:
        await self._writer.send_frame(message, WSMsgType.PONG)

    async def send_frame(
        self, message: bytes, opcode: WSMsgType, compress: Optional[int] = None
    ) -> None:
        """Send a frame over the websocket."""
        await self._writer.send_frame(message, opcode, compress)

    async def send_str(self, data: str, compress: Optional[int] = None) -> None:
        if not isinstance(data, str):
            raise TypeError("data argument must be str (%r)" % type(data))
        await self._writer.send_frame(
            data.encode("utf-8"), WSMsgType.TEXT, compress=compress
        )

    async def send_bytes(self, data: bytes, compress: Optional[int] = None) -> None:
        if not isinstance(data, (bytes, bytearray, memoryview)):
            raise TypeError("data argument must be byte-ish (%r)" % type(data))
        await self._writer.send_frame(data, WSMsgType.BINARY, compress=compress)

    async def send_json(
        self,
        data: Any,
        compress: Optional[int] = None,
        *,
        dumps: JSONEncoder = DEFAULT_JSON_ENCODER,
    ) -> None:
        await self.send_str(dumps(data), compress=compress)

    async def close(self, *, code: int = WSCloseCode.OK, message: bytes = b"") -> bool:
        # we need to break `receive()` cycle first,
        # `close()` may be called from different task
        if self._waiting and not self._closing:
            assert self._loop is not None
            self._close_wait = self._loop.create_future()
            self._set_closing()
            self._reader.feed_data(WS_CLOSING_MESSAGE)
            await self._close_wait

        if self._closed:
            return False

        self._set_closed()
        try:
            await self._writer.close(code, message)
        except asyncio.CancelledError:
            self._close_code = WSCloseCode.ABNORMAL_CLOSURE
            self._response.close()
            raise
        except Exception as exc:
            self._close_code = WSCloseCode.ABNORMAL_CLOSURE
            self._exception = exc
            self._response.close()
            return True

        if self._close_code:
            self._response.close()
            return True

        while True:
            try:
                async with async_timeout.timeout(self._timeout.ws_close):
                    msg = await self._reader.read()
            except asyncio.CancelledError:
                self._close_code = WSCloseCode.ABNORMAL_CLOSURE
                self._response.close()
                raise
            except Exception as exc:
                self._close_code = WSCloseCode.ABNORMAL_CLOSURE
                self._exception = exc
                self._response.close()
                return True

            if msg.type is WSMsgType.CLOSE:
                self._close_code = msg.data
                self._response.close()
                return True

    async def receive(self, timeout: Optional[float] = None) -> WSMessage:
        receive_timeout = timeout or self._timeout.ws_receive

        while True:
            if self._waiting:
                raise RuntimeError("Concurrent call to receive() is not allowed")

            if self._closed:
                return WS_CLOSED_MESSAGE
            elif self._closing:
                await self.close()
                return WS_CLOSED_MESSAGE

            try:
                self._waiting = True
                try:
                    if receive_timeout:
                        # Entering the context manager and creating
                        # Timeout() object can take almost 50% of the
                        # run time in this loop so we avoid it if
                        # there is no read timeout.
                        async with async_timeout.timeout(receive_timeout):
                            msg = await self._reader.read()
                    else:
                        msg = await self._reader.read()
                    self._reset_heartbeat()
                finally:
                    self._waiting = False
                    if self._close_wait:
                        set_result(self._close_wait, None)
            except (asyncio.CancelledError, asyncio.TimeoutError):
                self._close_code = WSCloseCode.ABNORMAL_CLOSURE
                raise
            except EofStream:
                self._close_code = WSCloseCode.OK
                await self.close()
                return WS_CLOSED_MESSAGE
            except ClientError:
                # Likely ServerDisconnectedError when connection is lost
                self._set_closed()
                self._close_code = WSCloseCode.ABNORMAL_CLOSURE
                return WS_CLOSED_MESSAGE
            except WebSocketError as exc:
                self._close_code = exc.code
                await self.close(code=exc.code)
                return WSMessageError(data=exc)
            except Exception as exc:
                self._exception = exc
                self._set_closing()
                self._close_code = WSCloseCode.ABNORMAL_CLOSURE
                await self.close()
                return WSMessageError(data=exc)

            if msg.type not in _INTERNAL_RECEIVE_TYPES:
                # If its not a close/closing/ping/pong message
                # we can return it immediately
                return msg

            if msg.type is WSMsgType.CLOSE:
                self._set_closing()
                self._close_code = msg.data
                # Could be closed elsewhere while awaiting reader
                if not self._closed and self._autoclose:  # type: ignore[redundant-expr]
                    await self.close()
            elif msg.type is WSMsgType.CLOSING:
                self._set_closing()
            elif msg.type is WSMsgType.PING and self._autoping:
                await self.pong(msg.data)
                continue
            elif msg.type is WSMsgType.PONG and self._autoping:
                continue

            return msg

    async def receive_str(self, *, timeout: Optional[float] = None) -> str:
        msg = await self.receive(timeout)
        if msg.type is not WSMsgType.TEXT:
            raise WSMessageTypeError(
                f"Received message {msg.type}:{msg.data!r} is not WSMsgType.TEXT"
            )
        return msg.data

    async def receive_bytes(self, *, timeout: Optional[float] = None) -> bytes:
        msg = await self.receive(timeout)
        if msg.type is not WSMsgType.BINARY:
            raise WSMessageTypeError(
                f"Received message {msg.type}:{msg.data!r} is not WSMsgType.BINARY"
            )
        return msg.data

    async def receive_json(
        self,
        *,
        loads: JSONDecoder = DEFAULT_JSON_DECODER,
        timeout: Optional[float] = None,
    ) -> Any:
        data = await self.receive_str(timeout=timeout)
        return loads(data)

    def __aiter__(self) -> "ClientWebSocketResponse":
        return self

    async def __anext__(self) -> WSMessage:
        msg = await self.receive()
        if msg.type in (WSMsgType.CLOSE, WSMsgType.CLOSING, WSMsgType.CLOSED):
            raise StopAsyncIteration
        return msg

    async def __aenter__(self) -> "ClientWebSocketResponse":
        return self

    async def __aexit__(
        self,
        exc_type: Optional[Type[BaseException]],
        exc_val: Optional[BaseException],
        exc_tb: Optional[TracebackType],
    ) -> None:
        await self.close()<|MERGE_RESOLUTION|>--- conflicted
+++ resolved
@@ -17,13 +17,8 @@
     WSMessage,
     WSMsgType,
 )
-<<<<<<< HEAD
-from .http_websocket import WebSocketWriter, WSMessageError
+from .http_websocket import _INTERNAL_RECEIVE_TYPES, WebSocketWriter, WSMessageError
 from .streams import DataQueue, EofStream
-=======
-from .http_websocket import _INTERNAL_RECEIVE_TYPES, WebSocketWriter, WSMessageError
-from .streams import EofStream, FlowControlDataQueue
->>>>>>> 3f2f4a70
 from .typedefs import (
     DEFAULT_JSON_DECODER,
     DEFAULT_JSON_ENCODER,
