--- conflicted
+++ resolved
@@ -195,14 +195,9 @@
     async def close(self, *, code: int = WSCloseCode.OK, message: bytes = b"") -> bool:
         # we need to break `receive()` cycle first,
         # `close()` may be called from different task
-<<<<<<< HEAD
-        if self._waiting is not None and not self._closed:
-            self._reader.feed_data(WS_CLOSING_MESSAGE)
-=======
         if self._waiting is not None and not self._closing:
             self._closing = True
-            self._reader.feed_data(WS_CLOSING_MESSAGE, 0)
->>>>>>> 9b6f2c0b
+            self._reader.feed_data(WS_CLOSING_MESSAGE)
             await self._waiting
 
         if not self._closed:
