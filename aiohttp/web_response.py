import asyncio
import collections.abc
import datetime
import enum
import json
import math
import time
import warnings
import zlib
from concurrent.futures import Executor
from http import HTTPStatus
from typing import (
    TYPE_CHECKING,
    Any,
    Dict,
    Iterator,
    MutableMapping,
    Optional,
    Union,
    cast,
)

from multidict import CIMultiDict, istr

from . import hdrs, payload
from .abc import AbstractStreamWriter
from .compression_utils import ZLibCompressor
from .helpers import (
    ETAG_ANY,
    QUOTED_ETAG_RE,
    CookieMixin,
    ETag,
    HeadersMixin,
    must_be_empty_body,
    parse_http_date,
    populate_with_cookies,
    rfc822_formatted_time,
    sentinel,
    should_remove_content_length,
    validate_etag_value,
)
from .http import SERVER_SOFTWARE, HttpVersion10, HttpVersion11
from .payload import Payload
from .typedefs import JSONEncoder, LooseHeaders

REASON_PHRASES = {http_status.value: http_status.phrase for http_status in HTTPStatus}

__all__ = ("ContentCoding", "StreamResponse", "Response", "json_response")


if TYPE_CHECKING:
    from .web_request import BaseRequest

    BaseClass = MutableMapping[str, Any]
else:
    BaseClass = collections.abc.MutableMapping


# TODO(py311): Convert to StrEnum for wider use
class ContentCoding(enum.Enum):
    # The content codings that we have support for.
    #
    # Additional registered codings are listed at:
    # https://www.iana.org/assignments/http-parameters/http-parameters.xhtml#content-coding
    deflate = "deflate"
    gzip = "gzip"
    identity = "identity"


############################################################
# HTTP Response classes
############################################################


class StreamResponse(BaseClass, HeadersMixin, CookieMixin):
    __slots__ = (
        "_length_check",
        "_body",
        "_keep_alive",
        "_chunked",
        "_compression",
        "_compression_force",
        "_compression_strategy",
        "_req",
        "_payload_writer",
        "_eof_sent",
        "_must_be_empty_body",
        "_body_length",
        "_state",
        "_headers",
        "_status",
        "_reason",
        "_cookies",
        "__weakref__",
    )

    _body: Union[None, bytes, bytearray, Payload]

    def __init__(
        self,
        *,
        status: int = 200,
        reason: Optional[str] = None,
        headers: Optional[LooseHeaders] = None,
    ) -> None:
        super().__init__()
        self._length_check = True
        self._body = None
        self._keep_alive: Optional[bool] = None
        self._chunked = False
        self._compression = False
        self._compression_strategy: int = zlib.Z_DEFAULT_STRATEGY
        self._compression_force: Optional[ContentCoding] = None

        self._req: Optional[BaseRequest] = None
        self._payload_writer: Optional[AbstractStreamWriter] = None
        self._eof_sent = False
        self._must_be_empty_body: Optional[bool] = None
        self._body_length = 0
        self._state: Dict[str, Any] = {}

        if headers is not None:
            self._headers: CIMultiDict[str] = CIMultiDict(headers)
        else:
            self._headers = CIMultiDict()

        self._set_status(status, reason)

    @property
    def prepared(self) -> bool:
        return self._eof_sent or self._payload_writer is not None

    @property
    def task(self) -> "Optional[asyncio.Task[None]]":
        if self._req:
            return self._req.task
        else:
            return None

    @property
    def status(self) -> int:
        return self._status

    @property
    def chunked(self) -> bool:
        return self._chunked

    @property
    def compression(self) -> bool:
        return self._compression

    @property
    def reason(self) -> str:
        return self._reason

    def set_status(
        self,
        status: int,
        reason: Optional[str] = None,
    ) -> None:
        assert (
            not self.prepared
        ), "Cannot change the response status code after the headers have been sent"
<<<<<<< HEAD
        self._set_status(status, reason)

    def _set_status(self, status: int, reason: Optional[str]) -> None:
        self._status = status
        self._reason = (
            REASON_PHRASES.get(self._status, "") if reason is None else reason
        )
=======
        self._status = int(status)
        if reason is None:
            try:
                reason = HTTPStatus(self._status).phrase
            except ValueError:
                reason = ""
        if "\n" in reason:
            raise ValueError("Reason cannot contain \\n")
        self._reason = reason
>>>>>>> 88f38342

    @property
    def keep_alive(self) -> Optional[bool]:
        return self._keep_alive

    def force_close(self) -> None:
        self._keep_alive = False

    @property
    def body_length(self) -> int:
        return self._body_length

    def enable_chunked_encoding(self) -> None:
        """Enables automatic chunked transfer encoding."""
        self._chunked = True

        if hdrs.CONTENT_LENGTH in self._headers:
            raise RuntimeError(
                "You can't enable chunked encoding when a content length is set"
            )

    def enable_compression(
        self,
        force: Optional[ContentCoding] = None,
        strategy: int = zlib.Z_DEFAULT_STRATEGY,
    ) -> None:
        """Enables response compression encoding."""
        self._compression = True
        self._compression_force = force
        self._compression_strategy = strategy

    @property
    def headers(self) -> "CIMultiDict[str]":
        return self._headers

    @property
    def content_length(self) -> Optional[int]:
        # Just a placeholder for adding setter
        return super().content_length

    @content_length.setter
    def content_length(self, value: Optional[int]) -> None:
        if value is not None:
            value = int(value)
            if self._chunked:
                raise RuntimeError(
                    "You can't set content length when chunked encoding is enable"
                )
            self._headers[hdrs.CONTENT_LENGTH] = str(value)
        else:
            self._headers.pop(hdrs.CONTENT_LENGTH, None)

    @property
    def content_type(self) -> str:
        # Just a placeholder for adding setter
        return super().content_type

    @content_type.setter
    def content_type(self, value: str) -> None:
        self.content_type  # read header values if needed
        self._content_type = str(value)
        self._generate_content_type_header()

    @property
    def charset(self) -> Optional[str]:
        # Just a placeholder for adding setter
        return super().charset

    @charset.setter
    def charset(self, value: Optional[str]) -> None:
        ctype = self.content_type  # read header values if needed
        if ctype == "application/octet-stream":
            raise RuntimeError(
                "Setting charset for application/octet-stream "
                "doesn't make sense, setup content_type first"
            )
        assert self._content_dict is not None
        if value is None:
            self._content_dict.pop("charset", None)
        else:
            self._content_dict["charset"] = str(value).lower()
        self._generate_content_type_header()

    @property
    def last_modified(self) -> Optional[datetime.datetime]:
        """The value of Last-Modified HTTP header, or None.

        This header is represented as a `datetime` object.
        """
        return parse_http_date(self._headers.get(hdrs.LAST_MODIFIED))

    @last_modified.setter
    def last_modified(
        self, value: Optional[Union[int, float, datetime.datetime, str]]
    ) -> None:
        if value is None:
            self._headers.pop(hdrs.LAST_MODIFIED, None)
        elif isinstance(value, (int, float)):
            self._headers[hdrs.LAST_MODIFIED] = time.strftime(
                "%a, %d %b %Y %H:%M:%S GMT", time.gmtime(math.ceil(value))
            )
        elif isinstance(value, datetime.datetime):
            self._headers[hdrs.LAST_MODIFIED] = time.strftime(
                "%a, %d %b %Y %H:%M:%S GMT", value.utctimetuple()
            )
        elif isinstance(value, str):
            self._headers[hdrs.LAST_MODIFIED] = value

    @property
    def etag(self) -> Optional[ETag]:
        quoted_value = self._headers.get(hdrs.ETAG)
        if not quoted_value:
            return None
        elif quoted_value == ETAG_ANY:
            return ETag(value=ETAG_ANY)
        match = QUOTED_ETAG_RE.fullmatch(quoted_value)
        if not match:
            return None
        is_weak, value = match.group(1, 2)
        return ETag(
            is_weak=bool(is_weak),
            value=value,
        )

    @etag.setter
    def etag(self, value: Optional[Union[ETag, str]]) -> None:
        if value is None:
            self._headers.pop(hdrs.ETAG, None)
        elif (isinstance(value, str) and value == ETAG_ANY) or (
            isinstance(value, ETag) and value.value == ETAG_ANY
        ):
            self._headers[hdrs.ETAG] = ETAG_ANY
        elif isinstance(value, str):
            validate_etag_value(value)
            self._headers[hdrs.ETAG] = f'"{value}"'
        elif isinstance(value, ETag) and isinstance(value.value, str):  # type: ignore[redundant-expr]
            validate_etag_value(value.value)
            hdr_value = f'W/"{value.value}"' if value.is_weak else f'"{value.value}"'
            self._headers[hdrs.ETAG] = hdr_value
        else:
            raise ValueError(
                f"Unsupported etag type: {type(value)}. "
                f"etag must be str, ETag or None"
            )

    def _generate_content_type_header(
        self, CONTENT_TYPE: istr = hdrs.CONTENT_TYPE
    ) -> None:
        assert self._content_dict is not None
        assert self._content_type is not None
        params = "; ".join(f"{k}={v}" for k, v in self._content_dict.items())
        if params:
            ctype = self._content_type + "; " + params
        else:
            ctype = self._content_type
        self._headers[CONTENT_TYPE] = ctype

    async def _do_start_compression(self, coding: ContentCoding) -> None:
        if coding != ContentCoding.identity:
            assert self._payload_writer is not None
            self._headers[hdrs.CONTENT_ENCODING] = coding.value
            self._payload_writer.enable_compression(
                coding.value, self._compression_strategy
            )
            # Compressed payload may have different content length,
            # remove the header
            self._headers.popall(hdrs.CONTENT_LENGTH, None)

    async def _start_compression(self, request: "BaseRequest") -> None:
        if self._compression_force:
            await self._do_start_compression(self._compression_force)
        else:
            # Encoding comparisons should be case-insensitive
            # https://www.rfc-editor.org/rfc/rfc9110#section-8.4.1
            accept_encoding = request.headers.get(hdrs.ACCEPT_ENCODING, "").lower()
            for coding in ContentCoding:
                if coding.value in accept_encoding:
                    await self._do_start_compression(coding)
                    return

    async def prepare(self, request: "BaseRequest") -> Optional[AbstractStreamWriter]:
        if self._eof_sent:
            return None
        if self._payload_writer is not None:
            return self._payload_writer
        self._must_be_empty_body = must_be_empty_body(request.method, self.status)
        return await self._start(request)

    async def _start(self, request: "BaseRequest") -> AbstractStreamWriter:
        self._req = request
        writer = self._payload_writer = request._payload_writer

        await self._prepare_headers()
        await request._prepare_hook(self)
        await self._write_headers()

        return writer

    async def _prepare_headers(self) -> None:
        request = self._req
        assert request is not None
        writer = self._payload_writer
        assert writer is not None
        keep_alive = self._keep_alive
        if keep_alive is None:
            keep_alive = request.keep_alive
        self._keep_alive = keep_alive

        version = request.version

        headers = self._headers
        populate_with_cookies(headers, self.cookies)

        if self._compression:
            await self._start_compression(request)

        if self._chunked:
            if version != HttpVersion11:
                raise RuntimeError(
                    "Using chunked encoding is forbidden "
                    "for HTTP/{0.major}.{0.minor}".format(request.version)
                )
            if not self._must_be_empty_body:
                writer.enable_chunking()
                headers[hdrs.TRANSFER_ENCODING] = "chunked"
            if hdrs.CONTENT_LENGTH in headers:
                del headers[hdrs.CONTENT_LENGTH]
        elif self._length_check:
            writer.length = self.content_length
            if writer.length is None:
                if version >= HttpVersion11:
                    if not self._must_be_empty_body:
                        writer.enable_chunking()
                        headers[hdrs.TRANSFER_ENCODING] = "chunked"
                elif not self._must_be_empty_body:
                    keep_alive = False

        # HTTP 1.1: https://tools.ietf.org/html/rfc7230#section-3.3.2
        # HTTP 1.0: https://tools.ietf.org/html/rfc1945#section-10.4
        if self._must_be_empty_body:
            if hdrs.CONTENT_LENGTH in headers and should_remove_content_length(
                request.method, self.status
            ):
                del headers[hdrs.CONTENT_LENGTH]
            # https://datatracker.ietf.org/doc/html/rfc9112#section-6.1-10
            # https://datatracker.ietf.org/doc/html/rfc9112#section-6.1-13
            if hdrs.TRANSFER_ENCODING in headers:
                del headers[hdrs.TRANSFER_ENCODING]
        elif self.content_length != 0:
            # https://www.rfc-editor.org/rfc/rfc9110#section-8.3-5
            headers.setdefault(hdrs.CONTENT_TYPE, "application/octet-stream")
        headers.setdefault(hdrs.DATE, rfc822_formatted_time())
        headers.setdefault(hdrs.SERVER, SERVER_SOFTWARE)

        # connection header
        if hdrs.CONNECTION not in headers:
            if keep_alive:
                if version == HttpVersion10:
                    headers[hdrs.CONNECTION] = "keep-alive"
            else:
                if version == HttpVersion11:
                    headers[hdrs.CONNECTION] = "close"

    async def _write_headers(self) -> None:
        request = self._req
        assert request is not None
        writer = self._payload_writer
        assert writer is not None
        # status line
        version = request.version
        status_line = f"HTTP/{version[0]}.{version[1]} {self._status} {self._reason}"
        await writer.write_headers(status_line, self._headers)

    async def write(self, data: bytes) -> None:
        assert isinstance(
            data, (bytes, bytearray, memoryview)
        ), "data argument must be byte-ish (%r)" % type(data)

        if self._eof_sent:
            raise RuntimeError("Cannot call write() after write_eof()")
        if self._payload_writer is None:
            raise RuntimeError("Cannot call write() before prepare()")

        await self._payload_writer.write(data)

    async def drain(self) -> None:
        assert not self._eof_sent, "EOF has already been sent"
        assert self._payload_writer is not None, "Response has not been started"
        warnings.warn(
            "drain method is deprecated, use await resp.write()",
            DeprecationWarning,
            stacklevel=2,
        )
        await self._payload_writer.drain()

    async def write_eof(self, data: bytes = b"") -> None:
        assert isinstance(
            data, (bytes, bytearray, memoryview)
        ), "data argument must be byte-ish (%r)" % type(data)

        if self._eof_sent:
            return

        assert self._payload_writer is not None, "Response has not been started"

        await self._payload_writer.write_eof(data)
        self._eof_sent = True
        self._req = None
        self._body_length = self._payload_writer.output_size
        self._payload_writer = None

    def __repr__(self) -> str:
        if self._eof_sent:
            info = "eof"
        elif self.prepared:
            assert self._req is not None
            info = f"{self._req.method} {self._req.path} "
        else:
            info = "not prepared"
        return f"<{self.__class__.__name__} {self.reason} {info}>"

    def __getitem__(self, key: str) -> Any:
        return self._state[key]

    def __setitem__(self, key: str, value: Any) -> None:
        self._state[key] = value

    def __delitem__(self, key: str) -> None:
        del self._state[key]

    def __len__(self) -> int:
        return len(self._state)

    def __iter__(self) -> Iterator[str]:
        return iter(self._state)

    def __hash__(self) -> int:
        return hash(id(self))

    def __eq__(self, other: object) -> bool:
        return self is other


class Response(StreamResponse):
    __slots__ = (
        "_compressed_body",
        "_zlib_executor_size",
        "_zlib_executor",
    )

    def __init__(
        self,
        *,
        body: Any = None,
        status: int = 200,
        reason: Optional[str] = None,
        text: Optional[str] = None,
        headers: Optional[LooseHeaders] = None,
        content_type: Optional[str] = None,
        charset: Optional[str] = None,
        zlib_executor_size: Optional[int] = None,
        zlib_executor: Optional[Executor] = None,
    ) -> None:
        if body is not None and text is not None:
            raise ValueError("body and text are not allowed together")

        if headers is None:
            real_headers: CIMultiDict[str] = CIMultiDict()
        elif not isinstance(headers, CIMultiDict):
            real_headers = CIMultiDict(headers)
        else:
            real_headers = headers  # = cast('CIMultiDict[str]', headers)

        if content_type is not None and "charset" in content_type:
            raise ValueError("charset must not be in content_type argument")

        if text is not None:
            if hdrs.CONTENT_TYPE in real_headers:
                if content_type or charset:
                    raise ValueError(
                        "passing both Content-Type header and "
                        "content_type or charset params "
                        "is forbidden"
                    )
            else:
                # fast path for filling headers
                if not isinstance(text, str):
                    raise TypeError("text argument must be str (%r)" % type(text))
                if content_type is None:
                    content_type = "text/plain"
                if charset is None:
                    charset = "utf-8"
                real_headers[hdrs.CONTENT_TYPE] = content_type + "; charset=" + charset
                body = text.encode(charset)
                text = None
        else:
            if hdrs.CONTENT_TYPE in real_headers:
                if content_type is not None or charset is not None:
                    raise ValueError(
                        "passing both Content-Type header and "
                        "content_type or charset params "
                        "is forbidden"
                    )
            else:
                if content_type is not None:
                    if charset is not None:
                        content_type += "; charset=" + charset
                    real_headers[hdrs.CONTENT_TYPE] = content_type

        super().__init__(status=status, reason=reason, headers=real_headers)

        if text is not None:
            self.text = text
        else:
            self.body = body

        self._compressed_body: Optional[bytes] = None
        self._zlib_executor_size = zlib_executor_size
        self._zlib_executor = zlib_executor

    @property
    def body(self) -> Optional[Union[bytes, Payload]]:
        return self._body

    @body.setter
    def body(self, body: Any) -> None:
        if body is None:
            self._body = None
        elif isinstance(body, (bytes, bytearray)):
            self._body = body
        else:
            try:
                self._body = body = payload.PAYLOAD_REGISTRY.get(body)
            except payload.LookupError:
                raise ValueError("Unsupported body type %r" % type(body))

            headers = self._headers

            # set content-type
            if hdrs.CONTENT_TYPE not in headers:
                headers[hdrs.CONTENT_TYPE] = body.content_type

            # copy payload headers
            if body.headers:
                for key, value in body.headers.items():
                    if key not in headers:
                        headers[key] = value

        self._compressed_body = None

    @property
    def text(self) -> Optional[str]:
        if self._body is None:
            return None
        return self._body.decode(self.charset or "utf-8")

    @text.setter
    def text(self, text: str) -> None:
        assert isinstance(text, str), "text argument must be str (%r)" % type(text)

        if self.content_type == "application/octet-stream":
            self.content_type = "text/plain"
        if self.charset is None:
            self.charset = "utf-8"

        self._body = text.encode(self.charset)
        self._compressed_body = None

    @property
    def content_length(self) -> Optional[int]:
        if self._chunked:
            return None

        if hdrs.CONTENT_LENGTH in self._headers:
            return super().content_length

        if self._compressed_body is not None:
            # Return length of the compressed body
            return len(self._compressed_body)
        elif isinstance(self._body, Payload):
            # A payload without content length, or a compressed payload
            return None
        elif self._body is not None:
            return len(self._body)
        else:
            return 0

    @content_length.setter
    def content_length(self, value: Optional[int]) -> None:
        raise RuntimeError("Content length is set automatically")

    async def write_eof(self, data: bytes = b"") -> None:
        if self._eof_sent:
            return
        if self._compressed_body is None:
            body: Optional[Union[bytes, Payload]] = self._body
        else:
            body = self._compressed_body
        assert not data, f"data arg is not supported, got {data!r}"
        assert self._req is not None
        assert self._payload_writer is not None
        if body is not None:
            if self._must_be_empty_body:
                await super().write_eof()
            elif isinstance(self._body, Payload):
                await self._body.write(self._payload_writer)
                await super().write_eof()
            else:
                await super().write_eof(cast(bytes, body))
        else:
            await super().write_eof()

    async def _start(self, request: "BaseRequest") -> AbstractStreamWriter:
        if hdrs.CONTENT_LENGTH in self._headers:
            if should_remove_content_length(request.method, self.status):
                del self._headers[hdrs.CONTENT_LENGTH]
        elif not self._chunked:
            if isinstance(self._body, Payload):
                if self._body.size is not None:
                    self._headers[hdrs.CONTENT_LENGTH] = str(self._body.size)
            else:
                body_len = len(self._body) if self._body else "0"
                # https://www.rfc-editor.org/rfc/rfc9110.html#section-8.6-7
                if body_len != "0" or (
                    self.status != 304 and request.method.upper() != hdrs.METH_HEAD
                ):
                    self._headers[hdrs.CONTENT_LENGTH] = str(body_len)

        return await super()._start(request)

    async def _do_start_compression(self, coding: ContentCoding) -> None:
        if self._chunked or isinstance(self._body, Payload):
            return await super()._do_start_compression(coding)

        if coding != ContentCoding.identity:
            # Instead of using _payload_writer.enable_compression,
            # compress the whole body
            compressor = ZLibCompressor(
                encoding=str(coding.value),
                max_sync_chunk_size=self._zlib_executor_size,
                executor=self._zlib_executor,
            )
            assert self._body is not None
            if self._zlib_executor_size is None and len(self._body) > 1024 * 1024:
                warnings.warn(
                    "Synchronous compression of large response bodies "
                    f"({len(self._body)} bytes) might block the async event loop. "
                    "Consider providing a custom value to zlib_executor_size/"
                    "zlib_executor response properties or disabling compression on it."
                )
            self._compressed_body = (
                await compressor.compress(self._body) + compressor.flush()
            )
            assert self._compressed_body is not None

            self._headers[hdrs.CONTENT_ENCODING] = coding.value
            self._headers[hdrs.CONTENT_LENGTH] = str(len(self._compressed_body))


def json_response(
    data: Any = sentinel,
    *,
    text: Optional[str] = None,
    body: Optional[bytes] = None,
    status: int = 200,
    reason: Optional[str] = None,
    headers: Optional[LooseHeaders] = None,
    content_type: str = "application/json",
    dumps: JSONEncoder = json.dumps,
) -> Response:
    if data is not sentinel:
        if text or body:
            raise ValueError("only one of data, text, or body should be specified")
        else:
            text = dumps(data)
    return Response(
        text=text,
        body=body,
        status=status,
        reason=reason,
        headers=headers,
        content_type=content_type,
    )<|MERGE_RESOLUTION|>--- conflicted
+++ resolved
@@ -161,25 +161,15 @@
         assert (
             not self.prepared
         ), "Cannot change the response status code after the headers have been sent"
-<<<<<<< HEAD
         self._set_status(status, reason)
 
     def _set_status(self, status: int, reason: Optional[str]) -> None:
         self._status = status
-        self._reason = (
-            REASON_PHRASES.get(self._status, "") if reason is None else reason
-        )
-=======
-        self._status = int(status)
         if reason is None:
-            try:
-                reason = HTTPStatus(self._status).phrase
-            except ValueError:
-                reason = ""
-        if "\n" in reason:
-            raise ValueError("Reason cannot contain \\n")
+            reason = REASON_PHRASES.get(self._status, "")
+        elif "\n" in reason:
+            raise ValueError("Reason cannot contain \\n")        
         self._reason = reason
->>>>>>> 88f38342
 
     @property
     def keep_alive(self) -> Optional[bool]:
