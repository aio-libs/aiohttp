import asyncio
import collections.abc
import datetime
import enum
import json
import math
import time
import warnings
import zlib
from concurrent.futures import Executor
from http import HTTPStatus
from typing import (
    TYPE_CHECKING,
    Any,
    Dict,
    Iterator,
    MutableMapping,
    Optional,
    Union,
    cast,
)

from multidict import CIMultiDict, istr

from . import hdrs, payload
from .abc import AbstractStreamWriter
from .compression_utils import ZLibCompressor
from .helpers import (
    ETAG_ANY,
    QUOTED_ETAG_RE,
    CookieMixin,
    ETag,
    HeadersMixin,
    must_be_empty_body,
    parse_http_date,
    populate_with_cookies,
    rfc822_formatted_time,
    sentinel,
    should_remove_content_length,
    validate_etag_value,
)
from .http import SERVER_SOFTWARE, HttpVersion10, HttpVersion11
from .payload import Payload
from .typedefs import JSONEncoder, LooseHeaders

REASON_PHRASES = {http_status.value: http_status.phrase for http_status in HTTPStatus}
LARGE_BODY_SIZE = 1024**2

__all__ = ("ContentCoding", "StreamResponse", "Response", "json_response")


if TYPE_CHECKING:
    from .web_request import BaseRequest

    BaseClass = MutableMapping[str, Any]
else:
    BaseClass = collections.abc.MutableMapping


# TODO(py311): Convert to StrEnum for wider use
class ContentCoding(enum.Enum):
    # The content codings that we have support for.
    #
    # Additional registered codings are listed at:
    # https://www.iana.org/assignments/http-parameters/http-parameters.xhtml#content-coding
    deflate = "deflate"
    gzip = "gzip"
    identity = "identity"


CONTENT_CODINGS = {coding.value: coding for coding in ContentCoding}

############################################################
# HTTP Response classes
############################################################


class StreamResponse(BaseClass, HeadersMixin, CookieMixin):

    _body: Union[None, bytes, bytearray, Payload]
    _length_check = True
    _body = None
    _keep_alive: Optional[bool] = None
    _chunked: bool = False
    _compression: bool = False
    _compression_strategy: int = zlib.Z_DEFAULT_STRATEGY
    _compression_force: Optional[ContentCoding] = None
    _req: Optional["BaseRequest"] = None
    _payload_writer: Optional[AbstractStreamWriter] = None
    _eof_sent: bool = False
    _must_be_empty_body: Optional[bool] = None
    _body_length = 0

    def __init__(
        self,
        *,
        status: int = 200,
        reason: Optional[str] = None,
        headers: Optional[LooseHeaders] = None,
        _real_headers: Optional[CIMultiDict[str]] = None,
    ) -> None:
<<<<<<< HEAD
=======
        """Initialize a new stream response object.

        _real_headers is an internal parameter used to pass a pre-populated
        headers object. It is used by the `Response` class to avoid copying
        the headers when creating a new response object. It is not intended
        to be used by external code.
        """
        super().__init__()
        self._length_check = True
        self._body = None
        self._keep_alive: Optional[bool] = None
        self._chunked = False
        self._compression = False
        self._compression_strategy: int = zlib.Z_DEFAULT_STRATEGY
        self._compression_force: Optional[ContentCoding] = None

        self._req: Optional[BaseRequest] = None
        self._payload_writer: Optional[AbstractStreamWriter] = None
        self._eof_sent = False
        self._must_be_empty_body: Optional[bool] = None
        self._body_length = 0
>>>>>>> 5255cecf
        self._state: Dict[str, Any] = {}

        if _real_headers is not None:
            self._headers = _real_headers
        elif headers is not None:
            self._headers: CIMultiDict[str] = CIMultiDict(headers)
        else:
            self._headers = CIMultiDict()

        self._set_status(status, reason)

    @property
    def prepared(self) -> bool:
        return self._eof_sent or self._payload_writer is not None

    @property
    def task(self) -> "Optional[asyncio.Task[None]]":
        if self._req:
            return self._req.task
        else:
            return None

    @property
    def status(self) -> int:
        return self._status

    @property
    def chunked(self) -> bool:
        return self._chunked

    @property
    def compression(self) -> bool:
        return self._compression

    @property
    def reason(self) -> str:
        return self._reason

    def set_status(
        self,
        status: int,
        reason: Optional[str] = None,
    ) -> None:
        assert (
            not self.prepared
        ), "Cannot change the response status code after the headers have been sent"
        self._set_status(status, reason)

    def _set_status(self, status: int, reason: Optional[str]) -> None:
        self._status = status
        if reason is None:
            reason = REASON_PHRASES.get(self._status, "")
        elif "\n" in reason:
            raise ValueError("Reason cannot contain \\n")
        self._reason = reason

    @property
    def keep_alive(self) -> Optional[bool]:
        return self._keep_alive

    def force_close(self) -> None:
        self._keep_alive = False

    @property
    def body_length(self) -> int:
        return self._body_length

    def enable_chunked_encoding(self) -> None:
        """Enables automatic chunked transfer encoding."""
        self._chunked = True

        if hdrs.CONTENT_LENGTH in self._headers:
            raise RuntimeError(
                "You can't enable chunked encoding when a content length is set"
            )

    def enable_compression(
        self,
        force: Optional[ContentCoding] = None,
        strategy: int = zlib.Z_DEFAULT_STRATEGY,
    ) -> None:
        """Enables response compression encoding."""
        self._compression = True
        self._compression_force = force
        self._compression_strategy = strategy

    @property
    def headers(self) -> "CIMultiDict[str]":
        return self._headers

    @property
    def content_length(self) -> Optional[int]:
        # Just a placeholder for adding setter
        return super().content_length

    @content_length.setter
    def content_length(self, value: Optional[int]) -> None:
        if value is not None:
            value = int(value)
            if self._chunked:
                raise RuntimeError(
                    "You can't set content length when chunked encoding is enable"
                )
            self._headers[hdrs.CONTENT_LENGTH] = str(value)
        else:
            self._headers.pop(hdrs.CONTENT_LENGTH, None)

    @property
    def content_type(self) -> str:
        # Just a placeholder for adding setter
        return super().content_type

    @content_type.setter
    def content_type(self, value: str) -> None:
        self.content_type  # read header values if needed
        self._content_type = str(value)
        self._generate_content_type_header()

    @property
    def charset(self) -> Optional[str]:
        # Just a placeholder for adding setter
        return super().charset

    @charset.setter
    def charset(self, value: Optional[str]) -> None:
        ctype = self.content_type  # read header values if needed
        if ctype == "application/octet-stream":
            raise RuntimeError(
                "Setting charset for application/octet-stream "
                "doesn't make sense, setup content_type first"
            )
        assert self._content_dict is not None
        if value is None:
            self._content_dict.pop("charset", None)
        else:
            self._content_dict["charset"] = str(value).lower()
        self._generate_content_type_header()

    @property
    def last_modified(self) -> Optional[datetime.datetime]:
        """The value of Last-Modified HTTP header, or None.

        This header is represented as a `datetime` object.
        """
        return parse_http_date(self._headers.get(hdrs.LAST_MODIFIED))

    @last_modified.setter
    def last_modified(
        self, value: Optional[Union[int, float, datetime.datetime, str]]
    ) -> None:
        if value is None:
            self._headers.pop(hdrs.LAST_MODIFIED, None)
        elif isinstance(value, (int, float)):
            self._headers[hdrs.LAST_MODIFIED] = time.strftime(
                "%a, %d %b %Y %H:%M:%S GMT", time.gmtime(math.ceil(value))
            )
        elif isinstance(value, datetime.datetime):
            self._headers[hdrs.LAST_MODIFIED] = time.strftime(
                "%a, %d %b %Y %H:%M:%S GMT", value.utctimetuple()
            )
        elif isinstance(value, str):
            self._headers[hdrs.LAST_MODIFIED] = value

    @property
    def etag(self) -> Optional[ETag]:
        quoted_value = self._headers.get(hdrs.ETAG)
        if not quoted_value:
            return None
        elif quoted_value == ETAG_ANY:
            return ETag(value=ETAG_ANY)
        match = QUOTED_ETAG_RE.fullmatch(quoted_value)
        if not match:
            return None
        is_weak, value = match.group(1, 2)
        return ETag(
            is_weak=bool(is_weak),
            value=value,
        )

    @etag.setter
    def etag(self, value: Optional[Union[ETag, str]]) -> None:
        if value is None:
            self._headers.pop(hdrs.ETAG, None)
        elif (isinstance(value, str) and value == ETAG_ANY) or (
            isinstance(value, ETag) and value.value == ETAG_ANY
        ):
            self._headers[hdrs.ETAG] = ETAG_ANY
        elif isinstance(value, str):
            validate_etag_value(value)
            self._headers[hdrs.ETAG] = f'"{value}"'
        elif isinstance(value, ETag) and isinstance(value.value, str):  # type: ignore[redundant-expr]
            validate_etag_value(value.value)
            hdr_value = f'W/"{value.value}"' if value.is_weak else f'"{value.value}"'
            self._headers[hdrs.ETAG] = hdr_value
        else:
            raise ValueError(
                f"Unsupported etag type: {type(value)}. "
                f"etag must be str, ETag or None"
            )

    def _generate_content_type_header(
        self, CONTENT_TYPE: istr = hdrs.CONTENT_TYPE
    ) -> None:
        assert self._content_dict is not None
        assert self._content_type is not None
        params = "; ".join(f"{k}={v}" for k, v in self._content_dict.items())
        if params:
            ctype = self._content_type + "; " + params
        else:
            ctype = self._content_type
        self._headers[CONTENT_TYPE] = ctype

    async def _do_start_compression(self, coding: ContentCoding) -> None:
        if coding is ContentCoding.identity:
            return
        assert self._payload_writer is not None
        self._headers[hdrs.CONTENT_ENCODING] = coding.value
        self._payload_writer.enable_compression(
            coding.value, self._compression_strategy
        )
        # Compressed payload may have different content length,
        # remove the header
        self._headers.popall(hdrs.CONTENT_LENGTH, None)

    async def _start_compression(self, request: "BaseRequest") -> None:
        if self._compression_force:
            await self._do_start_compression(self._compression_force)
            return
        # Encoding comparisons should be case-insensitive
        # https://www.rfc-editor.org/rfc/rfc9110#section-8.4.1
        accept_encoding = request.headers.get(hdrs.ACCEPT_ENCODING, "").lower()
        for value, coding in CONTENT_CODINGS.items():
            if value in accept_encoding:
                await self._do_start_compression(coding)
                return

    async def prepare(self, request: "BaseRequest") -> Optional[AbstractStreamWriter]:
        if self._eof_sent:
            return None
        if self._payload_writer is not None:
            return self._payload_writer
        self._must_be_empty_body = must_be_empty_body(request.method, self.status)
        return await self._start(request)

    async def _start(self, request: "BaseRequest") -> AbstractStreamWriter:
        self._req = request
        writer = self._payload_writer = request._payload_writer

        await self._prepare_headers()
        await request._prepare_hook(self)
        await self._write_headers()

        return writer

    async def _prepare_headers(self) -> None:
        request = self._req
        assert request is not None
        writer = self._payload_writer
        assert writer is not None
        keep_alive = self._keep_alive
        if keep_alive is None:
            keep_alive = request.keep_alive
        self._keep_alive = keep_alive

        version = request.version

        headers = self._headers
        if self._cookies:
            populate_with_cookies(headers, self._cookies)

        if self._compression:
            await self._start_compression(request)

        if self._chunked:
            if version != HttpVersion11:
                raise RuntimeError(
                    "Using chunked encoding is forbidden "
                    "for HTTP/{0.major}.{0.minor}".format(request.version)
                )
            if not self._must_be_empty_body:
                writer.enable_chunking()
                headers[hdrs.TRANSFER_ENCODING] = "chunked"
            if hdrs.CONTENT_LENGTH in headers:
                del headers[hdrs.CONTENT_LENGTH]
        elif self._length_check:  # Disabled for WebSockets
            writer.length = self.content_length
            if writer.length is None:
                if version >= HttpVersion11:
                    if not self._must_be_empty_body:
                        writer.enable_chunking()
                        headers[hdrs.TRANSFER_ENCODING] = "chunked"
                elif not self._must_be_empty_body:
                    keep_alive = False

        # HTTP 1.1: https://tools.ietf.org/html/rfc7230#section-3.3.2
        # HTTP 1.0: https://tools.ietf.org/html/rfc1945#section-10.4
        if self._must_be_empty_body:
            if hdrs.CONTENT_LENGTH in headers and should_remove_content_length(
                request.method, self.status
            ):
                del headers[hdrs.CONTENT_LENGTH]
            # https://datatracker.ietf.org/doc/html/rfc9112#section-6.1-10
            # https://datatracker.ietf.org/doc/html/rfc9112#section-6.1-13
            if hdrs.TRANSFER_ENCODING in headers:
                del headers[hdrs.TRANSFER_ENCODING]
        elif (writer.length if self._length_check else self.content_length) != 0:
            # https://www.rfc-editor.org/rfc/rfc9110#section-8.3-5
            headers.setdefault(hdrs.CONTENT_TYPE, "application/octet-stream")
        headers.setdefault(hdrs.DATE, rfc822_formatted_time())
        headers.setdefault(hdrs.SERVER, SERVER_SOFTWARE)

        # connection header
        if hdrs.CONNECTION not in headers:
            if keep_alive:
                if version == HttpVersion10:
                    headers[hdrs.CONNECTION] = "keep-alive"
            elif version == HttpVersion11:
                headers[hdrs.CONNECTION] = "close"

    async def _write_headers(self) -> None:
        request = self._req
        assert request is not None
        writer = self._payload_writer
        assert writer is not None
        # status line
        version = request.version
        status_line = f"HTTP/{version[0]}.{version[1]} {self._status} {self._reason}"
        await writer.write_headers(status_line, self._headers)

    async def write(self, data: bytes) -> None:
        assert isinstance(
            data, (bytes, bytearray, memoryview)
        ), "data argument must be byte-ish (%r)" % type(data)

        if self._eof_sent:
            raise RuntimeError("Cannot call write() after write_eof()")
        if self._payload_writer is None:
            raise RuntimeError("Cannot call write() before prepare()")

        await self._payload_writer.write(data)

    async def drain(self) -> None:
        assert not self._eof_sent, "EOF has already been sent"
        assert self._payload_writer is not None, "Response has not been started"
        warnings.warn(
            "drain method is deprecated, use await resp.write()",
            DeprecationWarning,
            stacklevel=2,
        )
        await self._payload_writer.drain()

    async def write_eof(self, data: bytes = b"") -> None:
        assert isinstance(
            data, (bytes, bytearray, memoryview)
        ), "data argument must be byte-ish (%r)" % type(data)

        if self._eof_sent:
            return

        assert self._payload_writer is not None, "Response has not been started"

        await self._payload_writer.write_eof(data)
        self._eof_sent = True
        self._req = None
        self._body_length = self._payload_writer.output_size
        self._payload_writer = None

    def __repr__(self) -> str:
        if self._eof_sent:
            info = "eof"
        elif self.prepared:
            assert self._req is not None
            info = f"{self._req.method} {self._req.path} "
        else:
            info = "not prepared"
        return f"<{self.__class__.__name__} {self.reason} {info}>"

    def __getitem__(self, key: str) -> Any:
        return self._state[key]

    def __setitem__(self, key: str, value: Any) -> None:
        self._state[key] = value

    def __delitem__(self, key: str) -> None:
        del self._state[key]

    def __len__(self) -> int:
        return len(self._state)

    def __iter__(self) -> Iterator[str]:
        return iter(self._state)

    def __hash__(self) -> int:
        return hash(id(self))

    def __eq__(self, other: object) -> bool:
        return self is other


class Response(StreamResponse):

    _compressed_body: Optional[bytes] = None

    def __init__(
        self,
        *,
        body: Any = None,
        status: int = 200,
        reason: Optional[str] = None,
        text: Optional[str] = None,
        headers: Optional[LooseHeaders] = None,
        content_type: Optional[str] = None,
        charset: Optional[str] = None,
        zlib_executor_size: Optional[int] = None,
        zlib_executor: Optional[Executor] = None,
    ) -> None:
        if body is not None and text is not None:
            raise ValueError("body and text are not allowed together")

        if headers is None:
            real_headers: CIMultiDict[str] = CIMultiDict()
        elif not isinstance(headers, CIMultiDict):
            real_headers = CIMultiDict(headers)
        else:
            real_headers = headers  # = cast('CIMultiDict[str]', headers)

        if content_type is not None and "charset" in content_type:
            raise ValueError("charset must not be in content_type argument")

        if text is not None:
            if hdrs.CONTENT_TYPE in real_headers:
                if content_type or charset:
                    raise ValueError(
                        "passing both Content-Type header and "
                        "content_type or charset params "
                        "is forbidden"
                    )
            else:
                # fast path for filling headers
                if not isinstance(text, str):
                    raise TypeError("text argument must be str (%r)" % type(text))
                if content_type is None:
                    content_type = "text/plain"
                if charset is None:
                    charset = "utf-8"
                real_headers[hdrs.CONTENT_TYPE] = content_type + "; charset=" + charset
                body = text.encode(charset)
                text = None
        elif hdrs.CONTENT_TYPE in real_headers:
            if content_type is not None or charset is not None:
                raise ValueError(
                    "passing both Content-Type header and "
                    "content_type or charset params "
                    "is forbidden"
                )
        elif content_type is not None:
            if charset is not None:
                content_type += "; charset=" + charset
            real_headers[hdrs.CONTENT_TYPE] = content_type

        super().__init__(status=status, reason=reason, _real_headers=real_headers)

        if text is not None:
            self.text = text
        else:
            self.body = body

        self._zlib_executor_size = zlib_executor_size
        self._zlib_executor = zlib_executor

    @property
    def body(self) -> Optional[Union[bytes, Payload]]:
        return self._body

    @body.setter
    def body(self, body: Any) -> None:
        if body is None:
            self._body = None
        elif isinstance(body, (bytes, bytearray)):
            self._body = body
        else:
            try:
                self._body = body = payload.PAYLOAD_REGISTRY.get(body)
            except payload.LookupError:
                raise ValueError("Unsupported body type %r" % type(body))

            headers = self._headers

            # set content-type
            if hdrs.CONTENT_TYPE not in headers:
                headers[hdrs.CONTENT_TYPE] = body.content_type

            # copy payload headers
            if body.headers:
                for key, value in body.headers.items():
                    if key not in headers:
                        headers[key] = value

        self._compressed_body = None

    @property
    def text(self) -> Optional[str]:
        if self._body is None:
            return None
        return self._body.decode(self.charset or "utf-8")

    @text.setter
    def text(self, text: str) -> None:
        assert isinstance(text, str), "text argument must be str (%r)" % type(text)

        if self.content_type == "application/octet-stream":
            self.content_type = "text/plain"
        if self.charset is None:
            self.charset = "utf-8"

        self._body = text.encode(self.charset)
        self._compressed_body = None

    @property
    def content_length(self) -> Optional[int]:
        if self._chunked:
            return None

        if hdrs.CONTENT_LENGTH in self._headers:
            return int(self._headers[hdrs.CONTENT_LENGTH])

        if self._compressed_body is not None:
            # Return length of the compressed body
            return len(self._compressed_body)
        elif isinstance(self._body, Payload):
            # A payload without content length, or a compressed payload
            return None
        elif self._body is not None:
            return len(self._body)
        else:
            return 0

    @content_length.setter
    def content_length(self, value: Optional[int]) -> None:
        raise RuntimeError("Content length is set automatically")

    async def write_eof(self, data: bytes = b"") -> None:
        if self._eof_sent:
            return
        if self._compressed_body is None:
            body: Optional[Union[bytes, Payload]] = self._body
        else:
            body = self._compressed_body
        assert not data, f"data arg is not supported, got {data!r}"
        assert self._req is not None
        assert self._payload_writer is not None
        if body is None or self._must_be_empty_body:
            await super().write_eof()
        elif isinstance(self._body, Payload):
            await self._body.write(self._payload_writer)
            await super().write_eof()
        else:
            await super().write_eof(cast(bytes, body))

    async def _start(self, request: "BaseRequest") -> AbstractStreamWriter:
        if hdrs.CONTENT_LENGTH in self._headers:
            if should_remove_content_length(request.method, self.status):
                del self._headers[hdrs.CONTENT_LENGTH]
        elif not self._chunked:
            if isinstance(self._body, Payload):
                if self._body.size is not None:
                    self._headers[hdrs.CONTENT_LENGTH] = str(self._body.size)
            else:
                body_len = len(self._body) if self._body else "0"
                # https://www.rfc-editor.org/rfc/rfc9110.html#section-8.6-7
                if body_len != "0" or (
                    self.status != 304 and request.method not in hdrs.METH_HEAD_ALL
                ):
                    self._headers[hdrs.CONTENT_LENGTH] = str(body_len)

        return await super()._start(request)

    async def _do_start_compression(self, coding: ContentCoding) -> None:
        if self._chunked or isinstance(self._body, Payload):
            return await super()._do_start_compression(coding)
        if coding is ContentCoding.identity:
            return
        # Instead of using _payload_writer.enable_compression,
        # compress the whole body
        compressor = ZLibCompressor(
            encoding=coding.value,
            max_sync_chunk_size=self._zlib_executor_size,
            executor=self._zlib_executor,
        )
        assert self._body is not None
        if self._zlib_executor_size is None and len(self._body) > LARGE_BODY_SIZE:
            warnings.warn(
                "Synchronous compression of large response bodies "
                f"({len(self._body)} bytes) might block the async event loop. "
                "Consider providing a custom value to zlib_executor_size/"
                "zlib_executor response properties or disabling compression on it."
            )
        self._compressed_body = (
            await compressor.compress(self._body) + compressor.flush()
        )
        self._headers[hdrs.CONTENT_ENCODING] = coding.value
        self._headers[hdrs.CONTENT_LENGTH] = str(len(self._compressed_body))


def json_response(
    data: Any = sentinel,
    *,
    text: Optional[str] = None,
    body: Optional[bytes] = None,
    status: int = 200,
    reason: Optional[str] = None,
    headers: Optional[LooseHeaders] = None,
    content_type: str = "application/json",
    dumps: JSONEncoder = json.dumps,
) -> Response:
    if data is not sentinel:
        if text or body:
            raise ValueError("only one of data, text, or body should be specified")
        else:
            text = dumps(data)
    return Response(
        text=text,
        body=body,
        status=status,
        reason=reason,
        headers=headers,
        content_type=content_type,
    )<|MERGE_RESOLUTION|>--- conflicted
+++ resolved
@@ -99,8 +99,6 @@
         headers: Optional[LooseHeaders] = None,
         _real_headers: Optional[CIMultiDict[str]] = None,
     ) -> None:
-<<<<<<< HEAD
-=======
         """Initialize a new stream response object.
 
         _real_headers is an internal parameter used to pass a pre-populated
@@ -108,21 +106,6 @@
         the headers when creating a new response object. It is not intended
         to be used by external code.
         """
-        super().__init__()
-        self._length_check = True
-        self._body = None
-        self._keep_alive: Optional[bool] = None
-        self._chunked = False
-        self._compression = False
-        self._compression_strategy: int = zlib.Z_DEFAULT_STRATEGY
-        self._compression_force: Optional[ContentCoding] = None
-
-        self._req: Optional[BaseRequest] = None
-        self._payload_writer: Optional[AbstractStreamWriter] = None
-        self._eof_sent = False
-        self._must_be_empty_body: Optional[bool] = None
-        self._body_length = 0
->>>>>>> 5255cecf
         self._state: Dict[str, Any] = {}
 
         if _real_headers is not None:
