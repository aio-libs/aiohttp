<<<<<<< HEAD
import asyncio
import collections
=======
import asyncio  # noqa
import collections  # noqa
>>>>>>> b20c740e
import datetime
import enum
import json
import math
import time
import warnings
import zlib
from email.utils import parsedate
from http.cookies import SimpleCookie
from typing import (TYPE_CHECKING, Any, Dict, Iterator, Mapping,  # noqa
                    MutableMapping, Optional, Tuple, Union, cast)

from multidict import CIMultiDict, istr

from . import hdrs, payload
from .abc import AbstractStreamWriter
from .helpers import HeadersMixin, rfc822_formatted_time, sentinel
from .http import RESPONSES, SERVER_SOFTWARE, HttpVersion10, HttpVersion11
from .payload import Payload
from .typedefs import JSONEncoder, LooseHeaders


__all__ = ('ContentCoding', 'StreamResponse', 'Response', 'json_response')


if TYPE_CHECKING:  # pragma: no cover
    from .web_request import BaseRequest  # noqa
    BaseClass = MutableMapping[str, Any]
else:
    BaseClass = collections.MutableMapping


class ContentCoding(enum.Enum):
    # The content codings that we have support for.
    #
    # Additional registered codings are listed at:
    # https://www.iana.org/assignments/http-parameters/http-parameters.xhtml#content-coding
    deflate = 'deflate'
    gzip = 'gzip'
    identity = 'identity'


############################################################
# HTTP Response classes
############################################################


class StreamResponse(BaseClass, HeadersMixin):

    _length_check = True

    def __init__(self, *,
                 status: int=200,
                 reason: Optional[str]=None,
                 headers: Optional[LooseHeaders]=None) -> None:
        self._body = None
        self._keep_alive = None  # type: Optional[bool]
        self._chunked = False
        self._compression = False
        self._compression_force = None  # type: Optional[ContentCoding]
        self._cookies = SimpleCookie()

        self._req = None  # type: Optional[BaseRequest]
        self._payload_writer = None  # type: Optional[AbstractStreamWriter]
        self._eof_sent = False
        self._body_length = 0
        self._state = {}  # type: Dict[str, Any]

        if headers is not None:
            self._headers = CIMultiDict(headers)  # type: CIMultiDict[str]
        else:
            self._headers = CIMultiDict()  # type: CIMultiDict[str]

        self.set_status(status, reason)

    @property
    def prepared(self) -> bool:
        return self._payload_writer is not None

    @property
    def task(self) -> 'asyncio.Task[None]':
        return getattr(self._req, 'task', None)

    @property
    def status(self) -> int:
        return self._status

    @property
    def chunked(self) -> bool:
        return self._chunked

    @property
    def compression(self) -> bool:
        return self._compression

    @property
    def reason(self) -> str:
        return self._reason

    def set_status(self, status: int,
                   reason: Optional[str]=None,
                   _RESPONSES: Mapping[int,
                                       Tuple[str, str]]=RESPONSES) -> None:
        assert not self.prepared, \
            'Cannot change the response status code after ' \
            'the headers have been sent'
        self._status = int(status)
        if reason is None:
            try:
                reason = _RESPONSES[self._status][0]
            except Exception:
                reason = ''
        self._reason = reason

    @property
    def keep_alive(self) -> Optional[bool]:
        return self._keep_alive

    def force_close(self) -> None:
        self._keep_alive = False

    @property
    def body_length(self) -> int:
        return self._body_length

    @property
    def output_length(self) -> int:
        warnings.warn('output_length is deprecated', DeprecationWarning)
        assert self._payload_writer
        return self._payload_writer.buffer_size

    def enable_chunked_encoding(self, chunk_size: Optional[int]=None) -> None:
        """Enables automatic chunked transfer encoding."""
        self._chunked = True

        if hdrs.CONTENT_LENGTH in self._headers:
            raise RuntimeError("You can't enable chunked encoding when "
                               "a content length is set")
        if chunk_size is not None:
            warnings.warn('Chunk size is deprecated #1615', DeprecationWarning)

    def enable_compression(self,
                           force: Optional[Union[bool, ContentCoding]]=None
                           ) -> None:
        """Enables response compression encoding."""
        # Backwards compatibility for when force was a bool <0.17.
        if type(force) == bool:
            force = ContentCoding.deflate if force else ContentCoding.identity
            warnings.warn("Using boolean for force is deprecated #3318",
                          DeprecationWarning)
        elif force is not None:
            assert isinstance(force, ContentCoding), ("force should one of "
                                                      "None, bool or "
                                                      "ContentEncoding")

        self._compression = True
        self._compression_force = force

    @property
    def headers(self) -> 'CIMultiDict[str]':
        return self._headers

    @property
    def cookies(self) -> SimpleCookie:
        return self._cookies

    def set_cookie(self, name: str, value: str, *,
                   expires: Optional[str]=None,
                   domain: Optional[str]=None,
                   max_age: Optional[Union[int, str]]=None,
                   path: str='/',
                   secure: Optional[str]=None,
                   httponly: Optional[str]=None,
                   version: Optional[str]=None) -> None:
        """Set or update response cookie.

        Sets new cookie or updates existent with new value.
        Also updates only those params which are not None.
        """

        old = self._cookies.get(name)
        if old is not None and old.coded_value == '':
            # deleted cookie
            self._cookies.pop(name, None)

        self._cookies[name] = value
        c = self._cookies[name]

        if expires is not None:
            c['expires'] = expires
        elif c.get('expires') == 'Thu, 01 Jan 1970 00:00:00 GMT':
            del c['expires']

        if domain is not None:
            c['domain'] = domain

        if max_age is not None:
            c['max-age'] = str(max_age)
        elif 'max-age' in c:
            del c['max-age']

        c['path'] = path

        if secure is not None:
            c['secure'] = secure
        if httponly is not None:
            c['httponly'] = httponly
        if version is not None:
            c['version'] = version

    def del_cookie(self, name: str, *,
                   domain: Optional[str]=None,
                   path: str='/') -> None:
        """Delete cookie.

        Creates new empty expired cookie.
        """
        # TODO: do we need domain/path here?
        self._cookies.pop(name, None)
        self.set_cookie(name, '', max_age=0,
                        expires="Thu, 01 Jan 1970 00:00:00 GMT",
                        domain=domain, path=path)

    @property
    def content_length(self) -> Optional[int]:
        # Just a placeholder for adding setter
        return super().content_length

    @content_length.setter
    def content_length(self, value: Optional[int]) -> None:
        if value is not None:
            value = int(value)
            if self._chunked:
                raise RuntimeError("You can't set content length when "
                                   "chunked encoding is enable")
            self._headers[hdrs.CONTENT_LENGTH] = str(value)
        else:
            self._headers.pop(hdrs.CONTENT_LENGTH, None)

    @property
    def content_type(self) -> str:
        # Just a placeholder for adding setter
        return super().content_type

    @content_type.setter
    def content_type(self, value: str) -> None:
        self.content_type  # read header values if needed
        self._content_type = str(value)
        self._generate_content_type_header()

    @property
    def charset(self) -> Optional[str]:
        # Just a placeholder for adding setter
        return super().charset

    @charset.setter
    def charset(self, value: Optional[str]) -> None:
        ctype = self.content_type  # read header values if needed
        if ctype == 'application/octet-stream':
            raise RuntimeError("Setting charset for application/octet-stream "
                               "doesn't make sense, setup content_type first")
        assert self._content_dict is not None
        if value is None:
            self._content_dict.pop('charset', None)
        else:
            self._content_dict['charset'] = str(value).lower()
        self._generate_content_type_header()

    @property
    def last_modified(self) -> Optional[datetime.datetime]:
        """The value of Last-Modified HTTP header, or None.

        This header is represented as a `datetime` object.
        """
        httpdate = self._headers.get(hdrs.LAST_MODIFIED)
        if httpdate is not None:
            timetuple = parsedate(httpdate)
            if timetuple is not None:
                return datetime.datetime(*timetuple[:6],
                                         tzinfo=datetime.timezone.utc)
        return None

    @last_modified.setter
    def last_modified(self,
                      value: Optional[
                          Union[int, float, datetime.datetime, str]]) -> None:
        if value is None:
            self._headers.pop(hdrs.LAST_MODIFIED, None)
        elif isinstance(value, (int, float)):
            self._headers[hdrs.LAST_MODIFIED] = time.strftime(
                "%a, %d %b %Y %H:%M:%S GMT", time.gmtime(math.ceil(value)))
        elif isinstance(value, datetime.datetime):
            self._headers[hdrs.LAST_MODIFIED] = time.strftime(
                "%a, %d %b %Y %H:%M:%S GMT", value.utctimetuple())
        elif isinstance(value, str):
            self._headers[hdrs.LAST_MODIFIED] = value

    def _generate_content_type_header(
            self,
            CONTENT_TYPE: istr=hdrs.CONTENT_TYPE) -> None:
        assert self._content_dict is not None
        assert self._content_type is not None
        params = '; '.join("{}={}".format(k, v)
                           for k, v in self._content_dict.items())
        if params:
            ctype = self._content_type + '; ' + params
        else:
            ctype = self._content_type
        self._headers[CONTENT_TYPE] = ctype

<<<<<<< HEAD
    async def _do_start_compression(self, coding):
=======
    def _do_start_compression(self, coding: ContentCoding) -> None:
>>>>>>> b20c740e
        if coding != ContentCoding.identity:
            assert self._payload_writer is not None
            self._headers[hdrs.CONTENT_ENCODING] = coding.value
            self._payload_writer.enable_compression(coding.value)
            # Compressed payload may have different content length,
            # remove the header
            self._headers.popall(hdrs.CONTENT_LENGTH, None)

<<<<<<< HEAD
    async def _start_compression(self, request):
=======
    def _start_compression(self, request: 'BaseRequest') -> None:
>>>>>>> b20c740e
        if self._compression_force:
            await self._do_start_compression(self._compression_force)
        else:
            accept_encoding = request.headers.get(
                hdrs.ACCEPT_ENCODING, '').lower()
            for coding in ContentCoding:
                if coding.value in accept_encoding:
                    await self._do_start_compression(coding)
                    return

    async def prepare(
            self,
            request: 'BaseRequest'
    ) -> Optional[AbstractStreamWriter]:
        if self._eof_sent:
            return None
        if self._payload_writer is not None:
            return self._payload_writer

        await request._prepare_hook(self)
        return await self._start(request)

    async def _start(self, request: 'BaseRequest') -> AbstractStreamWriter:
        self._req = request

        keep_alive = self._keep_alive
        if keep_alive is None:
            keep_alive = request.keep_alive
        self._keep_alive = keep_alive

        version = request.version
        writer = self._payload_writer = request._payload_writer

        headers = self._headers
        for cookie in self._cookies.values():
            value = cookie.output(header='')[1:]
            headers.add(hdrs.SET_COOKIE, value)

        if self._compression:
            await self._start_compression(request)

        if self._chunked:
            if version != HttpVersion11:
                raise RuntimeError(
                    "Using chunked encoding is forbidden "
                    "for HTTP/{0.major}.{0.minor}".format(request.version))
            writer.enable_chunking()
            headers[hdrs.TRANSFER_ENCODING] = 'chunked'
            if hdrs.CONTENT_LENGTH in headers:
                del headers[hdrs.CONTENT_LENGTH]
        elif self._length_check:
            writer.length = self.content_length
            if writer.length is None:
                if version >= HttpVersion11:
                    writer.enable_chunking()
                    headers[hdrs.TRANSFER_ENCODING] = 'chunked'
                    if hdrs.CONTENT_LENGTH in headers:
                        del headers[hdrs.CONTENT_LENGTH]
                else:
                    keep_alive = False

        headers.setdefault(hdrs.CONTENT_TYPE, 'application/octet-stream')
        headers.setdefault(hdrs.DATE, rfc822_formatted_time())
        headers.setdefault(hdrs.SERVER, SERVER_SOFTWARE)

        # connection header
        if hdrs.CONNECTION not in headers:
            if keep_alive:
                if version == HttpVersion10:
                    headers[hdrs.CONNECTION] = 'keep-alive'
            else:
                if version == HttpVersion11:
                    headers[hdrs.CONNECTION] = 'close'

        # status line
        status_line = 'HTTP/{}.{} {} {}'.format(
            version[0], version[1], self._status, self._reason)
        await writer.write_headers(status_line, headers)

        return writer

    async def write(self, data: bytes) -> None:
        assert isinstance(data, (bytes, bytearray, memoryview)), \
            "data argument must be byte-ish (%r)" % type(data)

        if self._eof_sent:
            raise RuntimeError("Cannot call write() after write_eof()")
        if self._payload_writer is None:
            raise RuntimeError("Cannot call write() before prepare()")

        await self._payload_writer.write(data)

    async def drain(self) -> None:
        assert not self._eof_sent, "EOF has already been sent"
        assert self._payload_writer is not None, \
            "Response has not been started"
        warnings.warn("drain method is deprecated, use await resp.write()",
                      DeprecationWarning,
                      stacklevel=2)
        await self._payload_writer.drain()

    async def write_eof(self, data: bytes=b'') -> None:
        assert isinstance(data, (bytes, bytearray, memoryview)), \
            "data argument must be byte-ish (%r)" % type(data)

        if self._eof_sent:
            return

        assert self._payload_writer is not None, \
            "Response has not been started"

        await self._payload_writer.write_eof(data)
        self._eof_sent = True
        self._req = None
        self._body_length = self._payload_writer.output_size
        self._payload_writer = None

    def __repr__(self) -> str:
        if self._eof_sent:
            info = "eof"
        elif self.prepared:
            assert self._req is not None
            info = "{} {} ".format(self._req.method, self._req.path)
        else:
            info = "not prepared"
        return "<{} {} {}>".format(self.__class__.__name__,
                                   self.reason, info)

    def __getitem__(self, key: str) -> Any:
        return self._state[key]

    def __setitem__(self, key: str, value: Any) -> None:
        self._state[key] = value

    def __delitem__(self, key: str) -> None:
        del self._state[key]

    def __len__(self) -> int:
        return len(self._state)

    def __iter__(self) -> Iterator[str]:
        return iter(self._state)

    def __hash__(self) -> int:
        return hash(id(self))

    def __eq__(self, other: object) -> bool:
        return self is other


class Response(StreamResponse):

    def __init__(self, *,
                 body: Any=None,
                 status: int=200,
                 reason: Optional[str]=None,
                 text: Optional[str]=None,
                 headers: Optional[LooseHeaders]=None,
                 content_type: Optional[str]=None,
                 charset: Optional[str]=None, zlib_thread_size=None) -> None:
        if body is not None and text is not None:
            raise ValueError("body and text are not allowed together")

        if headers is None:
            headers = CIMultiDict()
        elif not isinstance(headers, CIMultiDict):
            headers = CIMultiDict(headers)
        else:
            headers = cast('CIMultiDict[str]', headers)

        if content_type is not None and "charset" in content_type:
            raise ValueError("charset must not be in content_type "
                             "argument")

        if text is not None:
            if hdrs.CONTENT_TYPE in headers:
                if content_type or charset:
                    raise ValueError("passing both Content-Type header and "
                                     "content_type or charset params "
                                     "is forbidden")
            else:
                # fast path for filling headers
                if not isinstance(text, str):
                    raise TypeError("text argument must be str (%r)" %
                                    type(text))
                if content_type is None:
                    content_type = 'text/plain'
                if charset is None:
                    charset = 'utf-8'
                headers[hdrs.CONTENT_TYPE] = (
                    content_type + '; charset=' + charset)
                body = text.encode(charset)
                text = None
        else:
            if hdrs.CONTENT_TYPE in headers:
                if content_type is not None or charset is not None:
                    raise ValueError("passing both Content-Type header and "
                                     "content_type or charset params "
                                     "is forbidden")
            else:
                if content_type is not None:
                    if charset is not None:
                        content_type += '; charset=' + charset
                    headers[hdrs.CONTENT_TYPE] = content_type

        super().__init__(status=status, reason=reason, headers=headers)

        if text is not None:
            self.text = text
        else:
            self.body = body

<<<<<<< HEAD
        self._compressed_body = None
        self._zlib_thread_size = zlib_thread_size
=======
        self._compressed_body = None  # type: Optional[bytes]
>>>>>>> b20c740e

    @property
    def body(self) -> Optional[Union[bytes, Payload]]:
        return self._body

    @body.setter
    def body(self, body: bytes,
             CONTENT_TYPE: istr=hdrs.CONTENT_TYPE,
             CONTENT_LENGTH: istr=hdrs.CONTENT_LENGTH) -> None:
        if body is None:
            self._body = None  # type: Optional[bytes]
            self._body_payload = False  # type: bool
        elif isinstance(body, (bytes, bytearray)):
            self._body = body
            self._body_payload = False
        else:
            try:
                self._body = body = payload.PAYLOAD_REGISTRY.get(body)
            except payload.LookupError:
                raise ValueError('Unsupported body type %r' % type(body))

            self._body_payload = True

            headers = self._headers

            # set content-length header if needed
            if not self._chunked and CONTENT_LENGTH not in headers:
                size = body.size
                if size is not None:
                    headers[CONTENT_LENGTH] = str(size)

            # set content-type
            if CONTENT_TYPE not in headers:
                headers[CONTENT_TYPE] = body.content_type

            # copy payload headers
            if body.headers:
                for (key, value) in body.headers.items():
                    if key not in headers:
                        headers[key] = value

        self._compressed_body = None

    @property
    def text(self) -> Optional[str]:
        if self._body is None:
            return None
        return self._body.decode(self.charset or 'utf-8')

    @text.setter
    def text(self, text: str) -> None:
        assert text is None or isinstance(text, str), \
            "text argument must be str (%r)" % type(text)

        if self.content_type == 'application/octet-stream':
            self.content_type = 'text/plain'
        if self.charset is None:
            self.charset = 'utf-8'

        self._body = text.encode(self.charset)
        self._body_payload = False
        self._compressed_body = None

    @property
    def content_length(self) -> Optional[int]:
        if self._chunked:
            return None

        if hdrs.CONTENT_LENGTH in self._headers:
            return super().content_length

        if self._compressed_body is not None:
            # Return length of the compressed body
            return len(self._compressed_body)
        elif self._body_payload:
            # A payload without content length, or a compressed payload
            return None
        elif self._body is not None:
            return len(self._body)
        else:
            return 0

    @content_length.setter
    def content_length(self, value: Optional[int]) -> None:
        raise RuntimeError("Content length is set automatically")

<<<<<<< HEAD
    async def write_eof(self, data=b''):
        assert not data

=======
    async def write_eof(self, data: bytes=b'') -> None:
>>>>>>> b20c740e
        if self._eof_sent:
            return
        if self._compressed_body is None:
            body = self._body  # type: Optional[Union[bytes, Payload]]
        else:
            body = self._compressed_body
        assert not data, "data arg is not supported, got {!r}".format(data)
        assert self._req is not None
        assert self._payload_writer is not None
        if body is not None:
            if (self._req._method == hdrs.METH_HEAD or
                    self._status in [204, 304]):
                await super().write_eof()
            elif self._body_payload:
                payload = cast(Payload, body)
                await payload.write(self._payload_writer)
                await super().write_eof()
            else:
                await super().write_eof(cast(bytes, body))
        else:
            await super().write_eof()

<<<<<<< HEAD
    async def _start(self, request, *args, **kwargs):
=======
    async def _start(self, request: 'BaseRequest') -> AbstractStreamWriter:
>>>>>>> b20c740e
        if not self._chunked and hdrs.CONTENT_LENGTH not in self._headers:
            if not self._body_payload:
                if self._body is not None:
                    self._headers[hdrs.CONTENT_LENGTH] = str(len(self._body))
                else:
                    self._headers[hdrs.CONTENT_LENGTH] = '0'

        return await super()._start(request, *args, **kwargs)

    def _compress_body(self, zlib_mode):
        compressobj = zlib.compressobj(wbits=zlib_mode)
        self._compressed_body = \
            compressobj.compress(self._body) + compressobj.flush()

<<<<<<< HEAD
    async def _do_start_compression(self, coding):
=======
    def _do_start_compression(self, coding: ContentCoding) -> None:
>>>>>>> b20c740e
        if self._body_payload or self._chunked:
            return await super()._do_start_compression(coding)
        if coding != ContentCoding.identity:
            # Instead of using _payload_writer.enable_compression,
            # compress the whole body
            zlib_mode = (16 + zlib.MAX_WBITS
                         if coding.value == 'gzip' else -zlib.MAX_WBITS)
<<<<<<< HEAD
            if self._zlib_thread_size is not None and \
                    len(self._body) > self._zlib_thread_size:
                await asyncio.get_event_loop().run_in_executor(
                    None, self._compress_body, zlib_mode)
            else:
                self._compress_body(zlib_mode)

=======
            compressobj = zlib.compressobj(wbits=zlib_mode)
            body_in = self._body
            assert body_in is not None
            body_out = compressobj.compress(body_in) + compressobj.flush()
            self._compressed_body = body_out
>>>>>>> b20c740e
            self._headers[hdrs.CONTENT_ENCODING] = coding.value
            self._headers[hdrs.CONTENT_LENGTH] = str(len(body_out))


def json_response(data: Any=sentinel, *,
                  text: str=None,
                  body: bytes=None,
                  status: int=200,
                  reason: Optional[str]=None,
                  headers: LooseHeaders=None,
                  content_type: str='application/json',
                  dumps: JSONEncoder=json.dumps) -> Response:
    if data is not sentinel:
        if text or body:
            raise ValueError(
                "only one of data, text, or body should be specified"
            )
        else:
            text = dumps(data)
    return Response(text=text, body=body, status=status, reason=reason,
                    headers=headers, content_type=content_type)<|MERGE_RESOLUTION|>--- conflicted
+++ resolved
@@ -1,10 +1,5 @@
-<<<<<<< HEAD
-import asyncio
-import collections
-=======
 import asyncio  # noqa
 import collections  # noqa
->>>>>>> b20c740e
 import datetime
 import enum
 import json
@@ -315,11 +310,7 @@
             ctype = self._content_type
         self._headers[CONTENT_TYPE] = ctype
 
-<<<<<<< HEAD
-    async def _do_start_compression(self, coding):
-=======
-    def _do_start_compression(self, coding: ContentCoding) -> None:
->>>>>>> b20c740e
+    async def _do_start_compression(self, coding: ContentCoding) -> None:
         if coding != ContentCoding.identity:
             assert self._payload_writer is not None
             self._headers[hdrs.CONTENT_ENCODING] = coding.value
@@ -328,11 +319,7 @@
             # remove the header
             self._headers.popall(hdrs.CONTENT_LENGTH, None)
 
-<<<<<<< HEAD
-    async def _start_compression(self, request):
-=======
-    def _start_compression(self, request: 'BaseRequest') -> None:
->>>>>>> b20c740e
+    async def _start_compression(self, request: 'BaseRequest') -> None:
         if self._compression_force:
             await self._do_start_compression(self._compression_force)
         else:
@@ -545,12 +532,8 @@
         else:
             self.body = body
 
-<<<<<<< HEAD
-        self._compressed_body = None
+        self._compressed_body = None  # type: Optional[bytes]
         self._zlib_thread_size = zlib_thread_size
-=======
-        self._compressed_body = None  # type: Optional[bytes]
->>>>>>> b20c740e
 
     @property
     def body(self) -> Optional[Union[bytes, Payload]]:
@@ -637,13 +620,7 @@
     def content_length(self, value: Optional[int]) -> None:
         raise RuntimeError("Content length is set automatically")
 
-<<<<<<< HEAD
-    async def write_eof(self, data=b''):
-        assert not data
-
-=======
     async def write_eof(self, data: bytes=b'') -> None:
->>>>>>> b20c740e
         if self._eof_sent:
             return
         if self._compressed_body is None:
@@ -666,11 +643,7 @@
         else:
             await super().write_eof()
 
-<<<<<<< HEAD
-    async def _start(self, request, *args, **kwargs):
-=======
     async def _start(self, request: 'BaseRequest') -> AbstractStreamWriter:
->>>>>>> b20c740e
         if not self._chunked and hdrs.CONTENT_LENGTH not in self._headers:
             if not self._body_payload:
                 if self._body is not None:
@@ -685,11 +658,7 @@
         self._compressed_body = \
             compressobj.compress(self._body) + compressobj.flush()
 
-<<<<<<< HEAD
-    async def _do_start_compression(self, coding):
-=======
-    def _do_start_compression(self, coding: ContentCoding) -> None:
->>>>>>> b20c740e
+    async def _do_start_compression(self, coding: ContentCoding) -> None:
         if self._body_payload or self._chunked:
             return await super()._do_start_compression(coding)
         if coding != ContentCoding.identity:
@@ -697,21 +666,12 @@
             # compress the whole body
             zlib_mode = (16 + zlib.MAX_WBITS
                          if coding.value == 'gzip' else -zlib.MAX_WBITS)
-<<<<<<< HEAD
             if self._zlib_thread_size is not None and \
                     len(self._body) > self._zlib_thread_size:
                 await asyncio.get_event_loop().run_in_executor(
                     None, self._compress_body, zlib_mode)
             else:
                 self._compress_body(zlib_mode)
-
-=======
-            compressobj = zlib.compressobj(wbits=zlib_mode)
-            body_in = self._body
-            assert body_in is not None
-            body_out = compressobj.compress(body_in) + compressobj.flush()
-            self._compressed_body = body_out
->>>>>>> b20c740e
             self._headers[hdrs.CONTENT_ENCODING] = coding.value
             self._headers[hdrs.CONTENT_LENGTH] = str(len(body_out))
 
