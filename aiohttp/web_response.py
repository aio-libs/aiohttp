--- conflicted
+++ resolved
@@ -584,16 +584,7 @@
         return self._body
 
     @body.setter
-<<<<<<< HEAD
-    def body(
-        self,
-        body: Any,
-        CONTENT_TYPE: istr = hdrs.CONTENT_TYPE,
-        CONTENT_LENGTH: istr = hdrs.CONTENT_LENGTH,
-    ) -> None:
-=======
-    def body(self, body: bytes) -> None:
->>>>>>> 1d21dcee
+    def body(self, body: Any) -> None:
         if body is None:
             self._body = None
             self._body_payload = False
