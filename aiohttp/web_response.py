--- conflicted
+++ resolved
@@ -445,11 +445,6 @@
 
 class Response(StreamResponse):
 
-<<<<<<< HEAD
-    def __init__(self, *, body=None, status=200,
-                 reason=None, text=None, headers=None, content_type=None,
-                 charset=None, zlib_thread_size=None):
-=======
     def __init__(self, *,
                  body: Any=None,
                  status: int=200,
@@ -457,8 +452,7 @@
                  text: Optional[str]=None,
                  headers: Optional[LooseHeaders]=None,
                  content_type: Optional[str]=None,
-                 charset: Optional[str]=None) -> None:
->>>>>>> 044996a5
+                 charset: Optional[str]=None, zlib_thread_size=None) -> None:
         if body is not None and text is not None:
             raise ValueError("body and text are not allowed together")
 
