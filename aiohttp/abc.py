--- conflicted
+++ resolved
@@ -169,8 +169,10 @@
         self.log_format = log_format
 
     @abstractmethod
-<<<<<<< HEAD
-    def log(self, request, response, time):
+    def log(self,
+            request: Request,
+            response: StreamResponse,
+            time: float) -> None:
         """Emit log to logger."""
 
 
@@ -186,11 +188,4 @@
     @property
     @abstractmethod  # pragma: no branch
     def canonical(self):
-        """Return a str"""
-=======
-    def log(self,
-            request: Request,
-            response: StreamResponse,
-            time: float) -> None:
-        """Emit log to logger."""
->>>>>>> 9148274c
+        """Return a str"""