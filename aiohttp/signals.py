--- conflicted
+++ resolved
@@ -10,30 +10,7 @@
     arguments.
     """
 
-<<<<<<< HEAD
-    __slots__ = ()
-
-    @asyncio.coroutine
-    def send(self, *args, **kwargs):
-        """
-        Sends data to all registered receivers.
-        """
-        yield from self._send(*args, **kwargs)
-
-
-class AppSignal(BaseSignal):
-    """Coroutine-based signal implementation.
-
-    To connect a callback to a signal, use any list method.
-
-    Signals are fired using the :meth:`send` coroutine, which takes named
-    arguments.
-    """
-
-    __slots__ = ('_app', '_name', '_pre', '_post')
-=======
     __slots__ = ('_owner',)
->>>>>>> 13e6229b
 
     def __init__(self, owner):
         super().__init__()
