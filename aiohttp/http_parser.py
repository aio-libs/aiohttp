import abc
import asyncio
import re
import string
from contextlib import suppress
from enum import IntEnum
from re import Pattern
from typing import Any, ClassVar, Final, Generic, Literal, NamedTuple, TypeVar

from multidict import CIMultiDict, CIMultiDictProxy, istr
from yarl import URL

from . import hdrs
from .base_protocol import BaseProtocol
from .compression_utils import (
<<<<<<< HEAD
    DEFAULT_MAX_DECOMPRESS_SIZE,
    HAS_BROTLI,
    BrotliDecompressor,
    ZLibDecompressor,
=======
    HAS_BROTLI,
    HAS_ZSTD,
    BrotliDecompressor,
    ZLibDecompressor,
    ZSTDDecompressor,
>>>>>>> bffff8cf
)
from .helpers import (
    _EXC_SENTINEL,
    DEBUG,
    EMPTY_BODY_METHODS,
    EMPTY_BODY_STATUS_CODES,
    NO_EXTENSIONS,
    BaseTimerContext,
    set_exception,
)
from .http_exceptions import (
    BadHttpMessage,
    BadHttpMethod,
    BadStatusLine,
    ContentEncodingError,
    ContentLengthError,
    InvalidHeader,
    InvalidURLError,
    LineTooLong,
    TransferEncodingError,
)
from .http_writer import HttpVersion, HttpVersion10
from .streams import EMPTY_PAYLOAD, StreamReader
from .typedefs import RawHeaders

__all__ = (
    "HeadersParser",
    "HttpParser",
    "HttpRequestParser",
    "HttpResponseParser",
    "RawRequestMessage",
    "RawResponseMessage",
)

_SEP = Literal[b"\r\n", b"\n"]

ASCIISET: Final[set[str]] = set(string.printable)

# See https://www.rfc-editor.org/rfc/rfc9110.html#name-overview
# and https://www.rfc-editor.org/rfc/rfc9110.html#name-tokens
#
#     method = token
#     tchar = "!" / "#" / "$" / "%" / "&" / "'" / "*" / "+" / "-" / "." /
#             "^" / "_" / "`" / "|" / "~" / DIGIT / ALPHA
#     token = 1*tchar
_TCHAR_SPECIALS: Final[str] = re.escape("!#$%&'*+-.^_`|~")
TOKENRE: Final[Pattern[str]] = re.compile(f"[0-9A-Za-z{_TCHAR_SPECIALS}]+")
VERSRE: Final[Pattern[str]] = re.compile(r"HTTP/(\d)\.(\d)", re.ASCII)
DIGITS: Final[Pattern[str]] = re.compile(r"\d+", re.ASCII)
HEXDIGITS: Final[Pattern[bytes]] = re.compile(rb"[0-9a-fA-F]+")


class RawRequestMessage(NamedTuple):
    method: str
    path: str
    version: HttpVersion
    headers: CIMultiDictProxy[str]
    raw_headers: RawHeaders
    should_close: bool
    compression: str | None
    upgrade: bool
    chunked: bool
    url: URL


class RawResponseMessage(NamedTuple):
    version: HttpVersion
    code: int
    reason: str
    headers: CIMultiDictProxy[str]
    raw_headers: RawHeaders
    should_close: bool
    compression: str | None
    upgrade: bool
    chunked: bool


_MsgT = TypeVar("_MsgT", RawRequestMessage, RawResponseMessage)


class ParseState(IntEnum):
    PARSE_NONE = 0
    PARSE_LENGTH = 1
    PARSE_CHUNKED = 2
    PARSE_UNTIL_EOF = 3


class ChunkState(IntEnum):
    PARSE_CHUNKED_SIZE = 0
    PARSE_CHUNKED_CHUNK = 1
    PARSE_CHUNKED_CHUNK_EOF = 2
    PARSE_TRAILERS = 4


class HeadersParser:
    def __init__(
        self, max_line_size: int = 8190, max_field_size: int = 8190, lax: bool = False
    ) -> None:
        self.max_line_size = max_line_size
        self.max_field_size = max_field_size
        self._lax = lax

    def parse_headers(
        self, lines: list[bytes]
    ) -> tuple["CIMultiDictProxy[str]", RawHeaders]:
        headers: CIMultiDict[str] = CIMultiDict()
        # note: "raw" does not mean inclusion of OWS before/after the field value
        raw_headers = []

        lines_idx = 0
        line = lines[lines_idx]
        line_count = len(lines)

        while line:
            # Parse initial header name : value pair.
            try:
                bname, bvalue = line.split(b":", 1)
            except ValueError:
                raise InvalidHeader(line) from None

            if len(bname) == 0:
                raise InvalidHeader(bname)

            # https://www.rfc-editor.org/rfc/rfc9112.html#section-5.1-2
            if {bname[0], bname[-1]} & {32, 9}:  # {" ", "\t"}
                raise InvalidHeader(line)

            bvalue = bvalue.lstrip(b" \t")
            if len(bname) > self.max_field_size:
                raise LineTooLong(
                    "request header name {}".format(
                        bname.decode("utf8", "backslashreplace")
                    ),
                    str(self.max_field_size),
                    str(len(bname)),
                )
            name = bname.decode("utf-8", "surrogateescape")
            if not TOKENRE.fullmatch(name):
                raise InvalidHeader(bname)

            header_length = len(bvalue)

            # next line
            lines_idx += 1
            line = lines[lines_idx]

            # consume continuation lines
            continuation = self._lax and line and line[0] in (32, 9)  # (' ', '\t')

            # Deprecated: https://www.rfc-editor.org/rfc/rfc9112.html#name-obsolete-line-folding
            if continuation:
                bvalue_lst = [bvalue]
                while continuation:
                    header_length += len(line)
                    if header_length > self.max_field_size:
                        raise LineTooLong(
                            "request header field {}".format(
                                bname.decode("utf8", "backslashreplace")
                            ),
                            str(self.max_field_size),
                            str(header_length),
                        )
                    bvalue_lst.append(line)

                    # next line
                    lines_idx += 1
                    if lines_idx < line_count:
                        line = lines[lines_idx]
                        if line:
                            continuation = line[0] in (32, 9)  # (' ', '\t')
                    else:
                        line = b""
                        break
                bvalue = b"".join(bvalue_lst)
            else:
                if header_length > self.max_field_size:
                    raise LineTooLong(
                        "request header field {}".format(
                            bname.decode("utf8", "backslashreplace")
                        ),
                        str(self.max_field_size),
                        str(header_length),
                    )

            bvalue = bvalue.strip(b" \t")
            value = bvalue.decode("utf-8", "surrogateescape")

            # https://www.rfc-editor.org/rfc/rfc9110.html#section-5.5-5
            if "\n" in value or "\r" in value or "\x00" in value:
                raise InvalidHeader(bvalue)

            headers.add(name, value)
            raw_headers.append((bname, bvalue))

        return (CIMultiDictProxy(headers), tuple(raw_headers))


def _is_supported_upgrade(headers: CIMultiDictProxy[str]) -> bool:
    """Check if the upgrade header is supported."""
    return headers.get(hdrs.UPGRADE, "").lower() in {"tcp", "websocket"}


class HttpParser(abc.ABC, Generic[_MsgT]):
    lax: ClassVar[bool] = False

    def __init__(
        self,
        protocol: BaseProtocol,
        loop: asyncio.AbstractEventLoop,
        limit: int,
        max_line_size: int = 8190,
        max_field_size: int = 8190,
        timer: BaseTimerContext | None = None,
        code: int | None = None,
        method: str | None = None,
        payload_exception: type[BaseException] | None = None,
        response_with_body: bool = True,
        read_until_eof: bool = False,
        auto_decompress: bool = True,
    ) -> None:
        self.protocol = protocol
        self.loop = loop
        self.max_line_size = max_line_size
        self.max_field_size = max_field_size
        self.timer = timer
        self.code = code
        self.method = method
        self.payload_exception = payload_exception
        self.response_with_body = response_with_body
        self.read_until_eof = read_until_eof

        self._lines: list[bytes] = []
        self._tail = b""
        self._upgraded = False
        self._payload = None
        self._payload_parser: HttpPayloadParser | None = None
        self._auto_decompress = auto_decompress
        self._limit = limit
        self._headers_parser = HeadersParser(max_line_size, max_field_size, self.lax)

    @abc.abstractmethod
    def parse_message(self, lines: list[bytes]) -> _MsgT: ...

    @abc.abstractmethod
    def _is_chunked_te(self, te: str) -> bool: ...

    def feed_eof(self) -> _MsgT | None:
        if self._payload_parser is not None:
            self._payload_parser.feed_eof()
            self._payload_parser = None
        else:
            # try to extract partial message
            if self._tail:
                self._lines.append(self._tail)

            if self._lines:
                if self._lines[-1] != "\r\n":
                    self._lines.append(b"")
                with suppress(Exception):
                    return self.parse_message(self._lines)
        return None

    def feed_data(
        self,
        data: bytes,
        SEP: _SEP = b"\r\n",
        EMPTY: bytes = b"",
        CONTENT_LENGTH: istr = hdrs.CONTENT_LENGTH,
        METH_CONNECT: str = hdrs.METH_CONNECT,
        SEC_WEBSOCKET_KEY1: istr = hdrs.SEC_WEBSOCKET_KEY1,
    ) -> tuple[list[tuple[_MsgT, StreamReader]], bool, bytes]:
        messages = []

        if self._tail:
            data, self._tail = self._tail + data, b""

        data_len = len(data)
        start_pos = 0
        loop = self.loop

        should_close = False
        while start_pos < data_len:
            # read HTTP message (request/response line + headers), \r\n\r\n
            # and split by lines
            if self._payload_parser is None and not self._upgraded:
                pos = data.find(SEP, start_pos)
                # consume \r\n
                if pos == start_pos and not self._lines:
                    start_pos = pos + len(SEP)
                    continue

                if pos >= start_pos:
                    if should_close:
                        raise BadHttpMessage("Data after `Connection: close`")

                    # line found
                    line = data[start_pos:pos]
                    if SEP == b"\n":  # For lax response parsing
                        line = line.rstrip(b"\r")
                    self._lines.append(line)
                    start_pos = pos + len(SEP)

                    # \r\n\r\n found
                    if self._lines[-1] == EMPTY:
                        try:
                            msg: _MsgT = self.parse_message(self._lines)
                        finally:
                            self._lines.clear()

                        def get_content_length() -> int | None:
                            # payload length
                            length_hdr = msg.headers.get(CONTENT_LENGTH)
                            if length_hdr is None:
                                return None

                            # Shouldn't allow +/- or other number formats.
                            # https://www.rfc-editor.org/rfc/rfc9110#section-8.6-2
                            # msg.headers is already stripped of leading/trailing wsp
                            if not DIGITS.fullmatch(length_hdr):
                                raise InvalidHeader(CONTENT_LENGTH)

                            return int(length_hdr)

                        length = get_content_length()
                        # do not support old websocket spec
                        if SEC_WEBSOCKET_KEY1 in msg.headers:
                            raise InvalidHeader(SEC_WEBSOCKET_KEY1)

                        self._upgraded = msg.upgrade and _is_supported_upgrade(
                            msg.headers
                        )

                        method = getattr(msg, "method", self.method)
                        # code is only present on responses
                        code = getattr(msg, "code", 0)

                        assert self.protocol is not None
                        # calculate payload
                        empty_body = code in EMPTY_BODY_STATUS_CODES or bool(
                            method and method in EMPTY_BODY_METHODS
                        )
                        if not empty_body and (
                            ((length is not None and length > 0) or msg.chunked)
                            and not self._upgraded
                        ):
                            payload = StreamReader(
                                self.protocol,
                                timer=self.timer,
                                loop=loop,
                                limit=self._limit,
                            )
                            payload_parser = HttpPayloadParser(
                                payload,
                                length=length,
                                chunked=msg.chunked,
                                method=method,
                                compression=msg.compression,
                                code=self.code,
                                response_with_body=self.response_with_body,
                                auto_decompress=self._auto_decompress,
                                lax=self.lax,
                                headers_parser=self._headers_parser,
                            )
                            if not payload_parser.done:
                                self._payload_parser = payload_parser
                        elif method == METH_CONNECT:
                            assert isinstance(msg, RawRequestMessage)
                            payload = StreamReader(
                                self.protocol,
                                timer=self.timer,
                                loop=loop,
                                limit=self._limit,
                            )
                            self._upgraded = True
                            self._payload_parser = HttpPayloadParser(
                                payload,
                                method=msg.method,
                                compression=msg.compression,
                                auto_decompress=self._auto_decompress,
                                lax=self.lax,
                                headers_parser=self._headers_parser,
                            )
                        elif not empty_body and length is None and self.read_until_eof:
                            payload = StreamReader(
                                self.protocol,
                                timer=self.timer,
                                loop=loop,
                                limit=self._limit,
                            )
                            payload_parser = HttpPayloadParser(
                                payload,
                                length=length,
                                chunked=msg.chunked,
                                method=method,
                                compression=msg.compression,
                                code=self.code,
                                response_with_body=self.response_with_body,
                                auto_decompress=self._auto_decompress,
                                lax=self.lax,
                                headers_parser=self._headers_parser,
                            )
                            if not payload_parser.done:
                                self._payload_parser = payload_parser
                        else:
                            payload = EMPTY_PAYLOAD

                        messages.append((msg, payload))
                        should_close = msg.should_close
                else:
                    self._tail = data[start_pos:]
                    data = EMPTY
                    break

            # no parser, just store
            elif self._payload_parser is None and self._upgraded:
                assert not self._lines
                break

            # feed payload
            elif data and start_pos < data_len:
                assert not self._lines
                assert self._payload_parser is not None
                try:
                    eof, data = self._payload_parser.feed_data(data[start_pos:], SEP)
                except BaseException as underlying_exc:
                    reraised_exc = underlying_exc
                    if self.payload_exception is not None:
                        reraised_exc = self.payload_exception(str(underlying_exc))

                    set_exception(
                        self._payload_parser.payload,
                        reraised_exc,
                        underlying_exc,
                    )

                    eof = True
                    data = b""
                    if isinstance(
                        underlying_exc, (InvalidHeader, TransferEncodingError)
                    ):
                        raise

                if eof:
                    start_pos = 0
                    data_len = len(data)
                    self._payload_parser = None
                    continue
            else:
                break

        if data and start_pos < data_len:
            data = data[start_pos:]
        else:
            data = EMPTY

        return messages, self._upgraded, data

    def parse_headers(
        self, lines: list[bytes]
    ) -> tuple[
        "CIMultiDictProxy[str]", RawHeaders, bool | None, str | None, bool, bool
    ]:
        """Parses RFC 5322 headers from a stream.

        Line continuations are supported. Returns list of header name
        and value pairs. Header name is in upper case.
        """
        headers, raw_headers = self._headers_parser.parse_headers(lines)
        close_conn = None
        encoding = None
        upgrade = False
        chunked = False

        # https://www.rfc-editor.org/rfc/rfc9110.html#section-5.5-6
        # https://www.rfc-editor.org/rfc/rfc9110.html#name-collected-abnf
        singletons = (
            hdrs.CONTENT_LENGTH,
            hdrs.CONTENT_LOCATION,
            hdrs.CONTENT_RANGE,
            hdrs.CONTENT_TYPE,
            hdrs.ETAG,
            hdrs.HOST,
            hdrs.MAX_FORWARDS,
            hdrs.SERVER,
            hdrs.TRANSFER_ENCODING,
            hdrs.USER_AGENT,
        )
        bad_hdr = next((h for h in singletons if len(headers.getall(h, ())) > 1), None)
        if bad_hdr is not None:
            raise BadHttpMessage(f"Duplicate '{bad_hdr}' header found.")

        # keep-alive
        conn = headers.get(hdrs.CONNECTION)
        if conn:
            v = conn.lower()
            if v == "close":
                close_conn = True
            elif v == "keep-alive":
                close_conn = False
            # https://www.rfc-editor.org/rfc/rfc9110.html#name-101-switching-protocols
            elif v == "upgrade" and headers.get(hdrs.UPGRADE):
                upgrade = True

        # encoding
        enc = headers.get(hdrs.CONTENT_ENCODING)
        if enc:
            enc = enc.lower()
            if enc in ("gzip", "deflate", "br", "zstd"):
                encoding = enc

        # chunking
        te = headers.get(hdrs.TRANSFER_ENCODING)
        if te is not None:
            if self._is_chunked_te(te):
                chunked = True

            if hdrs.CONTENT_LENGTH in headers:
                raise BadHttpMessage(
                    "Transfer-Encoding can't be present with Content-Length",
                )

        return (headers, raw_headers, close_conn, encoding, upgrade, chunked)

    def set_upgraded(self, val: bool) -> None:
        """Set connection upgraded (to websocket) mode.

        :param bool val: new state.
        """
        self._upgraded = val


class HttpRequestParser(HttpParser[RawRequestMessage]):
    """Read request status line.

    Exception .http_exceptions.BadStatusLine
    could be raised in case of any errors in status line.
    Returns RawRequestMessage.
    """

    def parse_message(self, lines: list[bytes]) -> RawRequestMessage:
        # request line
        line = lines[0].decode("utf-8", "surrogateescape")
        try:
            method, path, version = line.split(" ", maxsplit=2)
        except ValueError:
            raise BadHttpMethod(line) from None

        if len(path) > self.max_line_size:
            raise LineTooLong(
                "Status line is too long", str(self.max_line_size), str(len(path))
            )

        # method
        if not TOKENRE.fullmatch(method):
            raise BadHttpMethod(method)

        # version
        match = VERSRE.fullmatch(version)
        if match is None:
            raise BadStatusLine(line)
        version_o = HttpVersion(int(match.group(1)), int(match.group(2)))

        if method == "CONNECT":
            # authority-form,
            # https://datatracker.ietf.org/doc/html/rfc7230#section-5.3.3
            url = URL.build(authority=path, encoded=True)
        elif path.startswith("/"):
            # origin-form,
            # https://datatracker.ietf.org/doc/html/rfc7230#section-5.3.1
            path_part, _hash_separator, url_fragment = path.partition("#")
            path_part, _question_mark_separator, qs_part = path_part.partition("?")

            # NOTE: `yarl.URL.build()` is used to mimic what the Cython-based
            # NOTE: parser does, otherwise it results into the same
            # NOTE: HTTP Request-Line input producing different
            # NOTE: `yarl.URL()` objects
            url = URL.build(
                path=path_part,
                query_string=qs_part,
                fragment=url_fragment,
                encoded=True,
            )
        elif path == "*" and method == "OPTIONS":
            # asterisk-form,
            url = URL(path, encoded=True)
        else:
            # absolute-form for proxy maybe,
            # https://datatracker.ietf.org/doc/html/rfc7230#section-5.3.2
            url = URL(path, encoded=True)
            if url.scheme == "":
                # not absolute-form
                raise InvalidURLError(
                    path.encode(errors="surrogateescape").decode("latin1")
                )

        # read headers
        (
            headers,
            raw_headers,
            close,
            compression,
            upgrade,
            chunked,
        ) = self.parse_headers(lines[1:])

        if close is None:  # then the headers weren't set in the request
            if version_o <= HttpVersion10:  # HTTP 1.0 must asks to not close
                close = True
            else:  # HTTP 1.1 must ask to close.
                close = False

        return RawRequestMessage(
            method,
            path,
            version_o,
            headers,
            raw_headers,
            close,
            compression,
            upgrade,
            chunked,
            url,
        )

    def _is_chunked_te(self, te: str) -> bool:
        if te.rsplit(",", maxsplit=1)[-1].strip(" \t").lower() == "chunked":
            return True
        # https://www.rfc-editor.org/rfc/rfc9112#section-6.3-2.4.3
        raise BadHttpMessage("Request has invalid `Transfer-Encoding`")


class HttpResponseParser(HttpParser[RawResponseMessage]):
    """Read response status line and headers.

    BadStatusLine could be raised in case of any errors in status line.
    Returns RawResponseMessage.
    """

    # Lax mode should only be enabled on response parser.
    lax = not DEBUG

    def feed_data(
        self,
        data: bytes,
        SEP: _SEP | None = None,
        *args: Any,
        **kwargs: Any,
    ) -> tuple[list[tuple[RawResponseMessage, StreamReader]], bool, bytes]:
        if SEP is None:
            SEP = b"\r\n" if DEBUG else b"\n"
        return super().feed_data(data, SEP, *args, **kwargs)

    def parse_message(self, lines: list[bytes]) -> RawResponseMessage:
        line = lines[0].decode("utf-8", "surrogateescape")
        try:
            version, status = line.split(maxsplit=1)
        except ValueError:
            raise BadStatusLine(line) from None

        try:
            status, reason = status.split(maxsplit=1)
        except ValueError:
            status = status.strip()
            reason = ""

        if len(reason) > self.max_line_size:
            raise LineTooLong(
                "Status line is too long", str(self.max_line_size), str(len(reason))
            )

        # version
        match = VERSRE.fullmatch(version)
        if match is None:
            raise BadStatusLine(line)
        version_o = HttpVersion(int(match.group(1)), int(match.group(2)))

        # The status code is a three-digit ASCII number, no padding
        if len(status) != 3 or not DIGITS.fullmatch(status):
            raise BadStatusLine(line)
        status_i = int(status)

        # read headers
        (
            headers,
            raw_headers,
            close,
            compression,
            upgrade,
            chunked,
        ) = self.parse_headers(lines[1:])

        if close is None:
            if version_o <= HttpVersion10:
                close = True
            # https://www.rfc-editor.org/rfc/rfc9112.html#name-message-body-length
            elif 100 <= status_i < 200 or status_i in {204, 304}:
                close = False
            elif hdrs.CONTENT_LENGTH in headers or hdrs.TRANSFER_ENCODING in headers:
                close = False
            else:
                # https://www.rfc-editor.org/rfc/rfc9112.html#section-6.3-2.8
                close = True

        return RawResponseMessage(
            version_o,
            status_i,
            reason.strip(),
            headers,
            raw_headers,
            close,
            compression,
            upgrade,
            chunked,
        )

    def _is_chunked_te(self, te: str) -> bool:
        # https://www.rfc-editor.org/rfc/rfc9112#section-6.3-2.4.2
        return te.rsplit(",", maxsplit=1)[-1].strip(" \t").lower() == "chunked"


class HttpPayloadParser:
    def __init__(
        self,
        payload: StreamReader,
        length: int | None = None,
        chunked: bool = False,
        compression: str | None = None,
        code: int | None = None,
        method: str | None = None,
        response_with_body: bool = True,
        auto_decompress: bool = True,
        lax: bool = False,
        *,
        headers_parser: HeadersParser,
    ) -> None:
        self._length = 0
        self._type = ParseState.PARSE_UNTIL_EOF
        self._chunk = ChunkState.PARSE_CHUNKED_SIZE
        self._chunk_size = 0
        self._chunk_tail = b""
        self._auto_decompress = auto_decompress
        self._lax = lax
        self._headers_parser = headers_parser
        self._trailer_lines: list[bytes] = []
        self.done = False

        # payload decompression wrapper
        if response_with_body and compression and self._auto_decompress:
            real_payload: StreamReader | DeflateBuffer = DeflateBuffer(
                payload, compression
            )
        else:
            real_payload = payload

        # payload parser
        if not response_with_body:
            # don't parse payload if it's not expected to be received
            self._type = ParseState.PARSE_NONE
            real_payload.feed_eof()
            self.done = True
        elif chunked:
            self._type = ParseState.PARSE_CHUNKED
        elif length is not None:
            self._type = ParseState.PARSE_LENGTH
            self._length = length
            if self._length == 0:
                real_payload.feed_eof()
                self.done = True

        self.payload = real_payload

    def feed_eof(self) -> None:
        if self._type == ParseState.PARSE_UNTIL_EOF:
            self.payload.feed_eof()
        elif self._type == ParseState.PARSE_LENGTH:
            raise ContentLengthError(
                "Not enough data to satisfy content length header."
            )
        elif self._type == ParseState.PARSE_CHUNKED:
            raise TransferEncodingError(
                "Not enough data to satisfy transfer length header."
            )

    def feed_data(
        self, chunk: bytes, SEP: _SEP = b"\r\n", CHUNK_EXT: bytes = b";"
    ) -> tuple[bool, bytes]:
        # Read specified amount of bytes
        if self._type == ParseState.PARSE_LENGTH:
            required = self._length
            self._length = max(required - len(chunk), 0)
            self.payload.feed_data(chunk[:required])
            if self._length == 0:
                self.payload.feed_eof()
                return True, chunk[required:]

        # Chunked transfer encoding parser
        elif self._type == ParseState.PARSE_CHUNKED:
            if self._chunk_tail:
                chunk = self._chunk_tail + chunk
                self._chunk_tail = b""

            while chunk:
                # read next chunk size
                if self._chunk == ChunkState.PARSE_CHUNKED_SIZE:
                    pos = chunk.find(SEP)
                    if pos >= 0:
                        i = chunk.find(CHUNK_EXT, 0, pos)
                        if i >= 0:
                            size_b = chunk[:i]  # strip chunk-extensions
                            # Verify no LF in the chunk-extension
                            if b"\n" in (ext := chunk[i:pos]):
                                exc = TransferEncodingError(
                                    f"Unexpected LF in chunk-extension: {ext!r}"
                                )
                                set_exception(self.payload, exc)
                                raise exc
                        else:
                            size_b = chunk[:pos]

                        if self._lax:  # Allow whitespace in lax mode.
                            size_b = size_b.strip()

                        if not re.fullmatch(HEXDIGITS, size_b):
                            exc = TransferEncodingError(
                                chunk[:pos].decode("ascii", "surrogateescape")
                            )
                            set_exception(self.payload, exc)
                            raise exc
                        size = int(bytes(size_b), 16)

                        chunk = chunk[pos + len(SEP) :]
                        if size == 0:  # eof marker
                            self._chunk = ChunkState.PARSE_TRAILERS
                            if self._lax and chunk.startswith(b"\r"):
                                chunk = chunk[1:]
                        else:
                            self._chunk = ChunkState.PARSE_CHUNKED_CHUNK
                            self._chunk_size = size
                            self.payload.begin_http_chunk_receiving()
                    else:
                        self._chunk_tail = chunk
                        return False, b""

                # read chunk and feed buffer
                if self._chunk == ChunkState.PARSE_CHUNKED_CHUNK:
                    required = self._chunk_size
                    self._chunk_size = max(required - len(chunk), 0)
                    self.payload.feed_data(chunk[:required])

                    if self._chunk_size:
                        return False, b""
                    chunk = chunk[required:]
                    self._chunk = ChunkState.PARSE_CHUNKED_CHUNK_EOF
                    self.payload.end_http_chunk_receiving()

                # toss the CRLF at the end of the chunk
                if self._chunk == ChunkState.PARSE_CHUNKED_CHUNK_EOF:
                    if self._lax and chunk.startswith(b"\r"):
                        chunk = chunk[1:]
                    if chunk[: len(SEP)] == SEP:
                        chunk = chunk[len(SEP) :]
                        self._chunk = ChunkState.PARSE_CHUNKED_SIZE
                    else:
                        self._chunk_tail = chunk
                        return False, b""

                if self._chunk == ChunkState.PARSE_TRAILERS:
                    pos = chunk.find(SEP)
                    if pos < 0:  # No line found
                        self._chunk_tail = chunk
                        return False, b""

                    line = chunk[:pos]
                    chunk = chunk[pos + len(SEP) :]
                    if SEP == b"\n":  # For lax response parsing
                        line = line.rstrip(b"\r")
                    self._trailer_lines.append(line)

                    # \r\n\r\n found, end of stream
                    if self._trailer_lines[-1] == b"":
                        # Headers and trailers are defined the same way,
                        # so we reuse the HeadersParser here.
                        try:
                            trailers, raw_trailers = self._headers_parser.parse_headers(
                                self._trailer_lines
                            )
                        finally:
                            self._trailer_lines.clear()
                        self.payload.feed_eof()
                        return True, chunk

        # Read all bytes until eof
        elif self._type == ParseState.PARSE_UNTIL_EOF:
            self.payload.feed_data(chunk)

        return False, b""


class DeflateBuffer:
    """DeflateStream decompress stream and feed data into specified stream."""

<<<<<<< HEAD
    def __init__(
        self,
        out: StreamReader,
        encoding: Optional[str],
        max_decompress_size: int = DEFAULT_MAX_DECOMPRESS_SIZE,
    ) -> None:
=======
    def __init__(self, out: StreamReader, encoding: str | None) -> None:
>>>>>>> bffff8cf
        self.out = out
        self.size = 0
        out.total_compressed_bytes = self.size
        self.encoding = encoding
        self._started_decoding = False

        self.decompressor: BrotliDecompressor | ZLibDecompressor | ZSTDDecompressor
        if encoding == "br":
            if not HAS_BROTLI:
                raise ContentEncodingError(
                    "Can not decode content-encoding: brotli (br). "
                    "Please install `Brotli`"
                )
            self.decompressor = BrotliDecompressor()
        elif encoding == "zstd":
            if not HAS_ZSTD:
                raise ContentEncodingError(
                    "Can not decode content-encoding: zstandard (zstd). "
                    "Please install `backports.zstd`"
                )
            self.decompressor = ZSTDDecompressor()
        else:
            self.decompressor = ZLibDecompressor(encoding=encoding)

        self._max_decompress_size = max_decompress_size

    def set_exception(
        self,
        exc: type[BaseException] | BaseException,
        exc_cause: BaseException = _EXC_SENTINEL,
    ) -> None:
        set_exception(self.out, exc, exc_cause)

    def feed_data(self, chunk: bytes) -> None:
        if not chunk:
            return

        self.size += len(chunk)
        self.out.total_compressed_bytes = self.size

        # RFC1950
        # bits 0..3 = CM = 0b1000 = 8 = "deflate"
        # bits 4..7 = CINFO = 1..7 = windows size.
        if (
            not self._started_decoding
            and self.encoding == "deflate"
            and chunk[0] & 0xF != 8
        ):
            # Change the decoder to decompress incorrectly compressed data
            # Actually we should issue a warning about non-RFC-compliant data.
            self.decompressor = ZLibDecompressor(
                encoding=self.encoding, suppress_deflate_header=True
            )

        try:
            chunk = self.decompressor.decompress_sync(
                chunk, max_length=self._max_decompress_size
            )
        except Exception:
            raise ContentEncodingError(
                "Can not decode content-encoding: %s" % self.encoding
            )

        self._started_decoding = True

        if chunk:
            self.out.feed_data(chunk)

    def feed_eof(self) -> None:
        chunk = self.decompressor.flush()

        if chunk or self.size > 0:
            self.out.feed_data(chunk)
            # decompressor is not brotli unless encoding is "br"
            if self.encoding == "deflate" and not self.decompressor.eof:  # type: ignore[union-attr]
                raise ContentEncodingError("deflate")

        self.out.feed_eof()

    def begin_http_chunk_receiving(self) -> None:
        self.out.begin_http_chunk_receiving()

    def end_http_chunk_receiving(self) -> None:
        self.out.end_http_chunk_receiving()


HttpRequestParserPy = HttpRequestParser
HttpResponseParserPy = HttpResponseParser
RawRequestMessagePy = RawRequestMessage
RawResponseMessagePy = RawResponseMessage

with suppress(ImportError):
    if not NO_EXTENSIONS:
        from ._http_parser import (  # type: ignore[import-not-found,no-redef]
            HttpRequestParser,
            HttpResponseParser,
            RawRequestMessage,
            RawResponseMessage,
        )

        HttpRequestParserC = HttpRequestParser
        HttpResponseParserC = HttpResponseParser
        RawRequestMessageC = RawRequestMessage
        RawResponseMessageC = RawResponseMessage<|MERGE_RESOLUTION|>--- conflicted
+++ resolved
@@ -13,18 +13,12 @@
 from . import hdrs
 from .base_protocol import BaseProtocol
 from .compression_utils import (
-<<<<<<< HEAD
     DEFAULT_MAX_DECOMPRESS_SIZE,
-    HAS_BROTLI,
-    BrotliDecompressor,
-    ZLibDecompressor,
-=======
     HAS_BROTLI,
     HAS_ZSTD,
     BrotliDecompressor,
     ZLibDecompressor,
     ZSTDDecompressor,
->>>>>>> bffff8cf
 )
 from .helpers import (
     _EXC_SENTINEL,
@@ -926,16 +920,12 @@
 class DeflateBuffer:
     """DeflateStream decompress stream and feed data into specified stream."""
 
-<<<<<<< HEAD
     def __init__(
         self,
         out: StreamReader,
-        encoding: Optional[str],
+        encoding: str | None,
         max_decompress_size: int = DEFAULT_MAX_DECOMPRESS_SIZE,
     ) -> None:
-=======
-    def __init__(self, out: StreamReader, encoding: str | None) -> None:
->>>>>>> bffff8cf
         self.out = out
         self.size = 0
         out.total_compressed_bytes = self.size
