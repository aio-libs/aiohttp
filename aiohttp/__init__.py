<<<<<<< HEAD
__version__ = "3.12.6.dev0"
=======
__version__ = "3.12.6"
>>>>>>> 623690d8

from typing import TYPE_CHECKING, Tuple

from . import hdrs as hdrs
from .client import (
    BaseConnector,
    ClientConnectionError,
    ClientConnectionResetError,
    ClientConnectorCertificateError,
    ClientConnectorDNSError,
    ClientConnectorError,
    ClientConnectorSSLError,
    ClientError,
    ClientHttpProxyError,
    ClientOSError,
    ClientPayloadError,
    ClientProxyConnectionError,
    ClientRequest,
    ClientResponse,
    ClientResponseError,
    ClientSession,
    ClientSSLError,
    ClientTimeout,
    ClientWebSocketResponse,
    ClientWSTimeout,
    ConnectionTimeoutError,
    ContentTypeError,
    Fingerprint,
    InvalidURL,
    InvalidUrlClientError,
    InvalidUrlRedirectClientError,
    NamedPipeConnector,
    NonHttpUrlClientError,
    NonHttpUrlRedirectClientError,
    RedirectClientError,
    RequestInfo,
    ServerConnectionError,
    ServerDisconnectedError,
    ServerFingerprintMismatch,
    ServerTimeoutError,
    SocketTimeoutError,
    TCPConnector,
    TooManyRedirects,
    UnixConnector,
    WSMessageTypeError,
    WSServerHandshakeError,
    request,
)
from .client_middleware_digest_auth import DigestAuthMiddleware
from .client_middlewares import ClientHandlerType, ClientMiddlewareType
from .compression_utils import set_zlib_backend
from .connector import (
    AddrInfoType as AddrInfoType,
    SocketFactoryType as SocketFactoryType,
)
from .cookiejar import CookieJar as CookieJar, DummyCookieJar as DummyCookieJar
from .formdata import FormData as FormData
from .helpers import BasicAuth, ChainMapProxy, ETag
from .http import (
    HttpVersion as HttpVersion,
    HttpVersion10 as HttpVersion10,
    HttpVersion11 as HttpVersion11,
    WebSocketError as WebSocketError,
    WSCloseCode as WSCloseCode,
    WSMessage as WSMessage,
    WSMsgType as WSMsgType,
)
from .multipart import (
    BadContentDispositionHeader as BadContentDispositionHeader,
    BadContentDispositionParam as BadContentDispositionParam,
    BodyPartReader as BodyPartReader,
    MultipartReader as MultipartReader,
    MultipartWriter as MultipartWriter,
    content_disposition_filename as content_disposition_filename,
    parse_content_disposition as parse_content_disposition,
)
from .payload import (
    PAYLOAD_REGISTRY as PAYLOAD_REGISTRY,
    AsyncIterablePayload as AsyncIterablePayload,
    BufferedReaderPayload as BufferedReaderPayload,
    BytesIOPayload as BytesIOPayload,
    BytesPayload as BytesPayload,
    IOBasePayload as IOBasePayload,
    JsonPayload as JsonPayload,
    Payload as Payload,
    StringIOPayload as StringIOPayload,
    StringPayload as StringPayload,
    TextIOPayload as TextIOPayload,
    get_payload as get_payload,
    payload_type as payload_type,
)
from .payload_streamer import streamer as streamer
from .resolver import (
    AsyncResolver as AsyncResolver,
    DefaultResolver as DefaultResolver,
    ThreadedResolver as ThreadedResolver,
)
from .streams import (
    EMPTY_PAYLOAD as EMPTY_PAYLOAD,
    DataQueue as DataQueue,
    EofStream as EofStream,
    FlowControlDataQueue as FlowControlDataQueue,
    StreamReader as StreamReader,
)
from .tracing import (
    TraceConfig as TraceConfig,
    TraceConnectionCreateEndParams as TraceConnectionCreateEndParams,
    TraceConnectionCreateStartParams as TraceConnectionCreateStartParams,
    TraceConnectionQueuedEndParams as TraceConnectionQueuedEndParams,
    TraceConnectionQueuedStartParams as TraceConnectionQueuedStartParams,
    TraceConnectionReuseconnParams as TraceConnectionReuseconnParams,
    TraceDnsCacheHitParams as TraceDnsCacheHitParams,
    TraceDnsCacheMissParams as TraceDnsCacheMissParams,
    TraceDnsResolveHostEndParams as TraceDnsResolveHostEndParams,
    TraceDnsResolveHostStartParams as TraceDnsResolveHostStartParams,
    TraceRequestChunkSentParams as TraceRequestChunkSentParams,
    TraceRequestEndParams as TraceRequestEndParams,
    TraceRequestExceptionParams as TraceRequestExceptionParams,
    TraceRequestHeadersSentParams as TraceRequestHeadersSentParams,
    TraceRequestRedirectParams as TraceRequestRedirectParams,
    TraceRequestStartParams as TraceRequestStartParams,
    TraceResponseChunkReceivedParams as TraceResponseChunkReceivedParams,
)

if TYPE_CHECKING:
    # At runtime these are lazy-loaded at the bottom of the file.
    from .worker import (
        GunicornUVLoopWebWorker as GunicornUVLoopWebWorker,
        GunicornWebWorker as GunicornWebWorker,
    )

__all__: Tuple[str, ...] = (
    "hdrs",
    # client
    "AddrInfoType",
    "BaseConnector",
    "ClientConnectionError",
    "ClientConnectionResetError",
    "ClientConnectorCertificateError",
    "ClientConnectorDNSError",
    "ClientConnectorError",
    "ClientConnectorSSLError",
    "ClientError",
    "ClientHttpProxyError",
    "ClientOSError",
    "ClientPayloadError",
    "ClientProxyConnectionError",
    "ClientResponse",
    "ClientRequest",
    "ClientResponseError",
    "ClientSSLError",
    "ClientSession",
    "ClientTimeout",
    "ClientWebSocketResponse",
    "ClientWSTimeout",
    "ConnectionTimeoutError",
    "ContentTypeError",
    "Fingerprint",
    "FlowControlDataQueue",
    "InvalidURL",
    "InvalidUrlClientError",
    "InvalidUrlRedirectClientError",
    "NonHttpUrlClientError",
    "NonHttpUrlRedirectClientError",
    "RedirectClientError",
    "RequestInfo",
    "ServerConnectionError",
    "ServerDisconnectedError",
    "ServerFingerprintMismatch",
    "ServerTimeoutError",
    "SocketFactoryType",
    "SocketTimeoutError",
    "TCPConnector",
    "TooManyRedirects",
    "UnixConnector",
    "NamedPipeConnector",
    "WSServerHandshakeError",
    "request",
    # client_middleware
    "ClientMiddlewareType",
    "ClientHandlerType",
    # cookiejar
    "CookieJar",
    "DummyCookieJar",
    # formdata
    "FormData",
    # helpers
    "BasicAuth",
    "ChainMapProxy",
    "DigestAuthMiddleware",
    "ETag",
    "set_zlib_backend",
    # http
    "HttpVersion",
    "HttpVersion10",
    "HttpVersion11",
    "WSMsgType",
    "WSCloseCode",
    "WSMessage",
    "WebSocketError",
    # multipart
    "BadContentDispositionHeader",
    "BadContentDispositionParam",
    "BodyPartReader",
    "MultipartReader",
    "MultipartWriter",
    "content_disposition_filename",
    "parse_content_disposition",
    # payload
    "AsyncIterablePayload",
    "BufferedReaderPayload",
    "BytesIOPayload",
    "BytesPayload",
    "IOBasePayload",
    "JsonPayload",
    "PAYLOAD_REGISTRY",
    "Payload",
    "StringIOPayload",
    "StringPayload",
    "TextIOPayload",
    "get_payload",
    "payload_type",
    # payload_streamer
    "streamer",
    # resolver
    "AsyncResolver",
    "DefaultResolver",
    "ThreadedResolver",
    # streams
    "DataQueue",
    "EMPTY_PAYLOAD",
    "EofStream",
    "StreamReader",
    # tracing
    "TraceConfig",
    "TraceConnectionCreateEndParams",
    "TraceConnectionCreateStartParams",
    "TraceConnectionQueuedEndParams",
    "TraceConnectionQueuedStartParams",
    "TraceConnectionReuseconnParams",
    "TraceDnsCacheHitParams",
    "TraceDnsCacheMissParams",
    "TraceDnsResolveHostEndParams",
    "TraceDnsResolveHostStartParams",
    "TraceRequestChunkSentParams",
    "TraceRequestEndParams",
    "TraceRequestExceptionParams",
    "TraceRequestHeadersSentParams",
    "TraceRequestRedirectParams",
    "TraceRequestStartParams",
    "TraceResponseChunkReceivedParams",
    # workers (imported lazily with __getattr__)
    "GunicornUVLoopWebWorker",
    "GunicornWebWorker",
    "WSMessageTypeError",
)


def __dir__() -> Tuple[str, ...]:
    return __all__ + ("__doc__",)


def __getattr__(name: str) -> object:
    global GunicornUVLoopWebWorker, GunicornWebWorker

    # Importing gunicorn takes a long time (>100ms), so only import if actually needed.
    if name in ("GunicornUVLoopWebWorker", "GunicornWebWorker"):
        try:
            from .worker import GunicornUVLoopWebWorker as guv, GunicornWebWorker as gw
        except ImportError:
            return None

        GunicornUVLoopWebWorker = guv  # type: ignore[misc]
        GunicornWebWorker = gw  # type: ignore[misc]
        return guv if name == "GunicornUVLoopWebWorker" else gw

    raise AttributeError(f"module {__name__} has no attribute {name}")<|MERGE_RESOLUTION|>--- conflicted
+++ resolved
@@ -1,8 +1,4 @@
-<<<<<<< HEAD
-__version__ = "3.12.6.dev0"
-=======
-__version__ = "3.12.6"
->>>>>>> 623690d8
+__version__ = "3.12.7.dev0"
 
 from typing import TYPE_CHECKING, Tuple
 
