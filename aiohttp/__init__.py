<<<<<<< HEAD
__version__ = '2.1.0.dev0'
=======
__version__ = '2.0.5'
>>>>>>> 4ae8802a

# This relies on each of the submodules having an __all__ variable.

from . import hdrs  # noqa
from .client import *  # noqa
from .formdata import *  # noqa
from .helpers import *  # noqa
from .http import (HttpVersion, HttpVersion10, HttpVersion11,  # noqa
                   WSMsgType, WSCloseCode, WSMessage, WebSocketError)  # noqa
from .streams import *  # noqa
from .multipart import *  # noqa
from .cookiejar import CookieJar  # noqa
from .payload import *  # noqa
from .payload_streamer import *  # noqa
from .resolver import *  # noqa

try:
    from .worker import GunicornWebWorker, GunicornUVLoopWebWorker  # noqa
    workers = ('GunicornWebWorker', 'GunicornUVLoopWebWorker')
except ImportError:
    workers = ()


__all__ = (client.__all__ +  # noqa
           formdata.__all__ +  # noqa
           helpers.__all__ +  # noqa
           multipart.__all__ +  # noqa
           payload.__all__ +  # noqa
           payload_streamer.__all__ +  # noqa
           streams.__all__ +  # noqa
           ('hdrs', 'HttpVersion', 'HttpVersion10', 'HttpVersion11',
            'WSMsgType', 'WSCloseCode',
            'WebSocketError', 'WSMessage', 'CookieJar',
           ) + workers)<|MERGE_RESOLUTION|>--- conflicted
+++ resolved
@@ -1,8 +1,4 @@
-<<<<<<< HEAD
-__version__ = '2.1.0.dev0'
-=======
 __version__ = '2.0.5'
->>>>>>> 4ae8802a
 
 # This relies on each of the submodules having an __all__ variable.
 
