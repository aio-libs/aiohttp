--- conflicted
+++ resolved
@@ -584,17 +584,9 @@
     ) -> Optional[Connection]:
         """Get next reusable connection for the key or None.
 
-<<<<<<< HEAD
-    def _get(self, key: "ConnectionKey") -> Optional[ResponseHandler]:
-        """Get next reusable connection for the key or None."""
-        if (conns := self._conns.get(key)) is None:
-=======
         The connection will be marked as acquired.
         """
-        try:
-            conns = self._conns[key]
-        except KeyError:
->>>>>>> 75ae6236
+        if (conns := self._conns.get(key)) is None:
             return None
 
         t1 = monotonic()
@@ -694,14 +686,7 @@
                 self._cleanup_closed_transports.append(transport)
             return
 
-<<<<<<< HEAD
-        self._conns[key].append((protocol, self._loop.time()))
-=======
-        conns = self._conns.get(key)
-        if conns is None:
-            conns = self._conns[key] = []
-        conns.append((protocol, monotonic()))
->>>>>>> 75ae6236
+        self._conns[key].append((protocol, monotonic()))
 
         if self._cleanup_handle is None:
             self._cleanup_handle = helpers.weakref_handle(
