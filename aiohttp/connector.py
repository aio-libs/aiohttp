--- conflicted
+++ resolved
@@ -228,17 +228,7 @@
         self.cookies = SimpleCookie()  # type: SimpleCookie[str]
 
         # start keep-alive connection cleanup task
-<<<<<<< HEAD
         self._cleanup_task = create_task(self._cleanup())
-=======
-        self._cleanup_handle = None
-
-        # start cleanup closed transports task
-        self._cleanup_closed_handle = None
-        self._cleanup_closed_disabled = not enable_cleanup_closed
-        self._cleanup_closed_transports = []  # type: List[Optional[asyncio.Transport]]
-        self._cleanup_closed()
->>>>>>> f8df85d8
 
     def __del__(self, _warnings: Any = warnings) -> None:
         if self._closed:
