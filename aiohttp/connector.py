import asyncio
import dataclasses
import functools
import logging
import random
import sys
import traceback
import warnings
from collections import defaultdict, deque
from contextlib import suppress
from http import HTTPStatus
from http.cookies import SimpleCookie
from itertools import cycle, islice
from time import monotonic
from types import TracebackType
from typing import (  # noqa
    TYPE_CHECKING,
    Any,
    Awaitable,
    Callable,
    DefaultDict,
    Dict,
    Iterator,
    List,
    Literal,
    Optional,
    Set,
    Tuple,
    Type,
    Union,
    cast,
)

from . import hdrs, helpers
from .abc import AbstractResolver
from .client_exceptions import (
    ClientConnectionError,
    ClientConnectorCertificateError,
    ClientConnectorError,
    ClientConnectorSSLError,
    ClientHttpProxyError,
    ClientProxyConnectionError,
    ServerFingerprintMismatch,
    UnixClientConnectorError,
    cert_errors,
    ssl_errors,
)
from .client_proto import ResponseHandler
from .client_reqrep import SSL_ALLOWED_TYPES, ClientRequest, Fingerprint
from .helpers import _SENTINEL, ceil_timeout, is_ip_address, sentinel, set_result
from .locks import EventResultOrError
from .resolver import DefaultResolver

try:
    import ssl

    SSLContext = ssl.SSLContext
except ImportError:  # pragma: no cover
    ssl = None  # type: ignore[assignment]
    SSLContext = object  # type: ignore[misc,assignment]


__all__ = ("BaseConnector", "TCPConnector", "UnixConnector", "NamedPipeConnector")


if TYPE_CHECKING:  # pragma: no cover
    from .client import ClientTimeout
    from .client_reqrep import ConnectionKey
    from .tracing import Trace


class Connection:
    _source_traceback = None
    _transport = None

    def __init__(
        self,
        connector: "BaseConnector",
        key: "ConnectionKey",
        protocol: ResponseHandler,
        loop: asyncio.AbstractEventLoop,
    ) -> None:
        self._key = key
        self._connector = connector
        self._loop = loop
        self._protocol: Optional[ResponseHandler] = protocol
        self._callbacks: List[Callable[[], None]] = []

        if loop.get_debug():
            self._source_traceback = traceback.extract_stack(sys._getframe(1))

    def __repr__(self) -> str:
        return f"Connection<{self._key}>"

    def __del__(self, _warnings: Any = warnings) -> None:
        if self._protocol is not None:
            _warnings.warn(
                f"Unclosed connection {self!r}", ResourceWarning, source=self
            )
            if self._loop.is_closed():
                return

            self._connector._release(self._key, self._protocol, should_close=True)

            context = {"client_connection": self, "message": "Unclosed connection"}
            if self._source_traceback is not None:
                context["source_traceback"] = self._source_traceback
            self._loop.call_exception_handler(context)

    @property
    def transport(self) -> Optional[asyncio.Transport]:
        if self._protocol is None:
            return None
        return self._protocol.transport

    @property
    def protocol(self) -> Optional[ResponseHandler]:
        return self._protocol

    def add_callback(self, callback: Callable[[], None]) -> None:
        if callback is not None:
            self._callbacks.append(callback)

    def _notify_release(self) -> None:
        callbacks, self._callbacks = self._callbacks[:], []

        for cb in callbacks:
            with suppress(Exception):
                cb()

    def close(self) -> None:
        self._notify_release()

        if self._protocol is not None:
            self._connector._release(self._key, self._protocol, should_close=True)
            self._protocol = None

    def release(self) -> None:
        self._notify_release()

        if self._protocol is not None:
            self._connector._release(
                self._key, self._protocol, should_close=self._protocol.should_close
            )
            self._protocol = None

    @property
    def closed(self) -> bool:
        return self._protocol is None or not self._protocol.is_connected()


class _TransportPlaceholder:
    """placeholder for BaseConnector.connect function"""

    def __init__(self, loop: asyncio.AbstractEventLoop) -> None:
        fut = loop.create_future()
        fut.set_result(None)
        self.closed: asyncio.Future[Optional[Exception]] = fut

    def close(self) -> None:
        pass


class BaseConnector:
    """Base connector class.

    keepalive_timeout - (optional) Keep-alive timeout.
    force_close - Set to True to force close and do reconnect
        after each request (and between redirects).
    limit - The total number of simultaneous connections.
    limit_per_host - Number of simultaneous connections to one host.
    enable_cleanup_closed - Enables clean-up closed ssl transports.
                            Disabled by default.
    timeout_ceil_threshold - Trigger ceiling of timeout values when
                             it's above timeout_ceil_threshold.
    loop - Optional event loop.
    """

    _closed = True  # prevent AttributeError in __del__ if ctor was failed
    _source_traceback = None

    # abort transport after 2 seconds (cleanup broken connections)
    _cleanup_closed_period = 2.0

    def __init__(
        self,
        *,
        keepalive_timeout: Union[_SENTINEL, None, float] = sentinel,
        force_close: bool = False,
        limit: int = 100,
        limit_per_host: int = 0,
        enable_cleanup_closed: bool = False,
        timeout_ceil_threshold: float = 5,
    ) -> None:
        if force_close:
            if keepalive_timeout is not None and keepalive_timeout is not sentinel:
                raise ValueError(
                    "keepalive_timeout cannot " "be set if force_close is True"
                )
        else:
            if keepalive_timeout is sentinel:
                keepalive_timeout = 15.0

        self._timeout_ceil_threshold = timeout_ceil_threshold

        loop = asyncio.get_running_loop()

        self._closed = False
        if loop.get_debug():
            self._source_traceback = traceback.extract_stack(sys._getframe(1))

        self._conns: Dict[ConnectionKey, List[Tuple[ResponseHandler, float]]] = {}
        self._limit = limit
        self._limit_per_host = limit_per_host
        self._acquired: Set[ResponseHandler] = set()
        self._acquired_per_host: DefaultDict[
            ConnectionKey, Set[ResponseHandler]
        ] = defaultdict(set)
        self._keepalive_timeout = cast(float, keepalive_timeout)
        self._force_close = force_close

        # {host_key: FIFO list of waiters}
        self._waiters = defaultdict(deque)  # type: ignore[var-annotated]

        self._loop = loop
        self._factory = functools.partial(ResponseHandler, loop=loop)

        self.cookies: SimpleCookie[str] = SimpleCookie()

        # start keep-alive connection cleanup task
        self._cleanup_handle: Optional[asyncio.TimerHandle] = None

        # start cleanup closed transports task
        self._cleanup_closed_handle: Optional[asyncio.TimerHandle] = None
        self._cleanup_closed_disabled = not enable_cleanup_closed
        self._cleanup_closed_transports: List[Optional[asyncio.Transport]] = []
        self._cleanup_closed()

    def __del__(self, _warnings: Any = warnings) -> None:
        if self._closed:
            return
        if not self._conns:
            return

        conns = [repr(c) for c in self._conns.values()]

        self._close_immediately()

        _warnings.warn(f"Unclosed connector {self!r}", ResourceWarning, source=self)
        context = {
            "connector": self,
            "connections": conns,
            "message": "Unclosed connector",
        }
        if self._source_traceback is not None:
            context["source_traceback"] = self._source_traceback
        self._loop.call_exception_handler(context)

    async def __aenter__(self) -> "BaseConnector":
        return self

    async def __aexit__(
        self,
        exc_type: Optional[Type[BaseException]] = None,
        exc_value: Optional[BaseException] = None,
        exc_traceback: Optional[TracebackType] = None,
    ) -> None:
        await self.close()

    @property
    def force_close(self) -> bool:
        """Ultimately close connection on releasing if True."""
        return self._force_close

    @property
    def limit(self) -> int:
        """The total number for simultaneous connections.

        If limit is 0 the connector has no limit.
        The default limit size is 100.
        """
        return self._limit

    @property
    def limit_per_host(self) -> int:
        """The limit for simultaneous connections to the same endpoint.

        Endpoints are the same if they are have equal
        (host, port, is_ssl) triple.
        """
        return self._limit_per_host

    def _cleanup(self) -> None:
        """Cleanup unused transports."""
        if self._cleanup_handle:
            self._cleanup_handle.cancel()
            # _cleanup_handle should be unset, otherwise _release() will not
            # recreate it ever!
            self._cleanup_handle = None

        now = self._loop.time()
        timeout = self._keepalive_timeout

        if self._conns:
            connections = {}
            deadline = now - timeout
            for key, conns in self._conns.items():
                alive = []
                for proto, use_time in conns:
                    if proto.is_connected():
                        if use_time - deadline < 0:
                            transport = proto.transport
                            proto.close()
                            if key.is_ssl and not self._cleanup_closed_disabled:
                                self._cleanup_closed_transports.append(transport)
                        else:
                            alive.append((proto, use_time))
                    else:
                        transport = proto.transport
                        proto.close()
                        if key.is_ssl and not self._cleanup_closed_disabled:
                            self._cleanup_closed_transports.append(transport)

                if alive:
                    connections[key] = alive

            self._conns = connections

        if self._conns:
            self._cleanup_handle = helpers.weakref_handle(
                self,
                "_cleanup",
                timeout,
                self._loop,
                timeout_ceil_threshold=self._timeout_ceil_threshold,
            )

    def _drop_acquired_per_host(
        self, key: "ConnectionKey", val: ResponseHandler
    ) -> None:
        acquired_per_host = self._acquired_per_host
        if key not in acquired_per_host:
            return
        conns = acquired_per_host[key]
        conns.remove(val)
        if not conns:
            del self._acquired_per_host[key]

    def _cleanup_closed(self) -> None:
        """Double confirmation for transport close.

        Some broken ssl servers may leave socket open without proper close.
        """
        if self._cleanup_closed_handle:
            self._cleanup_closed_handle.cancel()

        for transport in self._cleanup_closed_transports:
            if transport is not None:
                transport.abort()

        self._cleanup_closed_transports = []

        if not self._cleanup_closed_disabled:
            self._cleanup_closed_handle = helpers.weakref_handle(
                self,
                "_cleanup_closed",
                self._cleanup_closed_period,
                self._loop,
                timeout_ceil_threshold=self._timeout_ceil_threshold,
            )

    async def close(self) -> None:
        """Close all opened transports."""
        waiters = self._close_immediately()
        if waiters:
            results = await asyncio.gather(*waiters, return_exceptions=True)
            for res in results:
                if isinstance(res, Exception):
                    err_msg = "Error while closing connector: " + repr(res)
                    logging.error(err_msg)

    def _close_immediately(self) -> List["asyncio.Future[None]"]:
        waiters: List["asyncio.Future[None]"] = []

        if self._closed:
            return waiters

        self._closed = True

        try:
            if self._loop.is_closed():
                return waiters

            # cancel cleanup task
            if self._cleanup_handle:
                self._cleanup_handle.cancel()

            # cancel cleanup close task
            if self._cleanup_closed_handle:
                self._cleanup_closed_handle.cancel()

            for data in self._conns.values():
                for proto, t0 in data:
                    proto.close()
                    waiters.append(proto.closed)

            for proto in self._acquired:
                proto.close()
                waiters.append(proto.closed)

            # TODO (A.Yushovskiy, 24-May-2019) collect transp. closing futures
            for transport in self._cleanup_closed_transports:
                if transport is not None:
                    transport.abort()

            return waiters

        finally:
            self._conns.clear()
            self._acquired.clear()
            self._waiters.clear()
            self._cleanup_handle = None
            self._cleanup_closed_transports.clear()
            self._cleanup_closed_handle = None

    @property
    def closed(self) -> bool:
        """Is connector closed.

        A readonly property.
        """
        return self._closed

    def _available_connections(self, key: "ConnectionKey") -> int:
        """
        Return number of available connections.

        The limit, limit_per_host and the connection key are taken into account.

        If it returns less than 1 means that there are no connections
        available.
        """
        if self._limit:
            # total calc available connections
            available = self._limit - len(self._acquired)

            # check limit per host
            if (
                self._limit_per_host
                and available > 0
                and key in self._acquired_per_host
            ):
                acquired = self._acquired_per_host.get(key)
                assert acquired is not None
                available = self._limit_per_host - len(acquired)

        elif self._limit_per_host and key in self._acquired_per_host:
            # check limit per host
            acquired = self._acquired_per_host.get(key)
            assert acquired is not None
            available = self._limit_per_host - len(acquired)
        else:
            available = 1

        return available

    async def connect(
        self, req: ClientRequest, traces: List["Trace"], timeout: "ClientTimeout"
    ) -> Connection:
        """Get from pool or create new connection."""
        key = req.connection_key
        available = self._available_connections(key)

        # Wait if there are no available connections or if there are/were
        # waiters (i.e. don't steal connection from a waiter about to wake up)
        if available <= 0 or key in self._waiters:
            fut = self._loop.create_future()

            # This connection will now count towards the limit.
            self._waiters[key].append(fut)

            if traces:
                for trace in traces:
                    await trace.send_connection_queued_start()

            try:
                await fut
            except BaseException as e:
                if key in self._waiters:
                    # remove a waiter even if it was cancelled, normally it's
                    #  removed when it's notified
                    try:
                        self._waiters[key].remove(fut)
                    except ValueError:  # fut may no longer be in list
                        pass

                raise e
            finally:
                if key in self._waiters and not self._waiters[key]:
                    del self._waiters[key]

            if traces:
                for trace in traces:
                    await trace.send_connection_queued_end()

        proto = self._get(key)
        if proto is None:
            placeholder = cast(ResponseHandler, _TransportPlaceholder(self._loop))
            self._acquired.add(placeholder)
            self._acquired_per_host[key].add(placeholder)

            if traces:
                for trace in traces:
                    await trace.send_connection_create_start()

            try:
                proto = await self._create_connection(req, traces, timeout)
                if self._closed:
                    proto.close()
                    raise ClientConnectionError("Connector is closed.")
            except BaseException:
                if not self._closed:
                    self._acquired.remove(placeholder)
                    self._drop_acquired_per_host(key, placeholder)
                    self._release_waiter()
                raise
            else:
                if not self._closed:
                    self._acquired.remove(placeholder)
                    self._drop_acquired_per_host(key, placeholder)

            if traces:
                for trace in traces:
                    await trace.send_connection_create_end()
        else:
            if traces:
                # Acquire the connection to prevent race conditions with limits
                placeholder = cast(ResponseHandler, _TransportPlaceholder(self._loop))
                self._acquired.add(placeholder)
                self._acquired_per_host[key].add(placeholder)
                for trace in traces:
                    await trace.send_connection_reuseconn()
                self._acquired.remove(placeholder)
                self._drop_acquired_per_host(key, placeholder)

        self._acquired.add(proto)
        self._acquired_per_host[key].add(proto)
        return Connection(self, key, proto, self._loop)

    def _get(self, key: "ConnectionKey") -> Optional[ResponseHandler]:
        try:
            conns = self._conns[key]
        except KeyError:
            return None

        t1 = self._loop.time()
        while conns:
            proto, t0 = conns.pop()
            if proto.is_connected():
                if t1 - t0 > self._keepalive_timeout:
                    transport = proto.transport
                    proto.close()
                    # only for SSL transports
                    if key.is_ssl and not self._cleanup_closed_disabled:
                        self._cleanup_closed_transports.append(transport)
                else:
                    if not conns:
                        # The very last connection was reclaimed: drop the key
                        del self._conns[key]
                    return proto
            else:
                transport = proto.transport
                proto.close()
                if key.is_ssl and not self._cleanup_closed_disabled:
                    self._cleanup_closed_transports.append(transport)

        # No more connections: drop the key
        del self._conns[key]
        return None

    def _release_waiter(self) -> None:
        """
        Iterates over all waiters until one to be released is found.

        The one to be released is not finished and
        belongs to a host that has available connections.
        """
        if not self._waiters:
            return

        # Having the dict keys ordered this avoids to iterate
        # at the same order at each call.
        queues = list(self._waiters.keys())
        random.shuffle(queues)

        for key in queues:
            if self._available_connections(key) < 1:
                continue

            waiters = self._waiters[key]
            while waiters:
                waiter = waiters.popleft()
                if not waiter.done():
                    waiter.set_result(None)
                    return

    def _release_acquired(self, key: "ConnectionKey", proto: ResponseHandler) -> None:
        if self._closed:
            # acquired connection is already released on connector closing
            return

        try:
            self._acquired.remove(proto)
            self._drop_acquired_per_host(key, proto)
        except KeyError:  # pragma: no cover
            # this may be result of undetermenistic order of objects
            # finalization due garbage collection.
            pass
        else:
            self._release_waiter()

    def _release(
        self,
        key: "ConnectionKey",
        protocol: ResponseHandler,
        *,
        should_close: bool = False,
    ) -> None:
        if self._closed:
            # acquired connection is already released on connector closing
            return

        self._release_acquired(key, protocol)

        if self._force_close:
            should_close = True

        if should_close or protocol.should_close:
            transport = protocol.transport
            protocol.close()
            # TODO: Remove once fixed: https://bugs.python.org/issue39951
            # See PR #6321
            set_result(protocol.closed, None)

            if key.is_ssl and not self._cleanup_closed_disabled:
                self._cleanup_closed_transports.append(transport)
        else:
            conns = self._conns.get(key)
            if conns is None:
                conns = self._conns[key] = []
            conns.append((protocol, self._loop.time()))

            if self._cleanup_handle is None:
                self._cleanup_handle = helpers.weakref_handle(
                    self,
                    "_cleanup",
                    self._keepalive_timeout,
                    self._loop,
                    timeout_ceil_threshold=self._timeout_ceil_threshold,
                )

    async def _create_connection(
        self, req: ClientRequest, traces: List["Trace"], timeout: "ClientTimeout"
    ) -> ResponseHandler:
        raise NotImplementedError()


class _DNSCacheTable:
    def __init__(self, ttl: Optional[float] = None) -> None:
        self._addrs_rr: Dict[Tuple[str, int], Tuple[Iterator[Dict[str, Any]], int]] = {}
        self._timestamps: Dict[Tuple[str, int], float] = {}
        self._ttl = ttl

    def __contains__(self, host: object) -> bool:
        return host in self._addrs_rr

    def add(self, key: Tuple[str, int], addrs: List[Dict[str, Any]]) -> None:
        self._addrs_rr[key] = (cycle(addrs), len(addrs))

        if self._ttl is not None:
            self._timestamps[key] = monotonic()

    def remove(self, key: Tuple[str, int]) -> None:
        self._addrs_rr.pop(key, None)

        if self._ttl is not None:
            self._timestamps.pop(key, None)

    def clear(self) -> None:
        self._addrs_rr.clear()
        self._timestamps.clear()

    def next_addrs(self, key: Tuple[str, int]) -> List[Dict[str, Any]]:
        loop, length = self._addrs_rr[key]
        addrs = list(islice(loop, length))
        # Consume one more element to shift internal state of `cycle`
        next(loop)
        return addrs

    def expired(self, key: Tuple[str, int]) -> bool:
        if self._ttl is None:
            return False

        return self._timestamps[key] + self._ttl < monotonic()


class TCPConnector(BaseConnector):
    """TCP connector.

    verify_ssl - Set to True to check ssl certifications.
    fingerprint - Pass the binary sha256
        digest of the expected certificate in DER format to verify
        that the certificate the server presents matches. See also
        https://en.wikipedia.org/wiki/Transport_Layer_Security#Certificate_pinning
    resolver - Enable DNS lookups and use this
        resolver
    use_dns_cache - Use memory cache for DNS lookups.
    ttl_dns_cache - Max seconds having cached a DNS entry, None forever.
    family - socket address family
    local_addr - local tuple of (host, port) to bind socket to

    keepalive_timeout - (optional) Keep-alive timeout.
    force_close - Set to True to force close and do reconnect
        after each request (and between redirects).
    limit - The total number of simultaneous connections.
    limit_per_host - Number of simultaneous connections to one host.
    enable_cleanup_closed - Enables clean-up closed ssl transports.
                            Disabled by default.
    loop - Optional event loop.
    """

    def __init__(
        self,
        *,
        use_dns_cache: bool = True,
        ttl_dns_cache: Optional[int] = 10,
        family: int = 0,
        ssl: Union[None, Literal[False], Fingerprint, SSLContext] = None,
        local_addr: Optional[Tuple[str, int]] = None,
        resolver: Optional[AbstractResolver] = None,
        keepalive_timeout: Union[None, float, _SENTINEL] = sentinel,
        force_close: bool = False,
        limit: int = 100,
        limit_per_host: int = 0,
        enable_cleanup_closed: bool = False,
        timeout_ceil_threshold: float = 5,
    ) -> None:
        super().__init__(
            keepalive_timeout=keepalive_timeout,
            force_close=force_close,
            limit=limit,
            limit_per_host=limit_per_host,
            enable_cleanup_closed=enable_cleanup_closed,
            timeout_ceil_threshold=timeout_ceil_threshold,
        )

        if not isinstance(ssl, SSL_ALLOWED_TYPES):
            raise TypeError(
                "ssl should be SSLContext, bool, Fingerprint, "
                "or None, got {!r} instead.".format(ssl)
            )
        self._ssl = ssl
        if resolver is None:
            resolver = DefaultResolver()
        self._resolver: AbstractResolver = resolver

        self._use_dns_cache = use_dns_cache
        self._cached_hosts = _DNSCacheTable(ttl=ttl_dns_cache)
        self._throttle_dns_events: Dict[Tuple[str, int], EventResultOrError] = {}
        self._family = family
        self._local_addr = local_addr

    def _close_immediately(self) -> List["asyncio.Future[None]"]:
        for ev in self._throttle_dns_events.values():
            ev.cancel()
        return super()._close_immediately()

    @property
    def family(self) -> int:
        """Socket family like AF_INET."""
        return self._family

    @property
    def use_dns_cache(self) -> bool:
        """True if local DNS caching is enabled."""
        return self._use_dns_cache

    def clear_dns_cache(
        self, host: Optional[str] = None, port: Optional[int] = None
    ) -> None:
        """Remove specified host/port or clear all dns local cache."""
        if host is not None and port is not None:
            self._cached_hosts.remove((host, port))
        elif host is not None or port is not None:
            raise ValueError("either both host and port " "or none of them are allowed")
        else:
            self._cached_hosts.clear()

    async def _resolve_host(
        self, host: str, port: int, traces: Optional[List["Trace"]] = None
    ) -> List[Dict[str, Any]]:
        if is_ip_address(host):
            return [
                {
                    "hostname": host,
                    "host": host,
                    "port": port,
                    "family": self._family,
                    "proto": 0,
                    "flags": 0,
                }
            ]

        if not self._use_dns_cache:
            if traces:
                for trace in traces:
                    await trace.send_dns_resolvehost_start(host)

            res = await self._resolver.resolve(host, port, family=self._family)

            if traces:
                for trace in traces:
                    await trace.send_dns_resolvehost_end(host)

            return res

        key = (host, port)

        if (key in self._cached_hosts) and (not self._cached_hosts.expired(key)):
            # get result early, before any await (#4014)
            result = self._cached_hosts.next_addrs(key)

            if traces:
                for trace in traces:
                    await trace.send_dns_cache_hit(host)
            return result

        if key in self._throttle_dns_events:
            # get event early, before any await (#4014)
            event = self._throttle_dns_events[key]
            if traces:
                for trace in traces:
                    await trace.send_dns_cache_hit(host)
            await event.wait()
        else:
            # update dict early, before any await (#4014)
            self._throttle_dns_events[key] = EventResultOrError(self._loop)
            if traces:
                for trace in traces:
                    await trace.send_dns_cache_miss(host)
            try:
                if traces:
                    for trace in traces:
                        await trace.send_dns_resolvehost_start(host)

                addrs = await self._resolver.resolve(host, port, family=self._family)
                if traces:
                    for trace in traces:
                        await trace.send_dns_resolvehost_end(host)

                self._cached_hosts.add(key, addrs)
                self._throttle_dns_events[key].set()
            except BaseException as e:
                # any DNS exception, independently of the implementation
                # is set for the waiters to raise the same exception.
                self._throttle_dns_events[key].set(exc=e)
                raise
            finally:
                self._throttle_dns_events.pop(key)

        return self._cached_hosts.next_addrs(key)

    async def _create_connection(
        self, req: ClientRequest, traces: List["Trace"], timeout: "ClientTimeout"
    ) -> ResponseHandler:
        """Create connection.

        Has same keyword arguments as BaseEventLoop.create_connection.
        """
        if req.proxy:
            _, proto = await self._create_proxy_connection(req, traces, timeout)
        else:
            _, proto = await self._create_direct_connection(req, traces, timeout)

        return proto

    @staticmethod
    @functools.lru_cache(None)
    def _make_ssl_context(verified: bool) -> SSLContext:
        if verified:
            return ssl.create_default_context()
        else:
            sslcontext = ssl.SSLContext(ssl.PROTOCOL_TLS_CLIENT)
            sslcontext.options |= ssl.OP_NO_SSLv2
            sslcontext.options |= ssl.OP_NO_SSLv3
            sslcontext.check_hostname = False
            sslcontext.verify_mode = ssl.CERT_NONE
            try:
                sslcontext.options |= ssl.OP_NO_COMPRESSION
            except AttributeError as attr_err:
                warnings.warn(
                    "{!s}: The Python interpreter is compiled "
                    "against OpenSSL < 1.0.0. Ref: "
                    "https://docs.python.org/3/library/ssl.html"
                    "#ssl.OP_NO_COMPRESSION".format(attr_err),
                )
            sslcontext.set_default_verify_paths()
            return sslcontext

    def _get_ssl_context(self, req: ClientRequest) -> Optional[SSLContext]:
        """Logic to get the correct SSL context

        0. if req.ssl is false, return None

        1. if ssl_context is specified in req, use it
        2. if _ssl_context is specified in self, use it
        3. otherwise:
            1. if verify_ssl is not specified in req, use self.ssl_context
               (will generate a default context according to self.verify_ssl)
            2. if verify_ssl is True in req, generate a default SSL context
            3. if verify_ssl is False in req, generate a SSL context that
               won't verify
        """
        if req.is_ssl():
            if ssl is None:  # pragma: no cover
                raise RuntimeError("SSL is not supported.")
            sslcontext = req.ssl
            if isinstance(sslcontext, ssl.SSLContext):
                return sslcontext
            if sslcontext is not None:
                # not verified or fingerprinted
                return self._make_ssl_context(False)
            sslcontext = self._ssl
            if isinstance(sslcontext, ssl.SSLContext):
                return sslcontext
            if sslcontext is not None:
                # not verified or fingerprinted
                return self._make_ssl_context(False)
            return self._make_ssl_context(True)
        else:
            return None

    def _get_fingerprint(self, req: ClientRequest) -> Optional["Fingerprint"]:
        ret = req.ssl
        if isinstance(ret, Fingerprint):
            return ret
        ret = self._ssl
        if isinstance(ret, Fingerprint):
            return ret
        return None

    async def _wrap_create_connection(
        self,
        *args: Any,
        req: ClientRequest,
        timeout: "ClientTimeout",
        client_error: Type[Exception] = ClientConnectorError,
        **kwargs: Any,
    ) -> Tuple[asyncio.Transport, ResponseHandler]:
        try:
            async with ceil_timeout(
                timeout.sock_connect, ceil_threshold=timeout.ceil_threshold
            ):
                return await self._loop.create_connection(*args, **kwargs)
        except cert_errors as exc:
            raise ClientConnectorCertificateError(req.connection_key, exc) from exc
        except ssl_errors as exc:
            raise ClientConnectorSSLError(req.connection_key, exc) from exc
        except OSError as exc:
            if exc.errno is None and isinstance(exc, asyncio.TimeoutError):
                raise
            raise client_error(req.connection_key, exc) from exc

    def _warn_about_tls_in_tls(
        self,
        underlying_transport: asyncio.Transport,
        req: ClientRequest,
    ) -> None:
        """Issue a warning if the requested URL has HTTPS scheme."""
        if req.request_info.url.scheme != "https":
            return

        asyncio_supports_tls_in_tls = getattr(
            underlying_transport,
            "_start_tls_compatible",
            False,
        )

        if asyncio_supports_tls_in_tls:
            return

        warnings.warn(
            "An HTTPS request is being sent through an HTTPS proxy. "
            "This support for TLS in TLS is known to be disabled "
            "in the stdlib asyncio. This is why you'll probably see "
            "an error in the log below.\n\n"
            "It is possible to enable it via monkeypatching. "
            "For more details, see:\n"
            "* https://bugs.python.org/issue37179\n"
            "* https://github.com/python/cpython/pull/28073\n\n"
            "You can temporarily patch this as follows:\n"
            "* https://docs.aiohttp.org/en/stable/client_advanced.html#proxy-support\n"
            "* https://github.com/aio-libs/aiohttp/discussions/6044\n",
            RuntimeWarning,
            source=self,
            # Why `4`? At least 3 of the calls in the stack originate
            # from the methods in this class.
            stacklevel=3,
        )

    async def _start_tls_connection(
        self,
        underlying_transport: asyncio.Transport,
        req: ClientRequest,
        timeout: "ClientTimeout",
        client_error: Type[Exception] = ClientConnectorError,
    ) -> Tuple[asyncio.BaseTransport, ResponseHandler]:
        """Wrap the raw TCP transport with TLS."""
        tls_proto = self._factory()  # Create a brand new proto for TLS

        # Safety of the `cast()` call here is based on the fact that
        # internally `_get_ssl_context()` only returns `None` when
        # `req.is_ssl()` evaluates to `False` which is never gonna happen
        # in this code path. Of course, it's rather fragile
        # maintainability-wise but this is to be solved separately.
        sslcontext = cast(ssl.SSLContext, self._get_ssl_context(req))

        try:
            async with ceil_timeout(
                timeout.sock_connect, ceil_threshold=timeout.ceil_threshold
            ):
                try:
                    tls_transport = await self._loop.start_tls(
                        underlying_transport,
                        tls_proto,
                        sslcontext,
                        server_hostname=req.server_hostname or req.host,
                        ssl_handshake_timeout=timeout.total,
                    )
                except BaseException:
                    # We need to close the underlying transport since
                    # `start_tls()` probably failed before it had a
                    # chance to do this:
                    underlying_transport.close()
                    raise
        except cert_errors as exc:
            raise ClientConnectorCertificateError(req.connection_key, exc) from exc
        except ssl_errors as exc:
            raise ClientConnectorSSLError(req.connection_key, exc) from exc
        except OSError as exc:
            if exc.errno is None and isinstance(exc, asyncio.TimeoutError):
                raise
            raise client_error(req.connection_key, exc) from exc
        except TypeError as type_err:
            # Example cause looks like this:
            # TypeError: transport <asyncio.sslproto._SSLProtocolTransport
            # object at 0x7f760615e460> is not supported by start_tls()

            raise ClientConnectionError(
                "Cannot initialize a TLS-in-TLS connection to host "
                f"{req.host!s}:{req.port:d} through an underlying connection "
                f"to an HTTPS proxy {req.proxy!s} ssl:{req.ssl or 'default'} "
                f"[{type_err!s}]"
            ) from type_err
        else:
            if tls_transport is None:
                msg = "Failed to start TLS (possibly caused by closing transport)"
                raise client_error(req.connection_key, OSError(msg))
            tls_proto.connection_made(
                tls_transport
            )  # Kick the state machine of the new TLS protocol

        return tls_transport, tls_proto

    async def _create_direct_connection(
        self,
        req: ClientRequest,
        traces: List["Trace"],
        timeout: "ClientTimeout",
        *,
        client_error: Type[Exception] = ClientConnectorError,
    ) -> Tuple[asyncio.Transport, ResponseHandler]:
        sslcontext = self._get_ssl_context(req)
        fingerprint = self._get_fingerprint(req)

        host = req.url.raw_host
        assert host is not None
        # Replace multiple trailing dots with a single one.
        # A trailing dot is only present for fully-qualified domain names.
        # See https://github.com/aio-libs/aiohttp/pull/7364.
        if host.endswith("."):
            host = host.rstrip(".") + "."
        port = req.port
        assert port is not None
        host_resolved = asyncio.ensure_future(
            self._resolve_host(host, port, traces=traces), loop=self._loop
        )
        try:
            # Cancelling this lookup should not cancel the underlying lookup
            #  or else the cancel event will get broadcast to all the waiters
            #  across all connections.
            hosts = await asyncio.shield(host_resolved)
        except asyncio.CancelledError:

            def drop_exception(fut: "asyncio.Future[List[Dict[str, Any]]]") -> None:
                with suppress(Exception, asyncio.CancelledError):
                    fut.result()

            host_resolved.add_done_callback(drop_exception)
            raise
        except OSError as exc:
            if exc.errno is None and isinstance(exc, asyncio.TimeoutError):
                raise
            # in case of proxy it is not ClientProxyConnectionError
            # it is problem of resolving proxy ip itself
            raise ClientConnectorError(req.connection_key, exc) from exc

        last_exc: Optional[Exception] = None

        for hinfo in hosts:
            host = hinfo["host"]
            port = hinfo["port"]

<<<<<<< HEAD
            # Strip trailing dots, certificates contain FQDN without dots.
            # See https://github.com/aio-libs/aiohttp/issues/3636
            server_hostname = hinfo["hostname"].rstrip(".") if sslcontext else None
=======
            server_hostname = (
                (req.server_hostname or hinfo["hostname"]) if sslcontext else None
            )

>>>>>>> ac29dea2
            try:
                transp, proto = await self._wrap_create_connection(
                    self._factory,
                    host,
                    port,
                    timeout=timeout,
                    ssl=sslcontext,
                    family=hinfo["family"],
                    proto=hinfo["proto"],
                    flags=hinfo["flags"],
                    server_hostname=server_hostname,
                    local_addr=self._local_addr,
                    req=req,
                    client_error=client_error,
                )
            except ClientConnectorError as exc:
                last_exc = exc
                continue

            if req.is_ssl() and fingerprint:
                try:
                    fingerprint.check(transp)
                except ServerFingerprintMismatch as exc:
                    transp.close()
                    if not self._cleanup_closed_disabled:
                        self._cleanup_closed_transports.append(transp)
                    last_exc = exc
                    continue

            return transp, proto
        assert last_exc is not None
        raise last_exc

    async def _create_proxy_connection(
        self, req: ClientRequest, traces: List["Trace"], timeout: "ClientTimeout"
    ) -> Tuple[asyncio.BaseTransport, ResponseHandler]:
        headers: Dict[str, str] = {}
        if req.proxy_headers is not None:
            headers = req.proxy_headers  # type: ignore[assignment]
        headers[hdrs.HOST] = req.headers[hdrs.HOST]

        url = req.proxy
        assert url is not None
        proxy_req = ClientRequest(
            hdrs.METH_GET,
            url,
            headers=headers,
            auth=req.proxy_auth,
            loop=self._loop,
            ssl=req.ssl,
        )

        # create connection to proxy server
        transport, proto = await self._create_direct_connection(
            proxy_req, [], timeout, client_error=ClientProxyConnectionError
        )

        # Many HTTP proxies has buggy keepalive support.  Let's not
        # reuse connection but close it after processing every
        # response.
        proto.force_close()

        auth = proxy_req.headers.pop(hdrs.AUTHORIZATION, None)
        if auth is not None:
            if not req.is_ssl():
                req.headers[hdrs.PROXY_AUTHORIZATION] = auth
            else:
                proxy_req.headers[hdrs.PROXY_AUTHORIZATION] = auth

        if req.is_ssl():
            self._warn_about_tls_in_tls(transport, req)

            # For HTTPS requests over HTTP proxy
            # we must notify proxy to tunnel connection
            # so we send CONNECT command:
            #   CONNECT www.python.org:443 HTTP/1.1
            #   Host: www.python.org
            #
            # next we must do TLS handshake and so on
            # to do this we must wrap raw socket into secure one
            # asyncio handles this perfectly
            proxy_req.method = hdrs.METH_CONNECT
            proxy_req.url = req.url
            key = dataclasses.replace(
                req.connection_key, proxy=None, proxy_auth=None, proxy_headers_hash=None
            )
            conn = Connection(self, key, proto, self._loop)
            proxy_resp = await proxy_req.send(conn)
            try:
                protocol = conn._protocol
                assert protocol is not None

                # read_until_eof=True will ensure the connection isn't closed
                # once the response is received and processed allowing
                # START_TLS to work on the connection below.
                protocol.set_response_params(
                    read_until_eof=True,
                    timeout_ceil_threshold=self._timeout_ceil_threshold,
                )
                resp = await proxy_resp.start(conn)
            except BaseException:
                proxy_resp.close()
                conn.close()
                raise
            else:
                conn._protocol = None
                conn._transport = None
                try:
                    if resp.status != 200:
                        message = resp.reason
                        if message is None:
                            message = HTTPStatus(resp.status).phrase
                        raise ClientHttpProxyError(
                            proxy_resp.request_info,
                            resp.history,
                            status=resp.status,
                            message=message,
                            headers=resp.headers,
                        )
                except BaseException:
                    # It shouldn't be closed in `finally` because it's fed to
                    # `loop.start_tls()` and the docs say not to touch it after
                    # passing there.
                    transport.close()
                    raise

                return await self._start_tls_connection(
                    # Access the old transport for the last time before it's
                    # closed and forgotten forever:
                    transport,
                    req=req,
                    timeout=timeout,
                )
            finally:
                proxy_resp.close()

        return transport, proto


class UnixConnector(BaseConnector):
    """Unix socket connector.

    path - Unix socket path.
    keepalive_timeout - (optional) Keep-alive timeout.
    force_close - Set to True to force close and do reconnect
        after each request (and between redirects).
    limit - The total number of simultaneous connections.
    limit_per_host - Number of simultaneous connections to one host.
    loop - Optional event loop.
    """

    def __init__(
        self,
        path: str,
        force_close: bool = False,
        keepalive_timeout: Union[_SENTINEL, float, None] = sentinel,
        limit: int = 100,
        limit_per_host: int = 0,
    ) -> None:
        super().__init__(
            force_close=force_close,
            keepalive_timeout=keepalive_timeout,
            limit=limit,
            limit_per_host=limit_per_host,
        )
        self._path = path

    @property
    def path(self) -> str:
        """Path to unix socket."""
        return self._path

    async def _create_connection(
        self, req: ClientRequest, traces: List["Trace"], timeout: "ClientTimeout"
    ) -> ResponseHandler:
        try:
            async with ceil_timeout(
                timeout.sock_connect, ceil_threshold=timeout.ceil_threshold
            ):
                _, proto = await self._loop.create_unix_connection(
                    self._factory, self._path
                )
        except OSError as exc:
            if exc.errno is None and isinstance(exc, asyncio.TimeoutError):
                raise
            raise UnixClientConnectorError(self.path, req.connection_key, exc) from exc

        return proto


class NamedPipeConnector(BaseConnector):
    """Named pipe connector.

    Only supported by the proactor event loop.
    See also: https://docs.python.org/3/library/asyncio-eventloop.html

    path - Windows named pipe path.
    keepalive_timeout - (optional) Keep-alive timeout.
    force_close - Set to True to force close and do reconnect
        after each request (and between redirects).
    limit - The total number of simultaneous connections.
    limit_per_host - Number of simultaneous connections to one host.
    loop - Optional event loop.
    """

    def __init__(
        self,
        path: str,
        force_close: bool = False,
        keepalive_timeout: Union[_SENTINEL, float, None] = sentinel,
        limit: int = 100,
        limit_per_host: int = 0,
    ) -> None:
        super().__init__(
            force_close=force_close,
            keepalive_timeout=keepalive_timeout,
            limit=limit,
            limit_per_host=limit_per_host,
        )
        if not isinstance(
            self._loop, asyncio.ProactorEventLoop  # type: ignore[attr-defined]
        ):
            raise RuntimeError(
                "Named Pipes only available in proactor " "loop under windows"
            )
        self._path = path

    @property
    def path(self) -> str:
        """Path to the named pipe."""
        return self._path

    async def _create_connection(
        self, req: ClientRequest, traces: List["Trace"], timeout: "ClientTimeout"
    ) -> ResponseHandler:
        try:
            async with ceil_timeout(
                timeout.sock_connect, ceil_threshold=timeout.ceil_threshold
            ):
                _, proto = await self._loop.create_pipe_connection(  # type: ignore[attr-defined]
                    self._factory, self._path
                )
                # the drain is required so that the connection_made is called
                # and transport is set otherwise it is not set before the
                # `assert conn.transport is not None`
                # in client.py's _request method
                await asyncio.sleep(0)
                # other option is to manually set transport like
                # `proto.transport = trans`
        except OSError as exc:
            if exc.errno is None and isinstance(exc, asyncio.TimeoutError):
                raise
            raise ClientConnectorError(req.connection_key, exc) from exc

        return cast(ResponseHandler, proto)<|MERGE_RESOLUTION|>--- conflicted
+++ resolved
@@ -1121,16 +1121,14 @@
             host = hinfo["host"]
             port = hinfo["port"]
 
-<<<<<<< HEAD
             # Strip trailing dots, certificates contain FQDN without dots.
             # See https://github.com/aio-libs/aiohttp/issues/3636
-            server_hostname = hinfo["hostname"].rstrip(".") if sslcontext else None
-=======
             server_hostname = (
-                (req.server_hostname or hinfo["hostname"]) if sslcontext else None
+                (req.server_hostname or hinfo["hostname"]).rstrip(".")
+                if sslcontext
+                else None
             )
 
->>>>>>> ac29dea2
             try:
                 transp, proto = await self._wrap_create_connection(
                     self._factory,
