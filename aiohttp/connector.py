import asyncio
import functools
import sys
import traceback
import warnings
from collections import defaultdict
from contextlib import suppress
from hashlib import md5, sha1, sha256
from http.cookies import SimpleCookie
from itertools import cycle, islice
from time import monotonic
from types import MappingProxyType, SimpleNamespace

from . import hdrs, helpers
from .client_exceptions import (ClientConnectionError,
                                ClientConnectorCertificateError,
                                ClientConnectorError, ClientConnectorSSLError,
                                ClientHttpProxyError,
                                ClientProxyConnectionError,
                                ServerFingerprintMismatch, certificate_errors,
                                ssl_errors)
from .client_proto import ResponseHandler
from .client_reqrep import ClientRequest
from .helpers import is_ip_address, noop, sentinel
from .locks import EventResultOrError
from .log import client_logger
from .resolver import DefaultResolver
from .signals import FuncSignal


try:
    import ssl
except ImportError:  # pragma: no cover
    ssl = None


__all__ = ('BaseConnector', 'TCPConnector', 'UnixConnector')

HASHFUNC_BY_DIGESTLEN = {
    16: md5,
    20: sha1,
    32: sha256,
}


class Connection:

    _source_traceback = None
    _transport = None

    def __init__(self, connector, key, protocol, loop):
        self._key = key
        self._connector = connector
        self._loop = loop
        self._protocol = protocol
        self._callbacks = []

        if loop.get_debug():
            self._source_traceback = traceback.extract_stack(sys._getframe(1))

    def __repr__(self):
        return 'Connection<{}>'.format(self._key)

    def __del__(self, _warnings=warnings):
        if self._protocol is not None:
            _warnings.warn('Unclosed connection {!r}'.format(self),
                           ResourceWarning)
            if self._loop.is_closed():
                return

            self._connector._release(
                self._key, self._protocol, should_close=True)

            context = {'client_connection': self,
                       'message': 'Unclosed connection'}
            if self._source_traceback is not None:
                context['source_traceback'] = self._source_traceback
            self._loop.call_exception_handler(context)

    @property
    def loop(self):
        return self._loop

    @property
    def transport(self):
        return self._protocol.transport

    @property
    def protocol(self):
        return self._protocol

    @property
    def writer(self):
        return self._protocol.writer

    def add_callback(self, callback):
        if callback is not None:
            self._callbacks.append(callback)

    def _notify_release(self):
        callbacks, self._callbacks = self._callbacks[:], []

        for cb in callbacks:
            with suppress(Exception):
                cb()

    def close(self):
        self._notify_release()

        if self._protocol is not None:
            self._connector._release(
                self._key, self._protocol, should_close=True)
            self._protocol = None

    def release(self):
        self._notify_release()

        if self._protocol is not None:
            self._connector._release(
                self._key, self._protocol,
                should_close=self._protocol.should_close)
            self._protocol = None

    def detach(self):
        self._notify_release()

        if self._protocol is not None:
            self._connector._release_acquired(self._protocol)
        self._protocol = None

    @property
    def closed(self):
        return self._protocol is None or not self._protocol.is_connected()


class _TransportPlaceholder:
    """ placeholder for BaseConnector.connect function """

    def close(self):
        pass


class BaseConnector(object):
    """Base connector class.

    keepalive_timeout - (optional) Keep-alive timeout.
    force_close - Set to True to force close and do reconnect
        after each request (and between redirects).
    limit - The total number of simultaneous connections.
    limit_per_host - Number of simultaneous connections to one host.
    enable_cleanup_closed - Enables clean-up closed ssl transports.
                            Disabled by default.
    loop - Optional event loop.
    """

    _closed = True  # prevent AttributeError in __del__ if ctor was failed
    _source_traceback = None

    # abort transport after 2 seconds (cleanup broken connections)
    _cleanup_closed_period = 2.0

    def __init__(self, *, keepalive_timeout=sentinel,
                 force_close=False, limit=100, limit_per_host=0,
                 enable_cleanup_closed=False, loop=None):

        if force_close:
            if keepalive_timeout is not None and \
               keepalive_timeout is not sentinel:
                raise ValueError('keepalive_timeout cannot '
                                 'be set if force_close is True')
        else:
            if keepalive_timeout is sentinel:
                keepalive_timeout = 15.0

        if loop is None:
            loop = asyncio.get_event_loop()

        self._closed = False
        if loop.get_debug():
            self._source_traceback = traceback.extract_stack(sys._getframe(1))

        self._conns = {}
        self._limit = limit
        self._limit_per_host = limit_per_host
        self._acquired = set()
        self._acquired_per_host = defaultdict(set)
        self._keepalive_timeout = keepalive_timeout
        self._force_close = force_close
        self._waiters = defaultdict(list)

        self._loop = loop
        self._factory = functools.partial(ResponseHandler, loop=loop)

        self.cookies = SimpleCookie()

        # start keep-alive connection cleanup task
        self._cleanup_handle = None

        # start cleanup closed transports task
        self._cleanup_closed_handle = None
        self._cleanup_closed_disabled = not enable_cleanup_closed
        self._cleanup_closed_transports = []
        self._cleanup_closed()

        self._on_queued_start = FuncSignal()
        self._on_queued_end = FuncSignal()
        self._on_createconn_start = FuncSignal()
        self._on_createconn_end = FuncSignal()
        self._on_reuseconn = FuncSignal()

    def __del__(self, _warnings=warnings):
        if self._closed:
            return
        if not self._conns:
            return

        conns = [repr(c) for c in self._conns.values()]

        self.close()

        _warnings.warn("Unclosed connector {!r}".format(self),
                       ResourceWarning)
        context = {'connector': self,
                   'connections': conns,
                   'message': 'Unclosed connector'}
        if self._source_traceback is not None:
            context['source_traceback'] = self._source_traceback
        self._loop.call_exception_handler(context)

    def __enter__(self):
        return self

    def __exit__(self, *exc):
        self.close()

    @property
    def force_close(self):
        """Ultimately close connection on releasing if True."""
        return self._force_close

    @property
    def limit(self):
        """The total number for simultaneous connections.

        If limit is 0 the connector has no limit.
        The default limit size is 100.
        """
        return self._limit

    @property
    def limit_per_host(self):
        """The limit_per_host for simultaneous connections
        to the same endpoint.

        Endpoints are the same if they are have equal
        (host, port, is_ssl) triple.

        """
        return self._limit_per_host

    def _cleanup(self):
        """Cleanup unused transports."""
        if self._cleanup_handle:
            self._cleanup_handle.cancel()

        now = self._loop.time()
        timeout = self._keepalive_timeout

        if self._conns:
            connections = {}
            deadline = now - timeout
            for key, conns in self._conns.items():
                alive = []
                for proto, use_time in conns:
                    if proto.is_connected():
                        if use_time - deadline < 0:
                            transport = proto.close()
                            if (key[-1] and not self._cleanup_closed_disabled):
                                self._cleanup_closed_transports.append(
                                    transport)
                        else:
                            alive.append((proto, use_time))

                if alive:
                    connections[key] = alive

            self._conns = connections

        if self._conns:
            self._cleanup_handle = helpers.weakref_handle(
                self, '_cleanup', timeout, self._loop)

    def _cleanup_closed(self):
        """Double confirmation for transport close.
        Some broken ssl servers may leave socket open without proper close.
        """
        if self._cleanup_closed_handle:
            self._cleanup_closed_handle.cancel()

        for transport in self._cleanup_closed_transports:
            if transport is not None:
                transport.abort()

        self._cleanup_closed_transports = []

        if not self._cleanup_closed_disabled:
            self._cleanup_closed_handle = helpers.weakref_handle(
                self, '_cleanup_closed',
                self._cleanup_closed_period, self._loop)

    def close(self):
        """Close all opened transports."""
        if self._closed:
            return

        self._closed = True

        try:
            if self._loop.is_closed():
                return noop()

            # cancel cleanup task
            if self._cleanup_handle:
                self._cleanup_handle.cancel()

            # cancel cleanup close task
            if self._cleanup_closed_handle:
                self._cleanup_closed_handle.cancel()

            for data in self._conns.values():
                for proto, t0 in data:
                    proto.close()

            for proto in self._acquired:
                proto.close()

            for transport in self._cleanup_closed_transports:
                if transport is not None:
                    transport.abort()

        finally:
            self._conns.clear()
            self._acquired.clear()
            self._waiters.clear()
            self._cleanup_handle = None
            self._cleanup_closed_transports.clear()
            self._cleanup_closed_handle = None

    @property
    def closed(self):
        """Is connector closed.

        A readonly property.
        """
        return self._closed

    async def connect(self, req, trace_context=None):
        """Get from pool or create new connection."""

        if trace_context is None:
            trace_context = SimpleNamespace()

        key = req.connection_key

        if self._limit:
            # total calc available connections
            available = self._limit - len(self._waiters) - len(self._acquired)

            # check limit per host
            if (self._limit_per_host and available > 0 and
                    key in self._acquired_per_host):
                available = self._limit_per_host - len(
                    self._acquired_per_host.get(key))

        elif self._limit_per_host and key in self._acquired_per_host:
            # check limit per host
            available = self._limit_per_host - len(
                self._acquired_per_host.get(key))
        else:
            available = 1

        # Wait if there are no available connections.
        if available <= 0:
            fut = self._loop.create_future()

            # This connection will now count towards the limit.
            waiters = self._waiters[key]
            waiters.append(fut)

            self.on_queued_start.send(trace_context)

            try:
                await fut
            finally:
                # remove a waiter even if it was cancelled
                waiters.remove(fut)
                if not waiters:
                    del self._waiters[key]

            self.on_queued_end.send(trace_context)

        proto = self._get(key)
        if proto is None:
            placeholder = _TransportPlaceholder()
            self._acquired.add(placeholder)
            self._acquired_per_host[key].add(placeholder)

            self.on_createconn_start.send(trace_context)

            try:
                proto = await self._create_connection(
                    req,
                    trace_context=trace_context
                )
                if self._closed:
                    proto.close()
                    raise ClientConnectionError("Connector is closed.")
            except Exception:
                # signal to waiter
                for waiter in self._waiters[key]:
                    if not waiter.done():
                        waiter.set_result(None)
                        break
                raise
            finally:
                if not self._closed:
                    self._acquired.remove(placeholder)
                    self._acquired_per_host[key].remove(placeholder)

            self.on_createconn_end.send(trace_context)
        else:
            self.on_reuseconn.send(trace_context)

        self._acquired.add(proto)
        self._acquired_per_host[key].add(proto)
        return Connection(self, key, proto, self._loop)

    def _get(self, key):
        try:
            conns = self._conns[key]
        except KeyError:
            return None

        t1 = self._loop.time()
        while conns:
            proto, t0 = conns.pop()
            if proto.is_connected():
                if t1 - t0 > self._keepalive_timeout:
                    transport = proto.close()
                    # only for SSL transports
                    if key[-1] and not self._cleanup_closed_disabled:
                        self._cleanup_closed_transports.append(transport)
                else:
                    if not conns:
                        # The very last connection was reclaimed: drop the key
                        del self._conns[key]
                    return proto

        # No more connections: drop the key
        del self._conns[key]
        return None

    def _release_waiter(self):
        # always release only one waiter

        if self._limit:
            # if we have limit and we have available
            if self._limit - len(self._acquired) > 0:
                for key, waiters in self._waiters.items():
                    if waiters:
                        if not waiters[0].done():
                            waiters[0].set_result(None)
                        break

        elif self._limit_per_host:
            # if we have dont have limit but have limit per host
            # then release first available
            for key, waiters in self._waiters.items():
                if waiters:
                    if not waiters[0].done():
                        waiters[0].set_result(None)
                    break

    def _release_acquired(self, key, proto):
        if self._closed:
            # acquired connection is already released on connector closing
            return

        try:
            self._acquired.remove(proto)
            self._acquired_per_host[key].remove(proto)
            if not self._acquired_per_host[key]:
                del self._acquired_per_host[key]
        except KeyError:  # pragma: no cover
            # this may be result of undetermenistic order of objects
            # finalization due garbage collection.
            pass
        else:
            self._release_waiter()

    def _release(self, key, protocol, *, should_close=False):
        if self._closed:
            # acquired connection is already released on connector closing
            return

        self._release_acquired(key, protocol)

        if self._force_close:
            should_close = True

        if should_close or protocol.should_close:
            transport = protocol.close()

            if key[-1] and not self._cleanup_closed_disabled:
                self._cleanup_closed_transports.append(transport)
        else:
            conns = self._conns.get(key)
            if conns is None:
                conns = self._conns[key] = []
            conns.append((protocol, self._loop.time()))

            if self._cleanup_handle is None:
                self._cleanup_handle = helpers.weakref_handle(
                    self, '_cleanup', self._keepalive_timeout, self._loop)

    async def _create_connection(self, req, trace_context=None):
        raise NotImplementedError()

    @property
    def on_queued_start(self):
        return self._on_queued_start

    @property
    def on_queued_end(self):
        return self._on_queued_end

    @property
    def on_createconn_start(self):
        return self._on_createconn_start

    @property
    def on_createconn_end(self):
        return self._on_createconn_end

    @property
    def on_reuseconn(self):
        return self._on_reuseconn


_SSL_OP_NO_COMPRESSION = getattr(ssl, "OP_NO_COMPRESSION", 0)


class _DNSCacheTable:

    def __init__(self, ttl=None):
        self._addrs = {}
        self._addrs_rr = {}
        self._timestamps = {}
        self._ttl = ttl

    def __contains__(self, host):
        return host in self._addrs

    @property
    def addrs(self):
        return self._addrs

    def add(self, host, addrs):
        self._addrs[host] = addrs
        self._addrs_rr[host] = cycle(addrs)

        if self._ttl:
            self._timestamps[host] = monotonic()

    def remove(self, host):
        self._addrs.pop(host, None)
        self._addrs_rr.pop(host, None)

        if self._ttl:
            self._timestamps.pop(host, None)

    def clear(self):
        self._addrs.clear()
        self._addrs_rr.clear()
        self._timestamps.clear()

    def next_addrs(self, host):
        # Return an iterator that will get at maximum as many addrs
        # there are for the specific host starting from the last
        # not itereated addr.
        return islice(self._addrs_rr[host], len(self._addrs[host]))

    def expired(self, host):
        if self._ttl is None:
            return False

        return (
            self._timestamps[host] + self._ttl
        ) < monotonic()


class TCPConnector(BaseConnector):
    """TCP connector.

    verify_ssl - Set to True to check ssl certifications.
    fingerprint - Pass the binary md5, sha1, or sha256
        digest of the expected certificate in DER format to verify
        that the certificate the server presents matches. See also
        https://en.wikipedia.org/wiki/Transport_Layer_Security#Certificate_pinning
    resolver - Enable DNS lookups and use this
        resolver
    use_dns_cache - Use memory cache for DNS lookups.
    ttl_dns_cache - Max seconds having cached a DNS entry, None forever.
    family - socket address family
    local_addr - local tuple of (host, port) to bind socket to

    keepalive_timeout - (optional) Keep-alive timeout.
    force_close - Set to True to force close and do reconnect
        after each request (and between redirects).
    limit - The total number of simultaneous connections.
    limit_per_host - Number of simultaneous connections to one host.
    enable_cleanup_closed - Enables clean-up closed ssl transports.
                            Disabled by default.
    loop - Optional event loop.
    """

    def __init__(self, *, verify_ssl=True, fingerprint=None,
                 use_dns_cache=True, ttl_dns_cache=10,
                 family=0, ssl_context=None, local_addr=None,
                 resolver=None, keepalive_timeout=sentinel,
                 force_close=False, limit=100, limit_per_host=0,
                 enable_cleanup_closed=False, loop=None):
        super().__init__(keepalive_timeout=keepalive_timeout,
                         force_close=force_close,
                         limit=limit, limit_per_host=limit_per_host,
                         enable_cleanup_closed=enable_cleanup_closed,
                         loop=loop)

        if not verify_ssl and ssl_context is not None:
            raise ValueError(
                "Either disable ssl certificate validation by "
                "verify_ssl=False or specify ssl_context, not both.")

        self._verify_ssl = verify_ssl

        if fingerprint:
            digestlen = len(fingerprint)
            hashfunc = HASHFUNC_BY_DIGESTLEN.get(digestlen)
            if not hashfunc:
                raise ValueError('fingerprint has invalid length')
            elif hashfunc is md5 or hashfunc is sha1:
                warnings.warn('md5 and sha1 are insecure and deprecated. '
                              'Use sha256.',
                              DeprecationWarning, stacklevel=2)
                client_logger.warn('md5 and sha1 are insecure and deprecated. '
                                   'Use sha256.')
            self._hashfunc = hashfunc
        self._fingerprint = fingerprint

        if resolver is None:
            resolver = DefaultResolver(loop=self._loop)
        self._resolver = resolver

        self._use_dns_cache = use_dns_cache
        self._cached_hosts = _DNSCacheTable(ttl=ttl_dns_cache)
        self._throttle_dns_events = {}
        self._ssl_context = ssl_context
        self._family = family
        self._local_addr = local_addr

        self._on_resolvehost_start = FuncSignal()
        self._on_resolvehost_end = FuncSignal()
        self._on_dnscache_hit = FuncSignal()
        self._on_dnscache_miss = FuncSignal()

    def close(self):
        """Close all ongoing DNS calls."""
        for ev in self._throttle_dns_events.values():
            ev.cancel()

        super().close()

    @property
    def verify_ssl(self):
        """Do check for ssl certifications?"""
        return self._verify_ssl

    @property
    def fingerprint(self):
        """Expected ssl certificate fingerprint."""
        return self._fingerprint

    @property
    def ssl_context(self):
        """SSLContext instance for https requests.

        Lazy property, creates context on demand.
        """
        if ssl is None:  # pragma: no cover
            raise RuntimeError('SSL is not supported.')

        if self._ssl_context is None:
            if not self._verify_ssl:
                sslcontext = ssl.SSLContext(ssl.PROTOCOL_SSLv23)
                sslcontext.options |= ssl.OP_NO_SSLv2
                sslcontext.options |= ssl.OP_NO_SSLv3
                sslcontext.options |= _SSL_OP_NO_COMPRESSION
                sslcontext.set_default_verify_paths()
            else:
                sslcontext = ssl.create_default_context()
            self._ssl_context = sslcontext
        return self._ssl_context

    @property
    def family(self):
        """Socket family like AF_INET."""
        return self._family

    @property
    def use_dns_cache(self):
        """True if local DNS caching is enabled."""
        return self._use_dns_cache

    @property
    def cached_hosts(self):
        """Read-only dict of cached DNS record."""
        return MappingProxyType(self._cached_hosts.addrs)

    def clear_dns_cache(self, host=None, port=None):
        """Remove specified host/port or clear all dns local cache."""
        if host is not None and port is not None:
            self._cached_hosts.remove((host, port))
        elif host is not None or port is not None:
            raise ValueError("either both host and port "
                             "or none of them are allowed")
        else:
            self._cached_hosts.clear()

    async def _resolve_host(self, host, port, trace_context=None):
        if is_ip_address(host):
            return [{'hostname': host, 'host': host, 'port': port,
                     'family': self._family, 'proto': 0, 'flags': 0}]

        if not self._use_dns_cache:
            self.on_resolvehost_start.send(trace_context)
            res = (await self._resolver.resolve(
                host, port, family=self._family))
            self.on_resolvehost_end.send(trace_context)
            return res

        key = (host, port)

        if (key in self._cached_hosts) and \
                (not self._cached_hosts.expired(key)):
            self.on_dnscache_hit.send(trace_context)
            return self._cached_hosts.next_addrs(key)

        if key in self._throttle_dns_events:
            self.on_dnscache_hit.send(trace_context)
            await self._throttle_dns_events[key].wait()
        else:
            self.on_dnscache_miss.send(trace_context)
            self._throttle_dns_events[key] = \
                EventResultOrError(self._loop)
            try:
                self.on_resolvehost_start.send(trace_context)
                addrs = await \
                    asyncio.shield(self._resolver.resolve(host,
                                                          port,
                                                          family=self._family),
                                   loop=self._loop)
                self.on_resolvehost_end.send(trace_context)
                self._cached_hosts.add(key, addrs)
                self._throttle_dns_events[key].set()
            except Exception as e:
                # any DNS exception, independently of the implementation
                # is set for the waiters to raise the same exception.
                self._throttle_dns_events[key].set(exc=e)
                raise
            finally:
                self._throttle_dns_events.pop(key)

        return self._cached_hosts.next_addrs(key)

    async def _create_connection(self, req, trace_context=None):
        """Create connection.

        Has same keyword arguments as BaseEventLoop.create_connection.
        """
        if req.proxy:
            _, proto = await self._create_proxy_connection(
                req,
                trace_context=None
            )
        else:
            _, proto = await self._create_direct_connection(
                req,
                trace_context=None
            )

        return proto

    def _get_ssl_context(self, req):
        """Logic to get the correct SSL context

        0. if req.ssl is false, return None

        1. if ssl_context is specified in req, use it
        2. if _ssl_context is specified in self, use it
        3. otherwise:
            1. if verify_ssl is not specified in req, use self.ssl_context
               (will generate a default context according to self.verify_ssl)
            2. if verify_ssl is True in req, generate a default SSL context
            3. if verify_ssl is False in req, generate a SSL context that
               won't verify
        """
        if req.ssl:
            sslcontext = req.ssl_context or self._ssl_context
            if not sslcontext:
                if req.verify_ssl is None:
                    sslcontext = self.ssl_context
                elif req.verify_ssl:
                    sslcontext = ssl.create_default_context()
                else:
                    sslcontext = ssl.SSLContext(ssl.PROTOCOL_SSLv23)
                    sslcontext.options |= ssl.OP_NO_SSLv2
                    sslcontext.options |= ssl.OP_NO_SSLv3
                    sslcontext.options |= _SSL_OP_NO_COMPRESSION
                    sslcontext.set_default_verify_paths()
        else:
            sslcontext = None
        return sslcontext

    def _get_fingerprint_and_hashfunc(self, req):
        if req.fingerprint:
            return (req.fingerprint, req._hashfunc)
        elif self.fingerprint:
            return (self.fingerprint, self._hashfunc)
        else:
            return (None, None)

<<<<<<< HEAD
    async def _create_direct_connection(self, req, trace_context=None):
        sslcontext = self._get_ssl_context(req)
        fingerprint, hashfunc = self._get_fingerprint_and_hashfunc(req)

        hosts = await self._resolve_host(
            req.url.raw_host,
            req.port,
            trace_context=trace_context
        )
=======
    async def _wrap_create_connection(self, *args,
                                      req, client_error=ClientConnectorError,
                                      **kwargs):
        try:
            return await self._loop.create_connection(*args, **kwargs)
        except certificate_errors as exc:
            raise ClientConnectorCertificateError(
                req.connection_key, exc) from exc
        except ssl_errors as exc:
            raise ClientConnectorSSLError(req.connection_key, exc) from exc
        except OSError as exc:
            raise client_error(req.connection_key, exc) from exc

    async def _create_direct_connection(self, req,
                                        *, client_error=ClientConnectorError):
        sslcontext = self._get_ssl_context(req)
        fingerprint, hashfunc = self._get_fingerprint_and_hashfunc(req)

        try:
            hosts = await self._resolve_host(req.url.raw_host, req.port)
        except OSError as exc:
            # in case of proxy it is not ClientProxyConnectionError
            # it is problem of resolving proxy ip itself
            raise ClientConnectorError(req.connection_key, exc) from exc

        last_exc = None
>>>>>>> dc836413

        for hinfo in hosts:
            host = hinfo['host']
            port = hinfo['port']

            try:
                transp, proto = await self._wrap_create_connection(
                    self._factory, host, port,
                    ssl=sslcontext, family=hinfo['family'],
                    proto=hinfo['proto'], flags=hinfo['flags'],
                    server_hostname=hinfo['hostname'] if sslcontext else None,
                    local_addr=self._local_addr,
                    req=req, client_error=client_error)
            except ClientConnectorError as exc:
                last_exc = exc
                continue

            has_cert = transp.get_extra_info('sslcontext')
            if has_cert and fingerprint:
                sock = transp.get_extra_info('socket')
                if not hasattr(sock, 'getpeercert'):
                    # Workaround for asyncio 3.5.0
                    # Starting from 3.5.1 version
                    # there is 'ssl_object' extra info in transport
                    sock = transp._ssl_protocol._sslpipe.ssl_object
                # gives DER-encoded cert as a sequence of bytes (or None)
                cert = sock.getpeercert(binary_form=True)
                assert cert
                got = hashfunc(cert).digest()
                expected = fingerprint
                if got != expected:
                    transp.close()
                    if not self._cleanup_closed_disabled:
                        self._cleanup_closed_transports.append(transp)
                    last_exc = ServerFingerprintMismatch(
                        expected, got, host, port)
                    continue

            return transp, proto
        else:
            raise last_exc

    async def _create_proxy_connection(self, req, trace_context=None):
        headers = {}
        if req.proxy_headers is not None:
            headers = req.proxy_headers
        headers[hdrs.HOST] = req.headers[hdrs.HOST]

        proxy_req = ClientRequest(
            hdrs.METH_GET, req.proxy,
            headers=headers,
            auth=req.proxy_auth,
            loop=self._loop,
            verify_ssl=req.verify_ssl,
            fingerprint=req.fingerprint,
            ssl_context=req.ssl_context)

        # create connection to proxy server
        transport, proto = await self._create_direct_connection(
            proxy_req, client_error=ClientProxyConnectionError)

        auth = proxy_req.headers.pop(hdrs.AUTHORIZATION, None)
        if auth is not None:
            if not req.ssl:
                req.headers[hdrs.PROXY_AUTHORIZATION] = auth
            else:
                proxy_req.headers[hdrs.PROXY_AUTHORIZATION] = auth

        if req.ssl:
            sslcontext = self._get_ssl_context(req)
            # For HTTPS requests over HTTP proxy
            # we must notify proxy to tunnel connection
            # so we send CONNECT command:
            #   CONNECT www.python.org:443 HTTP/1.1
            #   Host: www.python.org
            #
            # next we must do TLS handshake and so on
            # to do this we must wrap raw socket into secure one
            # asyncio handles this perfectly
            proxy_req.method = hdrs.METH_CONNECT
            proxy_req.url = req.url
            key = (req.host, req.port, req.ssl)
            conn = Connection(self, key, proto, self._loop)
            proxy_resp = proxy_req.send(conn)
            try:
                resp = await proxy_resp.start(conn, True)
            except Exception:
                proxy_resp.close()
                conn.close()
                raise
            else:
                conn._protocol = None
                conn._transport = None
                try:
                    if resp.status != 200:
                        raise ClientHttpProxyError(
                            proxy_resp.request_info,
                            resp.history,
                            code=resp.status,
                            message=resp.reason,
                            headers=resp.headers)
                    rawsock = transport.get_extra_info('socket', default=None)
                    if rawsock is None:
                        raise RuntimeError(
                            "Transport does not expose socket instance")
                    # Duplicate the socket, so now we can close proxy transport
                    rawsock = rawsock.dup()
                finally:
                    transport.close()

                transport, proto = await self._wrap_create_connection(
                    self._factory, ssl=sslcontext, sock=rawsock,
                    server_hostname=req.host,
                    req=req)
            finally:
                proxy_resp.close()

        return transport, proto

    @property
    def on_resolvehost_start(self):
        return self._on_resolvehost_start

    @property
    def on_resolvehost_end(self):
        return self._on_resolvehost_end

    @property
    def on_dnscache_hit(self):
        return self._on_dnscache_hit

    @property
    def on_dnscache_miss(self):
        return self._on_dnscache_miss


class UnixConnector(BaseConnector):
    """Unix socket connector.

    path - Unix socket path.
    keepalive_timeout - (optional) Keep-alive timeout.
    force_close - Set to True to force close and do reconnect
        after each request (and between redirects).
    limit - The total number of simultaneous connections.
    limit_per_host - Number of simultaneous connections to one host.
    loop - Optional event loop.
    """

    def __init__(self, path, force_close=False, keepalive_timeout=sentinel,
                 limit=100, limit_per_host=0, loop=None):
        super().__init__(force_close=force_close,
                         keepalive_timeout=keepalive_timeout,
                         limit=limit, limit_per_host=limit_per_host, loop=loop)
        self._path = path

    @property
    def path(self):
        """Path to unix socket."""
        return self._path

<<<<<<< HEAD
    async def _create_connection(self, req, trace_context=None):
        _, proto = await self._loop.create_unix_connection(
            self._factory, self._path)
=======
    async def _create_connection(self, req):
        try:
            _, proto = await self._loop.create_unix_connection(
                self._factory, self._path)
        except OSError as exc:
            raise ClientConnectorError(req.connection_key, exc) from exc

>>>>>>> dc836413
        return proto<|MERGE_RESOLUTION|>--- conflicted
+++ resolved
@@ -839,17 +839,6 @@
         else:
             return (None, None)
 
-<<<<<<< HEAD
-    async def _create_direct_connection(self, req, trace_context=None):
-        sslcontext = self._get_ssl_context(req)
-        fingerprint, hashfunc = self._get_fingerprint_and_hashfunc(req)
-
-        hosts = await self._resolve_host(
-            req.url.raw_host,
-            req.port,
-            trace_context=trace_context
-        )
-=======
     async def _wrap_create_connection(self, *args,
                                       req, client_error=ClientConnectorError,
                                       **kwargs):
@@ -864,19 +853,22 @@
             raise client_error(req.connection_key, exc) from exc
 
     async def _create_direct_connection(self, req,
-                                        *, client_error=ClientConnectorError):
+                                        *, client_error=ClientConnectorError,
+                                        trace_context=None):
         sslcontext = self._get_ssl_context(req)
         fingerprint, hashfunc = self._get_fingerprint_and_hashfunc(req)
 
         try:
-            hosts = await self._resolve_host(req.url.raw_host, req.port)
+            hosts = await self._resolve_host(
+                req.url.raw_host,
+                req.port,
+                trace_context=trace_context)
         except OSError as exc:
             # in case of proxy it is not ClientProxyConnectionError
             # it is problem of resolving proxy ip itself
             raise ClientConnectorError(req.connection_key, exc) from exc
 
         last_exc = None
->>>>>>> dc836413
 
         for hinfo in hosts:
             host = hinfo['host']
@@ -1037,17 +1029,11 @@
         """Path to unix socket."""
         return self._path
 
-<<<<<<< HEAD
     async def _create_connection(self, req, trace_context=None):
-        _, proto = await self._loop.create_unix_connection(
-            self._factory, self._path)
-=======
-    async def _create_connection(self, req):
         try:
             _, proto = await self._loop.create_unix_connection(
                 self._factory, self._path)
         except OSError as exc:
             raise ClientConnectorError(req.connection_key, exc) from exc
 
->>>>>>> dc836413
         return proto