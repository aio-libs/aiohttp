import asyncio
import functools
import sys
import traceback
import warnings
from collections import defaultdict
from contextlib import suppress
from hashlib import md5, sha1, sha256
from http.cookies import SimpleCookie
from itertools import cycle, islice
from time import monotonic
from types import MappingProxyType, SimpleNamespace

from . import hdrs, helpers
from .client_exceptions import (ClientConnectionError,
                                ClientConnectorCertificateError,
                                ClientConnectorError, ClientConnectorSSLError,
                                ClientHttpProxyError,
                                ClientProxyConnectionError,
                                ServerFingerprintMismatch, certificate_errors,
                                ssl_errors)
from .client_proto import ResponseHandler
from .client_reqrep import ClientRequest
from .helpers import is_ip_address, noop, sentinel
from .locks import EventResultOrError
from .log import client_logger
from .resolver import DefaultResolver
from .signals import FuncSignal


try:
    import ssl
except ImportError:  # pragma: no cover
    ssl = None


__all__ = ('BaseConnector', 'TCPConnector', 'UnixConnector')

HASHFUNC_BY_DIGESTLEN = {
    16: md5,
    20: sha1,
    32: sha256,
}


class Connection:

    _source_traceback = None
    _transport = None

    def __init__(self, connector, key, protocol, loop):
        self._key = key
        self._connector = connector
        self._loop = loop
        self._protocol = protocol
        self._callbacks = []

        if loop.get_debug():
            self._source_traceback = traceback.extract_stack(sys._getframe(1))

    def __repr__(self):
        return 'Connection<{}>'.format(self._key)

    def __del__(self, _warnings=warnings):
        if self._protocol is not None:
            _warnings.warn('Unclosed connection {!r}'.format(self),
                           ResourceWarning)
            if self._loop.is_closed():
                return

            self._connector._release(
                self._key, self._protocol, should_close=True)

            context = {'client_connection': self,
                       'message': 'Unclosed connection'}
            if self._source_traceback is not None:
                context['source_traceback'] = self._source_traceback
            self._loop.call_exception_handler(context)

    @property
    def loop(self):
        return self._loop

    @property
    def transport(self):
        return self._protocol.transport

    @property
    def protocol(self):
        return self._protocol

    @property
    def writer(self):
        return self._protocol.writer

    def add_callback(self, callback):
        if callback is not None:
            self._callbacks.append(callback)

    def _notify_release(self):
        callbacks, self._callbacks = self._callbacks[:], []

        for cb in callbacks:
            with suppress(Exception):
                cb()

    def close(self):
        self._notify_release()

        if self._protocol is not None:
            self._connector._release(
                self._key, self._protocol, should_close=True)
            self._protocol = None

    def release(self):
        self._notify_release()

        if self._protocol is not None:
            self._connector._release(
                self._key, self._protocol,
                should_close=self._protocol.should_close)
            self._protocol = None

    def detach(self):
        self._notify_release()

        if self._protocol is not None:
            self._connector._release_acquired(self._protocol)
        self._protocol = None

    @property
    def closed(self):
        return self._protocol is None or not self._protocol.is_connected()


class _TransportPlaceholder:
    """ placeholder for BaseConnector.connect function """

    def close(self):
        pass


class BaseConnector(object):
    """Base connector class.

    keepalive_timeout - (optional) Keep-alive timeout.
    force_close - Set to True to force close and do reconnect
        after each request (and between redirects).
    limit - The total number of simultaneous connections.
    limit_per_host - Number of simultaneous connections to one host.
    enable_cleanup_closed - Enables clean-up closed ssl transports.
                            Disabled by default.
    loop - Optional event loop.
    """

    _closed = True  # prevent AttributeError in __del__ if ctor was failed
    _source_traceback = None

    # abort transport after 2 seconds (cleanup broken connections)
    _cleanup_closed_period = 2.0

    def __init__(self, *, keepalive_timeout=sentinel,
                 force_close=False, limit=100, limit_per_host=0,
                 enable_cleanup_closed=False, loop=None):

        if force_close:
            if keepalive_timeout is not None and \
               keepalive_timeout is not sentinel:
                raise ValueError('keepalive_timeout cannot '
                                 'be set if force_close is True')
        else:
            if keepalive_timeout is sentinel:
                keepalive_timeout = 15.0

        if loop is None:
            loop = asyncio.get_event_loop()

        self._closed = False
        if loop.get_debug():
            self._source_traceback = traceback.extract_stack(sys._getframe(1))

        self._conns = {}
        self._limit = limit
        self._limit_per_host = limit_per_host
        self._acquired = set()
        self._acquired_per_host = defaultdict(set)
        self._keepalive_timeout = keepalive_timeout
        self._force_close = force_close
        self._waiters = defaultdict(list)

        self._loop = loop
        self._factory = functools.partial(ResponseHandler, loop=loop)

        self.cookies = SimpleCookie()

        # start keep-alive connection cleanup task
        self._cleanup_handle = None

        # start cleanup closed transports task
        self._cleanup_closed_handle = None
        self._cleanup_closed_disabled = not enable_cleanup_closed
        self._cleanup_closed_transports = []
        self._cleanup_closed()

        self._on_queued_start = FuncSignal()
        self._on_queued_end = FuncSignal()
        self._on_createconn_start = FuncSignal()
        self._on_createconn_end = FuncSignal()
        self._on_reuseconn = FuncSignal()

    def __del__(self, _warnings=warnings):
        if self._closed:
            return
        if not self._conns:
            return

        conns = [repr(c) for c in self._conns.values()]

        self.close()

        _warnings.warn("Unclosed connector {!r}".format(self),
                       ResourceWarning)
        context = {'connector': self,
                   'connections': conns,
                   'message': 'Unclosed connector'}
        if self._source_traceback is not None:
            context['source_traceback'] = self._source_traceback
        self._loop.call_exception_handler(context)

    def __enter__(self):
        return self

    def __exit__(self, *exc):
        self.close()

    @property
    def force_close(self):
        """Ultimately close connection on releasing if True."""
        return self._force_close

    @property
    def limit(self):
        """The total number for simultaneous connections.

        If limit is 0 the connector has no limit.
        The default limit size is 100.
        """
        return self._limit

    @property
    def limit_per_host(self):
        """The limit_per_host for simultaneous connections
        to the same endpoint.

        Endpoints are the same if they are have equal
        (host, port, is_ssl) triple.

        """
        return self._limit_per_host

    def _cleanup(self):
        """Cleanup unused transports."""
        if self._cleanup_handle:
            self._cleanup_handle.cancel()

        now = self._loop.time()
        timeout = self._keepalive_timeout

        if self._conns:
            connections = {}
            deadline = now - timeout
            for key, conns in self._conns.items():
                alive = []
                for proto, use_time in conns:
                    if proto.is_connected():
                        if use_time - deadline < 0:
                            transport = proto.close()
                            if (key[-1] and not self._cleanup_closed_disabled):
                                self._cleanup_closed_transports.append(
                                    transport)
                        else:
                            alive.append((proto, use_time))

                if alive:
                    connections[key] = alive

            self._conns = connections

        if self._conns:
            self._cleanup_handle = helpers.weakref_handle(
                self, '_cleanup', timeout, self._loop)

    def _cleanup_closed(self):
        """Double confirmation for transport close.
        Some broken ssl servers may leave socket open without proper close.
        """
        if self._cleanup_closed_handle:
            self._cleanup_closed_handle.cancel()

        for transport in self._cleanup_closed_transports:
            if transport is not None:
                transport.abort()

        self._cleanup_closed_transports = []

        if not self._cleanup_closed_disabled:
            self._cleanup_closed_handle = helpers.weakref_handle(
                self, '_cleanup_closed',
                self._cleanup_closed_period, self._loop)

    def close(self):
        """Close all opened transports."""
        if self._closed:
            return

        self._closed = True

        try:
            if self._loop.is_closed():
                return noop()

            # cancel cleanup task
            if self._cleanup_handle:
                self._cleanup_handle.cancel()

            # cancel cleanup close task
            if self._cleanup_closed_handle:
                self._cleanup_closed_handle.cancel()

            for data in self._conns.values():
                for proto, t0 in data:
                    proto.close()

            for proto in self._acquired:
                proto.close()

            for transport in self._cleanup_closed_transports:
                if transport is not None:
                    transport.abort()

        finally:
            self._conns.clear()
            self._acquired.clear()
            self._waiters.clear()
            self._cleanup_handle = None
            self._cleanup_closed_transports.clear()
            self._cleanup_closed_handle = None

    @property
    def closed(self):
        """Is connector closed.

        A readonly property.
        """
        return self._closed

<<<<<<< HEAD
    @asyncio.coroutine
    def connect(self, req, trace_context=None):
=======
    async def connect(self, req):
>>>>>>> bd430392
        """Get from pool or create new connection."""

        if trace_context is None:
            trace_context = SimpleNamespace()

        key = req.connection_key

        if self._limit:
            # total calc available connections
            available = self._limit - len(self._waiters) - len(self._acquired)

            # check limit per host
            if (self._limit_per_host and available > 0 and
                    key in self._acquired_per_host):
                available = self._limit_per_host - len(
                    self._acquired_per_host.get(key))

        elif self._limit_per_host and key in self._acquired_per_host:
            # check limit per host
            available = self._limit_per_host - len(
                self._acquired_per_host.get(key))
        else:
            available = 1

        # Wait if there are no available connections.
        if available <= 0:
            fut = helpers.create_future(self._loop)

            # This connection will now count towards the limit.
            waiters = self._waiters[key]
            waiters.append(fut)

            self.on_queued_start.send(trace_context)

            try:
                await fut
            finally:
                # remove a waiter even if it was cancelled
                waiters.remove(fut)
                if not waiters:
                    del self._waiters[key]

            self.on_queued_end.send(trace_context)

        proto = self._get(key)
        if proto is None:
            placeholder = _TransportPlaceholder()
            self._acquired.add(placeholder)
            self._acquired_per_host[key].add(placeholder)

            self.on_createconn_start.send(trace_context)

            try:
<<<<<<< HEAD
                proto = yield from self._create_connection(
                    req,
                    trace_context=trace_context
                )
=======
                proto = await self._create_connection(req)
>>>>>>> bd430392
                if self._closed:
                    proto.close()
                    raise ClientConnectionError("Connector is closed.")
            except Exception:
                # signal to waiter
                for waiter in self._waiters[key]:
                    if not waiter.done():
                        waiter.set_result(None)
                        break
                raise
            finally:
                if not self._closed:
                    self._acquired.remove(placeholder)
                    self._acquired_per_host[key].remove(placeholder)

            self.on_createconn_end.send(trace_context)
        else:
            self.on_reuseconn.send(trace_context)

        self._acquired.add(proto)
        self._acquired_per_host[key].add(proto)
        return Connection(self, key, proto, self._loop)

    def _get(self, key):
        try:
            conns = self._conns[key]
        except KeyError:
            return None

        t1 = self._loop.time()
        while conns:
            proto, t0 = conns.pop()
            if proto.is_connected():
                if t1 - t0 > self._keepalive_timeout:
                    transport = proto.close()
                    # only for SSL transports
                    if key[-1] and not self._cleanup_closed_disabled:
                        self._cleanup_closed_transports.append(transport)
                else:
                    if not conns:
                        # The very last connection was reclaimed: drop the key
                        del self._conns[key]
                    return proto

        # No more connections: drop the key
        del self._conns[key]
        return None

    def _release_waiter(self):
        # always release only one waiter

        if self._limit:
            # if we have limit and we have available
            if self._limit - len(self._acquired) > 0:
                for key, waiters in self._waiters.items():
                    if waiters:
                        if not waiters[0].done():
                            waiters[0].set_result(None)
                        break

        elif self._limit_per_host:
            # if we have dont have limit but have limit per host
            # then release first available
            for key, waiters in self._waiters.items():
                if waiters:
                    if not waiters[0].done():
                        waiters[0].set_result(None)
                    break

    def _release_acquired(self, key, proto):
        if self._closed:
            # acquired connection is already released on connector closing
            return

        try:
            self._acquired.remove(proto)
            self._acquired_per_host[key].remove(proto)
            if not self._acquired_per_host[key]:
                del self._acquired_per_host[key]
        except KeyError:  # pragma: no cover
            # this may be result of undetermenistic order of objects
            # finalization due garbage collection.
            pass
        else:
            self._release_waiter()

    def _release(self, key, protocol, *, should_close=False):
        if self._closed:
            # acquired connection is already released on connector closing
            return

        self._release_acquired(key, protocol)

        if self._force_close:
            should_close = True

        if should_close or protocol.should_close:
            transport = protocol.close()

            if key[-1] and not self._cleanup_closed_disabled:
                self._cleanup_closed_transports.append(transport)
        else:
            conns = self._conns.get(key)
            if conns is None:
                conns = self._conns[key] = []
            conns.append((protocol, self._loop.time()))

            if self._cleanup_handle is None:
                self._cleanup_handle = helpers.weakref_handle(
                    self, '_cleanup', self._keepalive_timeout, self._loop)

<<<<<<< HEAD
    @asyncio.coroutine
    def _create_connection(self, req, trace_context=None):
=======
    async def _create_connection(self, req):
>>>>>>> bd430392
        raise NotImplementedError()

    @property
    def on_queued_start(self):
        return self._on_queued_start

    @property
    def on_queued_end(self):
        return self._on_queued_end

    @property
    def on_createconn_start(self):
        return self._on_createconn_start

    @property
    def on_createconn_end(self):
        return self._on_createconn_end

    @property
    def on_reuseconn(self):
        return self._on_reuseconn


_SSL_OP_NO_COMPRESSION = getattr(ssl, "OP_NO_COMPRESSION", 0)


class _DNSCacheTable:

    def __init__(self, ttl=None):
        self._addrs = {}
        self._addrs_rr = {}
        self._timestamps = {}
        self._ttl = ttl

    def __contains__(self, host):
        return host in self._addrs

    @property
    def addrs(self):
        return self._addrs

    def add(self, host, addrs):
        self._addrs[host] = addrs
        self._addrs_rr[host] = cycle(addrs)

        if self._ttl:
            self._timestamps[host] = monotonic()

    def remove(self, host):
        self._addrs.pop(host, None)
        self._addrs_rr.pop(host, None)

        if self._ttl:
            self._timestamps.pop(host, None)

    def clear(self):
        self._addrs.clear()
        self._addrs_rr.clear()
        self._timestamps.clear()

    def next_addrs(self, host):
        # Return an iterator that will get at maximum as many addrs
        # there are for the specific host starting from the last
        # not itereated addr.
        return islice(self._addrs_rr[host], len(self._addrs[host]))

    def expired(self, host):
        if self._ttl is None:
            return False

        return (
            self._timestamps[host] + self._ttl
        ) < monotonic()


class TCPConnector(BaseConnector):
    """TCP connector.

    verify_ssl - Set to True to check ssl certifications.
    fingerprint - Pass the binary md5, sha1, or sha256
        digest of the expected certificate in DER format to verify
        that the certificate the server presents matches. See also
        https://en.wikipedia.org/wiki/Transport_Layer_Security#Certificate_pinning
    resolver - Enable DNS lookups and use this
        resolver
    use_dns_cache - Use memory cache for DNS lookups.
    ttl_dns_cache - Max seconds having cached a DNS entry, None forever.
    family - socket address family
    local_addr - local tuple of (host, port) to bind socket to

    keepalive_timeout - (optional) Keep-alive timeout.
    force_close - Set to True to force close and do reconnect
        after each request (and between redirects).
    limit - The total number of simultaneous connections.
    limit_per_host - Number of simultaneous connections to one host.
    enable_cleanup_closed - Enables clean-up closed ssl transports.
                            Disabled by default.
    loop - Optional event loop.
    """

    def __init__(self, *, verify_ssl=True, fingerprint=None,
                 use_dns_cache=True, ttl_dns_cache=10,
                 family=0, ssl_context=None, local_addr=None,
                 resolver=None, keepalive_timeout=sentinel,
                 force_close=False, limit=100, limit_per_host=0,
                 enable_cleanup_closed=False, loop=None):
        super().__init__(keepalive_timeout=keepalive_timeout,
                         force_close=force_close,
                         limit=limit, limit_per_host=limit_per_host,
                         enable_cleanup_closed=enable_cleanup_closed,
                         loop=loop)

        if not verify_ssl and ssl_context is not None:
            raise ValueError(
                "Either disable ssl certificate validation by "
                "verify_ssl=False or specify ssl_context, not both.")

        self._verify_ssl = verify_ssl

        if fingerprint:
            digestlen = len(fingerprint)
            hashfunc = HASHFUNC_BY_DIGESTLEN.get(digestlen)
            if not hashfunc:
                raise ValueError('fingerprint has invalid length')
            elif hashfunc is md5 or hashfunc is sha1:
                warnings.warn('md5 and sha1 are insecure and deprecated. '
                              'Use sha256.',
                              DeprecationWarning, stacklevel=2)
                client_logger.warn('md5 and sha1 are insecure and deprecated. '
                                   'Use sha256.')
            self._hashfunc = hashfunc
        self._fingerprint = fingerprint

        if resolver is None:
            resolver = DefaultResolver(loop=self._loop)
        self._resolver = resolver

        self._use_dns_cache = use_dns_cache
        self._cached_hosts = _DNSCacheTable(ttl=ttl_dns_cache)
        self._throttle_dns_events = {}
        self._ssl_context = ssl_context
        self._family = family
        self._local_addr = local_addr

        self._on_resolvehost_start = FuncSignal()
        self._on_resolvehost_end = FuncSignal()
        self._on_dnscache_hit = FuncSignal()
        self._on_dnscache_miss = FuncSignal()

    def close(self):
        """Close all ongoing DNS calls."""
        for ev in self._throttle_dns_events.values():
            ev.cancel()

        super().close()

    @property
    def verify_ssl(self):
        """Do check for ssl certifications?"""
        return self._verify_ssl

    @property
    def fingerprint(self):
        """Expected ssl certificate fingerprint."""
        return self._fingerprint

    @property
    def ssl_context(self):
        """SSLContext instance for https requests.

        Lazy property, creates context on demand.
        """
        if ssl is None:  # pragma: no cover
            raise RuntimeError('SSL is not supported.')

        if self._ssl_context is None:
            if not self._verify_ssl:
                sslcontext = ssl.SSLContext(ssl.PROTOCOL_SSLv23)
                sslcontext.options |= ssl.OP_NO_SSLv2
                sslcontext.options |= ssl.OP_NO_SSLv3
                sslcontext.options |= _SSL_OP_NO_COMPRESSION
                sslcontext.set_default_verify_paths()
            else:
                sslcontext = ssl.create_default_context()
            self._ssl_context = sslcontext
        return self._ssl_context

    @property
    def family(self):
        """Socket family like AF_INET."""
        return self._family

    @property
    def use_dns_cache(self):
        """True if local DNS caching is enabled."""
        return self._use_dns_cache

    @property
    def cached_hosts(self):
        """Read-only dict of cached DNS record."""
        return MappingProxyType(self._cached_hosts.addrs)

    def clear_dns_cache(self, host=None, port=None):
        """Remove specified host/port or clear all dns local cache."""
        if host is not None and port is not None:
            self._cached_hosts.remove((host, port))
        elif host is not None or port is not None:
            raise ValueError("either both host and port "
                             "or none of them are allowed")
        else:
            self._cached_hosts.clear()

<<<<<<< HEAD
    @asyncio.coroutine
    def _resolve_host(self, host, port, trace_context=None):
=======
    async def _resolve_host(self, host, port):
>>>>>>> bd430392
        if is_ip_address(host):
            return [{'hostname': host, 'host': host, 'port': port,
                     'family': self._family, 'proto': 0, 'flags': 0}]

        if not self._use_dns_cache:
<<<<<<< HEAD
            self.on_resolvehost_start.send(trace_context)
            res = (yield from self._resolver.resolve(
=======
            return (await self._resolver.resolve(
>>>>>>> bd430392
                host, port, family=self._family))
            self.on_resolvehost_end.send(trace_context)
            return res

        key = (host, port)

        if (key in self._cached_hosts) and \
                (not self._cached_hosts.expired(key)):
            self.on_dnscache_hit.send(trace_context)
            return self._cached_hosts.next_addrs(key)

        if key in self._throttle_dns_events:
<<<<<<< HEAD
            self.on_dnscache_hit.send(trace_context)
            yield from self._throttle_dns_events[key].wait()
        else:
            self.on_dnscache_miss.send(trace_context)
            self._throttle_dns_events[key] = \
                EventResultOrError(self._loop)
            try:
                self.on_resolvehost_start.send(trace_context)
                addrs = yield from \
=======
            await self._throttle_dns_events[key].wait()
        else:
            self._throttle_dns_events[key] = EventResultOrError(self._loop)
            try:
                addrs = await \
>>>>>>> bd430392
                    asyncio.shield(self._resolver.resolve(host,
                                                          port,
                                                          family=self._family),
                                   loop=self._loop)
                self.on_resolvehost_end.send(trace_context)
                self._cached_hosts.add(key, addrs)
                self._throttle_dns_events[key].set()
            except Exception as e:
                # any DNS exception, independently of the implementation
                # is set for the waiters to raise the same exception.
                self._throttle_dns_events[key].set(exc=e)
                raise
            finally:
                self._throttle_dns_events.pop(key)

        return self._cached_hosts.next_addrs(key)

<<<<<<< HEAD
    @asyncio.coroutine
    def _create_connection(self, req, trace_context=None):
=======
    async def _create_connection(self, req):
>>>>>>> bd430392
        """Create connection.

        Has same keyword arguments as BaseEventLoop.create_connection.
        """
        if req.proxy:
<<<<<<< HEAD
            _, proto = yield from self._create_proxy_connection(
                req,
                trace_context=None
            )
        else:
            _, proto = yield from self._create_direct_connection(
                req,
                trace_context=None
            )
=======
            _, proto = await self._create_proxy_connection(req)
        else:
            _, proto = await self._create_direct_connection(req)
>>>>>>> bd430392

        return proto

    def _get_ssl_context(self, req):
        """Logic to get the correct SSL context

        0. if req.ssl is false, return None

        1. if ssl_context is specified in req, use it
        2. if _ssl_context is specified in self, use it
        3. otherwise:
            1. if verify_ssl is not specified in req, use self.ssl_context
               (will generate a default context according to self.verify_ssl)
            2. if verify_ssl is True in req, generate a default SSL context
            3. if verify_ssl is False in req, generate a SSL context that
               won't verify
        """
        if req.ssl:
            sslcontext = req.ssl_context or self._ssl_context
            if not sslcontext:
                if req.verify_ssl is None:
                    sslcontext = self.ssl_context
                elif req.verify_ssl:
                    sslcontext = ssl.create_default_context()
                else:
                    sslcontext = ssl.SSLContext(ssl.PROTOCOL_SSLv23)
                    sslcontext.options |= ssl.OP_NO_SSLv2
                    sslcontext.options |= ssl.OP_NO_SSLv3
                    sslcontext.options |= _SSL_OP_NO_COMPRESSION
                    sslcontext.set_default_verify_paths()
        else:
            sslcontext = None
        return sslcontext

    def _get_fingerprint_and_hashfunc(self, req):
        if req.fingerprint:
            return (req.fingerprint, req._hashfunc)
        elif self.fingerprint:
            return (self.fingerprint, self._hashfunc)
        else:
            return (None, None)

<<<<<<< HEAD
    @asyncio.coroutine
    def _create_direct_connection(self, req, trace_context=None):
        sslcontext = self._get_ssl_context(req)
        fingerprint, hashfunc = self._get_fingerprint_and_hashfunc(req)

        hosts = yield from self._resolve_host(
            req.url.raw_host,
            req.port,
            trace_context=trace_context
        )
=======
    async def _create_direct_connection(self, req):
        sslcontext = self._get_ssl_context(req)
        fingerprint, hashfunc = self._get_fingerprint_and_hashfunc(req)

        hosts = await self._resolve_host(req.url.raw_host, req.port)
>>>>>>> bd430392

        for hinfo in hosts:
            try:
                host = hinfo['host']
                port = hinfo['port']
                transp, proto = await self._loop.create_connection(
                    self._factory, host, port,
                    ssl=sslcontext, family=hinfo['family'],
                    proto=hinfo['proto'], flags=hinfo['flags'],
                    server_hostname=hinfo['hostname'] if sslcontext else None,
                    local_addr=self._local_addr)
                has_cert = transp.get_extra_info('sslcontext')
                if has_cert and fingerprint:
                    sock = transp.get_extra_info('socket')
                    if not hasattr(sock, 'getpeercert'):
                        # Workaround for asyncio 3.5.0
                        # Starting from 3.5.1 version
                        # there is 'ssl_object' extra info in transport
                        sock = transp._ssl_protocol._sslpipe.ssl_object
                    # gives DER-encoded cert as a sequence of bytes (or None)
                    cert = sock.getpeercert(binary_form=True)
                    assert cert
                    got = hashfunc(cert).digest()
                    expected = fingerprint
                    if got != expected:
                        transp.close()
                        if not self._cleanup_closed_disabled:
                            self._cleanup_closed_transports.append(transp)
                        raise ServerFingerprintMismatch(
                            expected, got, host, port)
                return transp, proto
            except certificate_errors as exc:
                raise ClientConnectorCertificateError(
                    req.connection_key, exc) from exc
            except ssl_errors as exc:
                raise ClientConnectorSSLError(req.connection_key, exc) from exc
            except OSError as exc:
                raise ClientConnectorError(req.connection_key, exc) from exc

<<<<<<< HEAD
    @asyncio.coroutine
    def _create_proxy_connection(self, req, trace_context=None):
=======
    async def _create_proxy_connection(self, req):
>>>>>>> bd430392
        headers = {}
        if req.proxy_headers is not None:
            headers = req.proxy_headers
        headers[hdrs.HOST] = req.headers[hdrs.HOST]

        proxy_req = ClientRequest(
            hdrs.METH_GET, req.proxy,
            headers=headers,
            auth=req.proxy_auth,
            loop=self._loop,
            verify_ssl=req.verify_ssl,
            fingerprint=req.fingerprint,
            ssl_context=req.ssl_context)
        try:
            # create connection to proxy server
            transport, proto = await self._create_direct_connection(
                proxy_req)
        except OSError as exc:
            raise ClientProxyConnectionError(proxy_req, exc) from exc

        auth = proxy_req.headers.pop(hdrs.AUTHORIZATION, None)
        if auth is not None:
            if not req.ssl:
                req.headers[hdrs.PROXY_AUTHORIZATION] = auth
            else:
                proxy_req.headers[hdrs.PROXY_AUTHORIZATION] = auth

        if req.ssl:
            sslcontext = self._get_ssl_context(req)
            # For HTTPS requests over HTTP proxy
            # we must notify proxy to tunnel connection
            # so we send CONNECT command:
            #   CONNECT www.python.org:443 HTTP/1.1
            #   Host: www.python.org
            #
            # next we must do TLS handshake and so on
            # to do this we must wrap raw socket into secure one
            # asyncio handles this perfectly
            proxy_req.method = hdrs.METH_CONNECT
            proxy_req.url = req.url
            key = (req.host, req.port, req.ssl)
            conn = Connection(self, key, proto, self._loop)
            proxy_resp = proxy_req.send(conn)
            try:
                resp = await proxy_resp.start(conn, True)
            except Exception:
                proxy_resp.close()
                conn.close()
                raise
            else:
                conn._protocol = None
                conn._transport = None
                try:
                    if resp.status != 200:
                        raise ClientHttpProxyError(
                            proxy_resp.request_info,
                            resp.history,
                            code=resp.status,
                            message=resp.reason,
                            headers=resp.headers)
                    rawsock = transport.get_extra_info('socket', default=None)
                    if rawsock is None:
                        raise RuntimeError(
                            "Transport does not expose socket instance")
                    # Duplicate the socket, so now we can close proxy transport
                    rawsock = rawsock.dup()
                finally:
                    transport.close()

                transport, proto = await self._loop.create_connection(
                    self._factory, ssl=sslcontext, sock=rawsock,
                    server_hostname=req.host)
            finally:
                proxy_resp.close()

        return transport, proto

    @property
    def on_resolvehost_start(self):
        return self._on_resolvehost_start

    @property
    def on_resolvehost_end(self):
        return self._on_resolvehost_end

    @property
    def on_dnscache_hit(self):
        return self._on_dnscache_hit

    @property
    def on_dnscache_miss(self):
        return self._on_dnscache_miss


class UnixConnector(BaseConnector):
    """Unix socket connector.

    path - Unix socket path.
    keepalive_timeout - (optional) Keep-alive timeout.
    force_close - Set to True to force close and do reconnect
        after each request (and between redirects).
    limit - The total number of simultaneous connections.
    limit_per_host - Number of simultaneous connections to one host.
    loop - Optional event loop.

    Usage:

    >>> conn = UnixConnector(path='/path/to/socket')
    >>> session = ClientSession(connector=conn)
    >>> resp = yield from session.get('http://python.org')

    """

    def __init__(self, path, force_close=False, keepalive_timeout=sentinel,
                 limit=100, limit_per_host=0, loop=None):
        super().__init__(force_close=force_close,
                         keepalive_timeout=keepalive_timeout,
                         limit=limit, limit_per_host=limit_per_host, loop=loop)
        self._path = path

    @property
    def path(self):
        """Path to unix socket."""
        return self._path

<<<<<<< HEAD
    @asyncio.coroutine
    def _create_connection(self, req, trace_context=None):
        _, proto = yield from self._loop.create_unix_connection(
=======
    async def _create_connection(self, req):
        _, proto = await self._loop.create_unix_connection(
>>>>>>> bd430392
            self._factory, self._path)
        return proto<|MERGE_RESOLUTION|>--- conflicted
+++ resolved
@@ -354,12 +354,7 @@
         """
         return self._closed
 
-<<<<<<< HEAD
-    @asyncio.coroutine
-    def connect(self, req, trace_context=None):
-=======
-    async def connect(self, req):
->>>>>>> bd430392
+    async def connect(self, req, trace_context=None):
         """Get from pool or create new connection."""
 
         if trace_context is None:
@@ -413,14 +408,10 @@
             self.on_createconn_start.send(trace_context)
 
             try:
-<<<<<<< HEAD
-                proto = yield from self._create_connection(
+                proto = await self._create_connection(
                     req,
                     trace_context=trace_context
                 )
-=======
-                proto = await self._create_connection(req)
->>>>>>> bd430392
                 if self._closed:
                     proto.close()
                     raise ClientConnectionError("Connector is closed.")
@@ -532,12 +523,7 @@
                 self._cleanup_handle = helpers.weakref_handle(
                     self, '_cleanup', self._keepalive_timeout, self._loop)
 
-<<<<<<< HEAD
-    @asyncio.coroutine
-    def _create_connection(self, req, trace_context=None):
-=======
-    async def _create_connection(self, req):
->>>>>>> bd430392
+    async def _create_connection(self, req, trace_context=None):
         raise NotImplementedError()
 
     @property
@@ -750,23 +736,14 @@
         else:
             self._cached_hosts.clear()
 
-<<<<<<< HEAD
-    @asyncio.coroutine
-    def _resolve_host(self, host, port, trace_context=None):
-=======
-    async def _resolve_host(self, host, port):
->>>>>>> bd430392
+    async def _resolve_host(self, host, port, trace_context=None):
         if is_ip_address(host):
             return [{'hostname': host, 'host': host, 'port': port,
                      'family': self._family, 'proto': 0, 'flags': 0}]
 
         if not self._use_dns_cache:
-<<<<<<< HEAD
             self.on_resolvehost_start.send(trace_context)
-            res = (yield from self._resolver.resolve(
-=======
-            return (await self._resolver.resolve(
->>>>>>> bd430392
+            res = (await self._resolver.resolve(
                 host, port, family=self._family))
             self.on_resolvehost_end.send(trace_context)
             return res
@@ -779,23 +756,15 @@
             return self._cached_hosts.next_addrs(key)
 
         if key in self._throttle_dns_events:
-<<<<<<< HEAD
             self.on_dnscache_hit.send(trace_context)
-            yield from self._throttle_dns_events[key].wait()
+            await self._throttle_dns_events[key].wait()
         else:
             self.on_dnscache_miss.send(trace_context)
             self._throttle_dns_events[key] = \
                 EventResultOrError(self._loop)
             try:
                 self.on_resolvehost_start.send(trace_context)
-                addrs = yield from \
-=======
-            await self._throttle_dns_events[key].wait()
-        else:
-            self._throttle_dns_events[key] = EventResultOrError(self._loop)
-            try:
                 addrs = await \
->>>>>>> bd430392
                     asyncio.shield(self._resolver.resolve(host,
                                                           port,
                                                           family=self._family),
@@ -813,32 +782,21 @@
 
         return self._cached_hosts.next_addrs(key)
 
-<<<<<<< HEAD
-    @asyncio.coroutine
-    def _create_connection(self, req, trace_context=None):
-=======
-    async def _create_connection(self, req):
->>>>>>> bd430392
+    async def _create_connection(self, req, trace_context=None):
         """Create connection.
 
         Has same keyword arguments as BaseEventLoop.create_connection.
         """
         if req.proxy:
-<<<<<<< HEAD
-            _, proto = yield from self._create_proxy_connection(
+            _, proto = await self._create_proxy_connection(
                 req,
                 trace_context=None
             )
         else:
-            _, proto = yield from self._create_direct_connection(
+            _, proto = await self._create_direct_connection(
                 req,
                 trace_context=None
             )
-=======
-            _, proto = await self._create_proxy_connection(req)
-        else:
-            _, proto = await self._create_direct_connection(req)
->>>>>>> bd430392
 
         return proto
 
@@ -881,24 +839,15 @@
         else:
             return (None, None)
 
-<<<<<<< HEAD
-    @asyncio.coroutine
-    def _create_direct_connection(self, req, trace_context=None):
+    async def _create_direct_connection(self, req, trace_context=None):
         sslcontext = self._get_ssl_context(req)
         fingerprint, hashfunc = self._get_fingerprint_and_hashfunc(req)
 
-        hosts = yield from self._resolve_host(
+        hosts = await self._resolve_host(
             req.url.raw_host,
             req.port,
             trace_context=trace_context
         )
-=======
-    async def _create_direct_connection(self, req):
-        sslcontext = self._get_ssl_context(req)
-        fingerprint, hashfunc = self._get_fingerprint_and_hashfunc(req)
-
-        hosts = await self._resolve_host(req.url.raw_host, req.port)
->>>>>>> bd430392
 
         for hinfo in hosts:
             try:
@@ -938,12 +887,7 @@
             except OSError as exc:
                 raise ClientConnectorError(req.connection_key, exc) from exc
 
-<<<<<<< HEAD
-    @asyncio.coroutine
-    def _create_proxy_connection(self, req, trace_context=None):
-=======
-    async def _create_proxy_connection(self, req):
->>>>>>> bd430392
+    async def _create_proxy_connection(self, req, trace_context=None):
         headers = {}
         if req.proxy_headers is not None:
             headers = req.proxy_headers
@@ -1069,13 +1013,7 @@
         """Path to unix socket."""
         return self._path
 
-<<<<<<< HEAD
-    @asyncio.coroutine
-    def _create_connection(self, req, trace_context=None):
-        _, proto = yield from self._loop.create_unix_connection(
-=======
-    async def _create_connection(self, req):
+    async def _create_connection(self, req, trace_context=None):
         _, proto = await self._loop.create_unix_connection(
->>>>>>> bd430392
             self._factory, self._path)
         return proto