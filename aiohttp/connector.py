import asyncio
import functools
import random
import socket
import sys
import traceback
import warnings
from collections import OrderedDict, defaultdict, deque
from collections.abc import Awaitable, Callable, Iterator, Sequence
from contextlib import suppress
from http import HTTPStatus
from itertools import chain, cycle, islice
from time import monotonic
from types import TracebackType
from typing import TYPE_CHECKING, Any, Literal, Optional, Union, cast

import aiohappyeyeballs
from aiohappyeyeballs import AddrInfoType, SocketFactoryType
from multidict import CIMultiDict

from . import hdrs, helpers
from .abc import AbstractResolver, ResolveResult
from .client_exceptions import (
    ClientConnectionError,
    ClientConnectorCertificateError,
    ClientConnectorDNSError,
    ClientConnectorError,
    ClientConnectorSSLError,
    ClientHttpProxyError,
    ClientProxyConnectionError,
    ServerFingerprintMismatch,
    UnixClientConnectorError,
    cert_errors,
    ssl_errors,
)
from .client_proto import ResponseHandler
from .client_reqrep import (
    SSL_ALLOWED_TYPES,
    ClientRequest,
    ClientRequestBase,
    Fingerprint,
)
from .helpers import (
    _SENTINEL,
    ceil_timeout,
    is_ip_address,
    sentinel,
    set_exception,
    set_result,
)
from .log import client_logger
from .resolver import DefaultResolver

if sys.version_info >= (3, 12):
    from collections.abc import Buffer
else:
    Buffer = Union[bytes, bytearray, "memoryview[int]", "memoryview[bytes]"]

if TYPE_CHECKING:
    import ssl

    SSLContext = ssl.SSLContext
else:
    try:
        import ssl

        SSLContext = ssl.SSLContext
    except ImportError:  # pragma: no cover
        ssl = None  # type: ignore[assignment]
        SSLContext = object  # type: ignore[misc,assignment]

EMPTY_SCHEMA_SET = frozenset({""})
HTTP_SCHEMA_SET = frozenset({"http", "https"})
WS_SCHEMA_SET = frozenset({"ws", "wss"})

HTTP_AND_EMPTY_SCHEMA_SET = HTTP_SCHEMA_SET | EMPTY_SCHEMA_SET
HIGH_LEVEL_SCHEMA_SET = HTTP_AND_EMPTY_SCHEMA_SET | WS_SCHEMA_SET

NEEDS_CLEANUP_CLOSED = (3, 13, 0) <= sys.version_info < (
    3,
    13,
    1,
) or sys.version_info < (3, 12, 7)
# Cleanup closed is no longer needed after https://github.com/python/cpython/pull/118960
# which first appeared in Python 3.12.7 and 3.13.1


__all__ = (
    "BaseConnector",
    "TCPConnector",
    "UnixConnector",
    "NamedPipeConnector",
    "AddrInfoType",
    "SocketFactoryType",
)


if TYPE_CHECKING:
    from .client import ClientTimeout
    from .client_reqrep import ConnectionKey
    from .tracing import Trace


class Connection:
    """Represents a single connection."""

    __slots__ = (
        "_key",
        "_connector",
        "_loop",
        "_protocol",
        "_callbacks",
        "_source_traceback",
    )

    def __init__(
        self,
        connector: "BaseConnector",
        key: "ConnectionKey",
        protocol: ResponseHandler,
        loop: asyncio.AbstractEventLoop,
    ) -> None:
        self._key = key
        self._connector = connector
        self._loop = loop
        self._protocol: ResponseHandler | None = protocol
        self._callbacks: list[Callable[[], None]] = []
        self._source_traceback = (
            traceback.extract_stack(sys._getframe(1)) if loop.get_debug() else None
        )

    def __repr__(self) -> str:
        return f"Connection<{self._key}>"

    def __del__(self, _warnings: Any = warnings) -> None:
        if self._protocol is not None:
            _warnings.warn(
                f"Unclosed connection {self!r}", ResourceWarning, source=self
            )
            if self._loop.is_closed():
                return

            self._connector._release(self._key, self._protocol, should_close=True)

            context = {"client_connection": self, "message": "Unclosed connection"}
            if self._source_traceback is not None:
                context["source_traceback"] = self._source_traceback
            self._loop.call_exception_handler(context)

    def __bool__(self) -> Literal[True]:
        """Force subclasses to not be falsy, to make checks simpler."""
        return True

    @property
    def transport(self) -> asyncio.Transport | None:
        if self._protocol is None:
            return None
        return self._protocol.transport

    @property
    def protocol(self) -> ResponseHandler | None:
        return self._protocol

    def add_callback(self, callback: Callable[[], None]) -> None:
        if callback is not None:
            self._callbacks.append(callback)

    def _notify_release(self) -> None:
        callbacks, self._callbacks = self._callbacks[:], []

        for cb in callbacks:
            with suppress(Exception):
                cb()

    def close(self) -> None:
        self._notify_release()

        if self._protocol is not None:
            self._connector._release(self._key, self._protocol, should_close=True)
            self._protocol = None

    def release(self) -> None:
        self._notify_release()

        if self._protocol is not None:
            self._connector._release(self._key, self._protocol)
            self._protocol = None

    @property
    def closed(self) -> bool:
        return self._protocol is None or not self._protocol.is_connected()


class _ConnectTunnelConnection(Connection):
    """Special connection wrapper for CONNECT tunnels that must never be pooled.

    This connection wraps the proxy connection that will be upgraded with TLS.
    It must never be released to the pool because:
    1. Its 'closed' future will never complete, causing session.close() to hang
    2. It represents an intermediate state, not a reusable connection
    3. The real connection (with TLS) will be created separately
    """

    def release(self) -> None:
        """Do nothing - don't pool or close the connection.

        These connections are an intermediate state during the CONNECT tunnel
        setup and will be cleaned up naturally after the TLS upgrade. If they
        were to be pooled, they would never be properly closed, causing
        session.close() to wait forever for their 'closed' future.
        """


class _TransportPlaceholder:
    """placeholder for BaseConnector.connect function"""

    __slots__ = ("closed", "transport")

    def __init__(self, closed_future: asyncio.Future[Exception | None]) -> None:
        """Initialize a placeholder for a transport."""
        self.closed = closed_future
        self.transport = None

    def close(self) -> None:
        """Close the placeholder."""

    def abort(self) -> None:
        """Abort the placeholder (does nothing)."""


class BaseConnector:
    """Base connector class.

    keepalive_timeout - (optional) Keep-alive timeout.
    force_close - Set to True to force close and do reconnect
        after each request (and between redirects).
    limit - The total number of simultaneous connections.
    limit_per_host - Number of simultaneous connections to one host.
    enable_cleanup_closed - Enables clean-up closed ssl transports.
                            Disabled by default.
    timeout_ceil_threshold - Trigger ceiling of timeout values when
                             it's above timeout_ceil_threshold.
    loop - Optional event loop.
    """

    _closed = True  # prevent AttributeError in __del__ if ctor was failed
    _source_traceback = None

    # abort transport after 2 seconds (cleanup broken connections)
    _cleanup_closed_period = 2.0

    allowed_protocol_schema_set = HIGH_LEVEL_SCHEMA_SET

    def __init__(
        self,
        *,
        keepalive_timeout: _SENTINEL | None | float = sentinel,
        force_close: bool = False,
        limit: int = 100,
        limit_per_host: int = 0,
        enable_cleanup_closed: bool = False,
        timeout_ceil_threshold: float = 5,
    ) -> None:
        if force_close:
            if keepalive_timeout is not None and keepalive_timeout is not sentinel:
                raise ValueError(
                    "keepalive_timeout cannot be set if force_close is True"
                )
        else:
            if keepalive_timeout is sentinel:
                keepalive_timeout = 15.0

        self._timeout_ceil_threshold = timeout_ceil_threshold

        loop = asyncio.get_running_loop()

        self._closed = False
        if loop.get_debug():
            self._source_traceback = traceback.extract_stack(sys._getframe(1))

        # Connection pool of reusable connections.
        # We use a deque to store connections because it has O(1) popleft()
        # and O(1) append() operations to implement a FIFO queue.
        self._conns: defaultdict[
            ConnectionKey, deque[tuple[ResponseHandler, float]]
        ] = defaultdict(deque)
        self._limit = limit
        self._limit_per_host = limit_per_host
        self._acquired: set[ResponseHandler] = set()
        self._acquired_per_host: defaultdict[ConnectionKey, set[ResponseHandler]] = (
            defaultdict(set)
        )
        self._keepalive_timeout = cast(float, keepalive_timeout)
        self._force_close = force_close

        # {host_key: FIFO list of waiters}
        # The FIFO is implemented with an OrderedDict with None keys because
        # python does not have an ordered set.
        self._waiters: defaultdict[
            ConnectionKey, OrderedDict[asyncio.Future[None], None]
        ] = defaultdict(OrderedDict)

        self._loop = loop
        self._factory = functools.partial(ResponseHandler, loop=loop)

        # start keep-alive connection cleanup task
        self._cleanup_handle: asyncio.TimerHandle | None = None

        # start cleanup closed transports task
        self._cleanup_closed_handle: asyncio.TimerHandle | None = None

        if enable_cleanup_closed and not NEEDS_CLEANUP_CLOSED:
            warnings.warn(
                "enable_cleanup_closed ignored because "
                "https://github.com/python/cpython/pull/118960 is fixed "
                f"in Python version {sys.version_info}",
                DeprecationWarning,
                stacklevel=2,
            )
            enable_cleanup_closed = False

        self._cleanup_closed_disabled = not enable_cleanup_closed
        self._cleanup_closed_transports: list[asyncio.Transport | None] = []

        self._placeholder_future: asyncio.Future[Exception | None] = (
            loop.create_future()
        )
        self._placeholder_future.set_result(None)
        self._cleanup_closed()

    def __del__(self, _warnings: Any = warnings) -> None:
        if self._closed:
            return
        if not self._conns:
            return

        conns = [repr(c) for c in self._conns.values()]

        self._close_immediately()

        _warnings.warn(f"Unclosed connector {self!r}", ResourceWarning, source=self)
        context = {
            "connector": self,
            "connections": conns,
            "message": "Unclosed connector",
        }
        if self._source_traceback is not None:
            context["source_traceback"] = self._source_traceback
        self._loop.call_exception_handler(context)

    async def __aenter__(self) -> "BaseConnector":
        return self

    async def __aexit__(
        self,
        exc_type: type[BaseException] | None = None,
        exc_value: BaseException | None = None,
        exc_traceback: TracebackType | None = None,
    ) -> None:
        await self.close()

    @property
    def force_close(self) -> bool:
        """Ultimately close connection on releasing if True."""
        return self._force_close

    @property
    def limit(self) -> int:
        """The total number for simultaneous connections.

        If limit is 0 the connector has no limit.
        The default limit size is 100.
        """
        return self._limit

    @property
    def limit_per_host(self) -> int:
        """The limit for simultaneous connections to the same endpoint.

        Endpoints are the same if they are have equal
        (host, port, is_ssl) triple.
        """
        return self._limit_per_host

    def _cleanup(self) -> None:
        """Cleanup unused transports."""
        if self._cleanup_handle:
            self._cleanup_handle.cancel()
            # _cleanup_handle should be unset, otherwise _release() will not
            # recreate it ever!
            self._cleanup_handle = None

        now = monotonic()
        timeout = self._keepalive_timeout

        if self._conns:
            connections = defaultdict(deque)
            deadline = now - timeout
            for key, conns in self._conns.items():
                alive: deque[tuple[ResponseHandler, float]] = deque()
                for proto, use_time in conns:
                    if proto.is_connected() and use_time - deadline >= 0:
                        alive.append((proto, use_time))
                        continue
                    transport = proto.transport
                    proto.close()
                    if not self._cleanup_closed_disabled and key.is_ssl:
                        self._cleanup_closed_transports.append(transport)

                if alive:
                    connections[key] = alive

            self._conns = connections

        if self._conns:
            self._cleanup_handle = helpers.weakref_handle(
                self,
                "_cleanup",
                timeout,
                self._loop,
                timeout_ceil_threshold=self._timeout_ceil_threshold,
            )

    def _cleanup_closed(self) -> None:
        """Double confirmation for transport close.

        Some broken ssl servers may leave socket open without proper close.
        """
        if self._cleanup_closed_handle:
            self._cleanup_closed_handle.cancel()

        for transport in self._cleanup_closed_transports:
            if transport is not None:
                transport.abort()

        self._cleanup_closed_transports = []

        if not self._cleanup_closed_disabled:
            self._cleanup_closed_handle = helpers.weakref_handle(
                self,
                "_cleanup_closed",
                self._cleanup_closed_period,
                self._loop,
                timeout_ceil_threshold=self._timeout_ceil_threshold,
            )

    async def close(self, *, abort_ssl: bool = False) -> None:
        """Close all opened transports.

        :param abort_ssl: If True, SSL connections will be aborted immediately
                         without performing the shutdown handshake. This provides
                         faster cleanup at the cost of less graceful disconnection.
        """
        waiters = self._close_immediately(abort_ssl=abort_ssl)
        if waiters:
            results = await asyncio.gather(*waiters, return_exceptions=True)
            for res in results:
                if isinstance(res, Exception):
                    err_msg = "Error while closing connector: " + repr(res)
                    client_logger.debug(err_msg)

    def _close_immediately(self, *, abort_ssl: bool = False) -> list[Awaitable[object]]:
        waiters: list[Awaitable[object]] = []

        if self._closed:
            return waiters

        self._closed = True

        try:
            if self._loop.is_closed():
                return waiters

            # cancel cleanup task
            if self._cleanup_handle:
                self._cleanup_handle.cancel()

            # cancel cleanup close task
            if self._cleanup_closed_handle:
                self._cleanup_closed_handle.cancel()

            for data in self._conns.values():
                for proto, _ in data:
                    if (
                        abort_ssl
                        and proto.transport
                        and proto.transport.get_extra_info("sslcontext") is not None
                    ):
                        proto.abort()
                    else:
                        proto.close()
                    if closed := proto.closed:
                        waiters.append(closed)

            for proto in self._acquired:
                if (
                    abort_ssl
                    and proto.transport
                    and proto.transport.get_extra_info("sslcontext") is not None
                ):
                    proto.abort()
                else:
                    proto.close()
                if closed := proto.closed:
                    waiters.append(closed)

            # TODO (A.Yushovskiy, 24-May-2019) collect transp. closing futures
            for transport in self._cleanup_closed_transports:
                if transport is not None:
                    transport.abort()

            return waiters

        finally:
            self._conns.clear()
            self._acquired.clear()
            for keyed_waiters in self._waiters.values():
                for keyed_waiter in keyed_waiters:
                    keyed_waiter.cancel()
            self._waiters.clear()
            self._cleanup_handle = None
            self._cleanup_closed_transports.clear()
            self._cleanup_closed_handle = None

    @property
    def closed(self) -> bool:
        """Is connector closed.

        A readonly property.
        """
        return self._closed

    def _available_connections(self, key: "ConnectionKey") -> int:
        """
        Return number of available connections.

        The limit, limit_per_host and the connection key are taken into account.

        If it returns less than 1 means that there are no connections
        available.
        """
        # check total available connections
        # If there are no limits, this will always return 1
        total_remain = 1

        if self._limit and (total_remain := self._limit - len(self._acquired)) <= 0:
            return total_remain

        # check limit per host
        if host_remain := self._limit_per_host:
            if acquired := self._acquired_per_host.get(key):
                host_remain -= len(acquired)
            if total_remain > host_remain:
                return host_remain

        return total_remain

    async def connect(
        self, req: ClientRequest, traces: list["Trace"], timeout: "ClientTimeout"
    ) -> Connection:
        """Get from pool or create new connection."""
        key = req.connection_key
        if (conn := await self._get(key, traces)) is not None:
            # If we do not have to wait and we can get a connection from the pool
            # we can avoid the timeout ceil logic and directly return the connection
            return conn

        async with ceil_timeout(timeout.connect, timeout.ceil_threshold):
            if self._available_connections(key) <= 0:
                await self._wait_for_available_connection(key, traces)
                if (conn := await self._get(key, traces)) is not None:
                    return conn

            placeholder = cast(
                ResponseHandler, _TransportPlaceholder(self._placeholder_future)
            )
            self._acquired.add(placeholder)
            if self._limit_per_host:
                self._acquired_per_host[key].add(placeholder)

            try:
                # Traces are done inside the try block to ensure that the
                # that the placeholder is still cleaned up if an exception
                # is raised.
                if traces:
                    for trace in traces:
                        await trace.send_connection_create_start()
                proto = await self._create_connection(req, traces, timeout)
                if traces:
                    for trace in traces:
                        await trace.send_connection_create_end()
            except BaseException:
                self._release_acquired(key, placeholder)
                raise
            else:
                if self._closed:
                    proto.close()
                    raise ClientConnectionError("Connector is closed.")

        # The connection was successfully created, drop the placeholder
        # and add the real connection to the acquired set. There should
        # be no awaits after the proto is added to the acquired set
        # to ensure that the connection is not left in the acquired set
        # on cancellation.
        self._acquired.remove(placeholder)
        self._acquired.add(proto)
        if self._limit_per_host:
            acquired_per_host = self._acquired_per_host[key]
            acquired_per_host.remove(placeholder)
            acquired_per_host.add(proto)
        return Connection(self, key, proto, self._loop)

    async def _wait_for_available_connection(
        self, key: "ConnectionKey", traces: list["Trace"]
    ) -> None:
        """Wait for an available connection slot."""
        # We loop here because there is a race between
        # the connection limit check and the connection
        # being acquired. If the connection is acquired
        # between the check and the await statement, we
        # need to loop again to check if the connection
        # slot is still available.
        attempts = 0
        while True:
            fut: asyncio.Future[None] = self._loop.create_future()
            keyed_waiters = self._waiters[key]
            keyed_waiters[fut] = None
            if attempts:
                # If we have waited before, we need to move the waiter
                # to the front of the queue as otherwise we might get
                # starved and hit the timeout.
                keyed_waiters.move_to_end(fut, last=False)

            try:
                # Traces happen in the try block to ensure that the
                # the waiter is still cleaned up if an exception is raised.
                if traces:
                    for trace in traces:
                        await trace.send_connection_queued_start()
                await fut
                if traces:
                    for trace in traces:
                        await trace.send_connection_queued_end()
            finally:
                # pop the waiter from the queue if its still
                # there and not already removed by _release_waiter
                keyed_waiters.pop(fut, None)
                if not self._waiters.get(key, True):
                    del self._waiters[key]

            if self._available_connections(key) > 0:
                break
            attempts += 1

    async def _get(
        self, key: "ConnectionKey", traces: list["Trace"]
    ) -> Connection | None:
        """Get next reusable connection for the key or None.

        The connection will be marked as acquired.
        """
        if (conns := self._conns.get(key)) is None:
            return None

        t1 = monotonic()
        while conns:
            proto, t0 = conns.popleft()
            # We will we reuse the connection if its connected and
            # the keepalive timeout has not been exceeded
            if proto.is_connected() and t1 - t0 <= self._keepalive_timeout:
                if not conns:
                    # The very last connection was reclaimed: drop the key
                    del self._conns[key]
                self._acquired.add(proto)
                if self._limit_per_host:
                    self._acquired_per_host[key].add(proto)
                if traces:
                    for trace in traces:
                        try:
                            await trace.send_connection_reuseconn()
                        except BaseException:
                            self._release_acquired(key, proto)
                            raise
                return Connection(self, key, proto, self._loop)

            # Connection cannot be reused, close it
            transport = proto.transport
            proto.close()
            # only for SSL transports
            if not self._cleanup_closed_disabled and key.is_ssl:
                self._cleanup_closed_transports.append(transport)

        # No more connections: drop the key
        del self._conns[key]
        return None

    def _release_waiter(self) -> None:
        """
        Iterates over all waiters until one to be released is found.

        The one to be released is not finished and
        belongs to a host that has available connections.
        """
        if not self._waiters:
            return

        # Having the dict keys ordered this avoids to iterate
        # at the same order at each call.
        queues = list(self._waiters)
        random.shuffle(queues)

        for key in queues:
            if self._available_connections(key) < 1:
                continue

            waiters = self._waiters[key]
            while waiters:
                waiter, _ = waiters.popitem(last=False)
                if not waiter.done():
                    waiter.set_result(None)
                    return

    def _release_acquired(self, key: "ConnectionKey", proto: ResponseHandler) -> None:
        """Release acquired connection."""
        if self._closed:
            # acquired connection is already released on connector closing
            return

        self._acquired.discard(proto)
        if self._limit_per_host and (conns := self._acquired_per_host.get(key)):
            conns.discard(proto)
            if not conns:
                del self._acquired_per_host[key]
        self._release_waiter()

    def _release(
        self,
        key: "ConnectionKey",
        protocol: ResponseHandler,
        *,
        should_close: bool = False,
    ) -> None:
        if self._closed:
            # acquired connection is already released on connector closing
            return

        self._release_acquired(key, protocol)

        if self._force_close or should_close or protocol.should_close:
            transport = protocol.transport
            protocol.close()
            if key.is_ssl and not self._cleanup_closed_disabled:
                self._cleanup_closed_transports.append(transport)
            return

        self._conns[key].append((protocol, monotonic()))

        if self._cleanup_handle is None:
            self._cleanup_handle = helpers.weakref_handle(
                self,
                "_cleanup",
                self._keepalive_timeout,
                self._loop,
                timeout_ceil_threshold=self._timeout_ceil_threshold,
            )

    async def _create_connection(
        self, req: ClientRequest, traces: list["Trace"], timeout: "ClientTimeout"
    ) -> ResponseHandler:
        raise NotImplementedError()


class _DNSCacheTable:
    def __init__(self, ttl: float | None = None) -> None:
        self._addrs_rr: dict[tuple[str, int], tuple[Iterator[ResolveResult], int]] = {}
        self._timestamps: dict[tuple[str, int], float] = {}
        self._ttl = ttl

    def __contains__(self, host: object) -> bool:
        return host in self._addrs_rr

    def add(self, key: tuple[str, int], addrs: list[ResolveResult]) -> None:
        self._addrs_rr[key] = (cycle(addrs), len(addrs))

        if self._ttl is not None:
            self._timestamps[key] = monotonic()

    def remove(self, key: tuple[str, int]) -> None:
        self._addrs_rr.pop(key, None)

        if self._ttl is not None:
            self._timestamps.pop(key, None)

    def clear(self) -> None:
        self._addrs_rr.clear()
        self._timestamps.clear()

    def next_addrs(self, key: tuple[str, int]) -> list[ResolveResult]:
        loop, length = self._addrs_rr[key]
        addrs = list(islice(loop, length))
        # Consume one more element to shift internal state of `cycle`
        next(loop)
        return addrs

    def expired(self, key: tuple[str, int]) -> bool:
        if self._ttl is None:
            return False

        return self._timestamps[key] + self._ttl < monotonic()


def _make_ssl_context(verified: bool) -> SSLContext:
    """Create SSL context.

    This method is not async-friendly and should be called from a thread
    because it will load certificates from disk and do other blocking I/O.
    """
    if ssl is None:
        # No ssl support
        return None  # type: ignore[unreachable]
    if verified:
        sslcontext = ssl.create_default_context()
    else:
        sslcontext = ssl.SSLContext(ssl.PROTOCOL_TLS_CLIENT)
        sslcontext.options |= ssl.OP_NO_SSLv2
        sslcontext.options |= ssl.OP_NO_SSLv3
        sslcontext.check_hostname = False
        sslcontext.verify_mode = ssl.CERT_NONE
        sslcontext.options |= ssl.OP_NO_COMPRESSION
        sslcontext.set_default_verify_paths()
    sslcontext.set_alpn_protocols(("http/1.1",))
    return sslcontext


# The default SSLContext objects are created at import time
# since they do blocking I/O to load certificates from disk,
# and imports should always be done before the event loop starts
# or in a thread.
_SSL_CONTEXT_VERIFIED = _make_ssl_context(True)
_SSL_CONTEXT_UNVERIFIED = _make_ssl_context(False)


class TCPConnector(BaseConnector):
    """TCP connector.

    verify_ssl - Set to True to check ssl certifications.
    fingerprint - Pass the binary sha256
        digest of the expected certificate in DER format to verify
        that the certificate the server presents matches. See also
        https://en.wikipedia.org/wiki/HTTP_Public_Key_Pinning
    resolver - Enable DNS lookups and use this
        resolver
    use_dns_cache - Use memory cache for DNS lookups.
    ttl_dns_cache - Max seconds having cached a DNS entry, None forever.
    family - socket address family
    local_addr - local tuple of (host, port) to bind socket to

    keepalive_timeout - (optional) Keep-alive timeout.
    force_close - Set to True to force close and do reconnect
        after each request (and between redirects).
    limit - The total number of simultaneous connections.
    limit_per_host - Number of simultaneous connections to one host.
    enable_cleanup_closed - Enables clean-up closed ssl transports.
                            Disabled by default.
    happy_eyeballs_delay - This is the “Connection Attempt Delay”
                           as defined in RFC 8305. To disable
                           the happy eyeballs algorithm, set to None.
    interleave - “First Address Family Count” as defined in RFC 8305
    loop - Optional event loop.
    socket_factory - A SocketFactoryType function that, if supplied,
                     will be used to create sockets given an
                     AddrInfoType.
    ssl_shutdown_timeout - DEPRECATED. Will be removed in aiohttp 4.0.
                           Grace period for SSL shutdown handshake on TLS
                           connections. Default is 0 seconds (immediate abort).
                           This parameter allowed for a clean SSL shutdown by
                           notifying the remote peer of connection closure,
                           while avoiding excessive delays during connector cleanup.
                           Note: Only takes effect on Python 3.11+.
    """

    allowed_protocol_schema_set = HIGH_LEVEL_SCHEMA_SET | frozenset({"tcp"})

    def __init__(
        self,
        *,
        use_dns_cache: bool = True,
        ttl_dns_cache: int | None = 10,
        family: socket.AddressFamily = socket.AddressFamily.AF_UNSPEC,
        ssl: bool | Fingerprint | SSLContext = True,
        local_addr: tuple[str, int] | None = None,
        resolver: AbstractResolver | None = None,
        keepalive_timeout: None | float | _SENTINEL = sentinel,
        force_close: bool = False,
        limit: int = 100,
        limit_per_host: int = 0,
        enable_cleanup_closed: bool = False,
        timeout_ceil_threshold: float = 5,
        happy_eyeballs_delay: float | None = 0.25,
        interleave: int | None = None,
        socket_factory: SocketFactoryType | None = None,
        ssl_shutdown_timeout: _SENTINEL | None | float = sentinel,
    ):
        super().__init__(
            keepalive_timeout=keepalive_timeout,
            force_close=force_close,
            limit=limit,
            limit_per_host=limit_per_host,
            enable_cleanup_closed=enable_cleanup_closed,
            timeout_ceil_threshold=timeout_ceil_threshold,
        )

        if not isinstance(ssl, SSL_ALLOWED_TYPES):
            raise TypeError(
                "ssl should be SSLContext, Fingerprint, or bool, "
                f"got {ssl!r} instead."
            )
        self._ssl = ssl

        self._resolver: AbstractResolver
        if resolver is None:
            self._resolver = DefaultResolver()
            self._resolver_owner = True
        else:
            self._resolver = resolver
            self._resolver_owner = False

        self._use_dns_cache = use_dns_cache
        self._cached_hosts = _DNSCacheTable(ttl=ttl_dns_cache)
        self._throttle_dns_futures: dict[tuple[str, int], set[asyncio.Future[None]]] = (
            {}
        )
        self._family = family
        self._local_addr_infos = aiohappyeyeballs.addr_to_addr_infos(local_addr)
        self._happy_eyeballs_delay = happy_eyeballs_delay
        self._interleave = interleave
        self._resolve_host_tasks: set[asyncio.Task[list[ResolveResult]]] = set()
        self._socket_factory = socket_factory
        self._ssl_shutdown_timeout: float | None

        # Handle ssl_shutdown_timeout with warning for Python < 3.11
        if ssl_shutdown_timeout is sentinel:
            self._ssl_shutdown_timeout = 0
        else:
            # Deprecation warning for ssl_shutdown_timeout parameter
            warnings.warn(
                "The ssl_shutdown_timeout parameter is deprecated and will be removed in aiohttp 4.0",
                DeprecationWarning,
                stacklevel=2,
            )
            if (
                sys.version_info < (3, 11)
                and ssl_shutdown_timeout is not None
                and ssl_shutdown_timeout != 0
            ):
                warnings.warn(
                    f"ssl_shutdown_timeout={ssl_shutdown_timeout} is ignored on Python < 3.11; "
                    "only ssl_shutdown_timeout=0 is supported. The timeout will be ignored.",
                    RuntimeWarning,
                    stacklevel=2,
                )
            self._ssl_shutdown_timeout = ssl_shutdown_timeout

    async def close(self, *, abort_ssl: bool = False) -> None:
        """Close all opened transports.

        :param abort_ssl: If True, SSL connections will be aborted immediately
                         without performing the shutdown handshake. If False (default),
                         the behavior is determined by ssl_shutdown_timeout:
                         - If ssl_shutdown_timeout=0: connections are aborted
                         - If ssl_shutdown_timeout>0: graceful shutdown is performed
        """
        if self._resolver_owner:
            await self._resolver.close()
        # Use abort_ssl param if explicitly set, otherwise use ssl_shutdown_timeout default
        await super().close(abort_ssl=abort_ssl or self._ssl_shutdown_timeout == 0)

    def _close_immediately(self, *, abort_ssl: bool = False) -> list[Awaitable[object]]:
        for fut in chain.from_iterable(self._throttle_dns_futures.values()):
            fut.cancel()

        waiters = super()._close_immediately(abort_ssl=abort_ssl)

        for t in self._resolve_host_tasks:
            t.cancel()
            waiters.append(t)

        return waiters

    @property
    def family(self) -> int:
        """Socket family like AF_INET."""
        return self._family

    @property
    def use_dns_cache(self) -> bool:
        """True if local DNS caching is enabled."""
        return self._use_dns_cache

    def clear_dns_cache(self, host: str | None = None, port: int | None = None) -> None:
        """Remove specified host/port or clear all dns local cache."""
        if host is not None and port is not None:
            self._cached_hosts.remove((host, port))
        elif host is not None or port is not None:
            raise ValueError("either both host and port or none of them are allowed")
        else:
            self._cached_hosts.clear()

    async def _resolve_host(
        self, host: str, port: int, traces: Sequence["Trace"] | None = None
    ) -> list[ResolveResult]:
        """Resolve host and return list of addresses."""
        if is_ip_address(host):
            return [
                {
                    "hostname": host,
                    "host": host,
                    "port": port,
                    "family": self._family,
                    "proto": 0,
                    "flags": 0,
                }
            ]

        if not self._use_dns_cache:
            if traces:
                for trace in traces:
                    await trace.send_dns_resolvehost_start(host)

            res = await self._resolver.resolve(host, port, family=self._family)

            if traces:
                for trace in traces:
                    await trace.send_dns_resolvehost_end(host)

            return res

        key = (host, port)
        if key in self._cached_hosts and not self._cached_hosts.expired(key):
            # get result early, before any await (#4014)
            result = self._cached_hosts.next_addrs(key)

            if traces:
                for trace in traces:
                    await trace.send_dns_cache_hit(host)
            return result

        futures: set[asyncio.Future[None]]
        #
        # If multiple connectors are resolving the same host, we wait
        # for the first one to resolve and then use the result for all of them.
        # We use a throttle to ensure that we only resolve the host once
        # and then use the result for all the waiters.
        #
        if key in self._throttle_dns_futures:
            # get futures early, before any await (#4014)
            futures = self._throttle_dns_futures[key]
            future: asyncio.Future[None] = self._loop.create_future()
            futures.add(future)
            if traces:
                for trace in traces:
                    await trace.send_dns_cache_hit(host)
            try:
                await future
            finally:
                futures.discard(future)
            return self._cached_hosts.next_addrs(key)

        # update dict early, before any await (#4014)
        self._throttle_dns_futures[key] = futures = set()
        # In this case we need to create a task to ensure that we can shield
        # the task from cancellation as cancelling this lookup should not cancel
        # the underlying lookup or else the cancel event will get broadcast to
        # all the waiters across all connections.
        #
        coro = self._resolve_host_with_throttle(key, host, port, futures, traces)
        loop = asyncio.get_running_loop()
        if sys.version_info >= (3, 12):
            # Optimization for Python 3.12, try to send immediately
            resolved_host_task = asyncio.Task(coro, loop=loop, eager_start=True)
        else:
            resolved_host_task = loop.create_task(coro)

        if not resolved_host_task.done():
            self._resolve_host_tasks.add(resolved_host_task)
            resolved_host_task.add_done_callback(self._resolve_host_tasks.discard)

        try:
            return await asyncio.shield(resolved_host_task)
        except asyncio.CancelledError:

            def drop_exception(fut: "asyncio.Future[list[ResolveResult]]") -> None:
                with suppress(Exception, asyncio.CancelledError):
                    fut.result()

            resolved_host_task.add_done_callback(drop_exception)
            raise

    async def _resolve_host_with_throttle(
        self,
        key: tuple[str, int],
        host: str,
        port: int,
        futures: set[asyncio.Future[None]],
        traces: Sequence["Trace"] | None,
    ) -> list[ResolveResult]:
        """Resolve host and set result for all waiters.

        This method must be run in a task and shielded from cancellation
        to avoid cancelling the underlying lookup.
        """
        try:
            if traces:
                for trace in traces:
                    await trace.send_dns_cache_miss(host)

                for trace in traces:
                    await trace.send_dns_resolvehost_start(host)

            addrs = await self._resolver.resolve(host, port, family=self._family)
            if traces:
                for trace in traces:
                    await trace.send_dns_resolvehost_end(host)

            self._cached_hosts.add(key, addrs)
            for fut in futures:
                set_result(fut, None)
        except BaseException as e:
            # any DNS exception is set for the waiters to raise the same exception.
            # This coro is always run in task that is shielded from cancellation so
            # we should never be propagating cancellation here.
            for fut in futures:
                set_exception(fut, e)
            raise
        finally:
            self._throttle_dns_futures.pop(key)

        return self._cached_hosts.next_addrs(key)

    async def _create_connection(
        self, req: ClientRequest, traces: list["Trace"], timeout: "ClientTimeout"
    ) -> ResponseHandler:
        """Create connection.

        Has same keyword arguments as BaseEventLoop.create_connection.
        """
        if req.proxy:
            _, proto = await self._create_proxy_connection(req, traces, timeout)
        else:
            _, proto = await self._create_direct_connection(req, traces, timeout)

        return proto

<<<<<<< HEAD
    def _get_ssl_context(self, req: ClientRequestBase) -> Optional[SSLContext]:
=======
    def _get_ssl_context(self, req: ClientRequest) -> SSLContext | None:
>>>>>>> b1bd65db
        """Logic to get the correct SSL context

        0. if req.ssl is false, return None

        1. if ssl_context is specified in req, use it
        2. if _ssl_context is specified in self, use it
        3. otherwise:
            1. if verify_ssl is not specified in req, use self.ssl_context
               (will generate a default context according to self.verify_ssl)
            2. if verify_ssl is True in req, generate a default SSL context
            3. if verify_ssl is False in req, generate a SSL context that
               won't verify
        """
        if not req.is_ssl():
            return None

        if ssl is None:  # pragma: no cover
            raise RuntimeError("SSL is not supported.")
        sslcontext = req.ssl
        if isinstance(sslcontext, ssl.SSLContext):
            return sslcontext
        if sslcontext is not True:
            # not verified or fingerprinted
            return _SSL_CONTEXT_UNVERIFIED
        sslcontext = self._ssl
        if isinstance(sslcontext, ssl.SSLContext):
            return sslcontext
        if sslcontext is not True:
            # not verified or fingerprinted
            return _SSL_CONTEXT_UNVERIFIED
        return _SSL_CONTEXT_VERIFIED

    def _get_fingerprint(self, req: ClientRequestBase) -> Optional["Fingerprint"]:
        ret = req.ssl
        if isinstance(ret, Fingerprint):
            return ret
        ret = self._ssl
        if isinstance(ret, Fingerprint):
            return ret
        return None

    async def _wrap_create_connection(
        self,
        *args: Any,
<<<<<<< HEAD
        addr_infos: List[AddrInfoType],
        req: ClientRequestBase,
=======
        addr_infos: list[AddrInfoType],
        req: ClientRequest,
>>>>>>> b1bd65db
        timeout: "ClientTimeout",
        client_error: type[Exception] = ClientConnectorError,
        **kwargs: Any,
    ) -> tuple[asyncio.Transport, ResponseHandler]:
        try:
            async with ceil_timeout(
                timeout.sock_connect, ceil_threshold=timeout.ceil_threshold
            ):
                sock = await aiohappyeyeballs.start_connection(
                    addr_infos=addr_infos,
                    local_addr_infos=self._local_addr_infos,
                    happy_eyeballs_delay=self._happy_eyeballs_delay,
                    interleave=self._interleave,
                    loop=self._loop,
                    socket_factory=self._socket_factory,
                )
                # Add ssl_shutdown_timeout for Python 3.11+ when SSL is used
                if (
                    kwargs.get("ssl")
                    and self._ssl_shutdown_timeout
                    and sys.version_info >= (3, 11)
                ):
                    kwargs["ssl_shutdown_timeout"] = self._ssl_shutdown_timeout
                return await self._loop.create_connection(*args, **kwargs, sock=sock)
        except cert_errors as exc:
            raise ClientConnectorCertificateError(req.connection_key, exc) from exc
        except ssl_errors as exc:
            raise ClientConnectorSSLError(req.connection_key, exc) from exc
        except OSError as exc:
            if exc.errno is None and isinstance(exc, asyncio.TimeoutError):
                raise
            raise client_error(req.connection_key, exc) from exc

    def _warn_about_tls_in_tls(
        self,
        underlying_transport: asyncio.Transport,
        req: ClientRequest,
    ) -> None:
        """Issue a warning if the requested URL has HTTPS scheme."""
        if req.url.scheme != "https":
            return

        # Check if uvloop is being used, which supports TLS in TLS,
        # otherwise assume that asyncio's native transport is being used.
        if type(underlying_transport).__module__.startswith("uvloop"):
            return

        # Support in asyncio was added in Python 3.11 (bpo-44011)
        asyncio_supports_tls_in_tls = sys.version_info >= (3, 11) or getattr(
            underlying_transport,
            "_start_tls_compatible",
            False,
        )

        if asyncio_supports_tls_in_tls:
            return

        warnings.warn(
            "An HTTPS request is being sent through an HTTPS proxy. "
            "This support for TLS in TLS is known to be disabled "
            "in the stdlib asyncio. This is why you'll probably see "
            "an error in the log below.\n\n"
            "It is possible to enable it via monkeypatching. "
            "For more details, see:\n"
            "* https://bugs.python.org/issue37179\n"
            "* https://github.com/python/cpython/pull/28073\n\n"
            "You can temporarily patch this as follows:\n"
            "* https://docs.aiohttp.org/en/stable/client_advanced.html#proxy-support\n"
            "* https://github.com/aio-libs/aiohttp/discussions/6044\n",
            RuntimeWarning,
            source=self,
            # Why `4`? At least 3 of the calls in the stack originate
            # from the methods in this class.
            stacklevel=3,
        )

    async def _start_tls_connection(
        self,
        underlying_transport: asyncio.Transport,
        req: ClientRequest,
        timeout: "ClientTimeout",
        client_error: type[Exception] = ClientConnectorError,
    ) -> tuple[asyncio.BaseTransport, ResponseHandler]:
        """Wrap the raw TCP transport with TLS."""
        tls_proto = self._factory()  # Create a brand new proto for TLS
        sslcontext = self._get_ssl_context(req)
        if TYPE_CHECKING:
            # _start_tls_connection is unreachable in the current code path
            # if sslcontext is None.
            assert sslcontext is not None

        try:
            async with ceil_timeout(
                timeout.sock_connect, ceil_threshold=timeout.ceil_threshold
            ):
                try:
                    # ssl_shutdown_timeout is only available in Python 3.11+
                    if sys.version_info >= (3, 11) and self._ssl_shutdown_timeout:
                        tls_transport = await self._loop.start_tls(
                            underlying_transport,
                            tls_proto,
                            sslcontext,
                            server_hostname=req.server_hostname or req.url.raw_host,
                            ssl_handshake_timeout=timeout.total,
                            ssl_shutdown_timeout=self._ssl_shutdown_timeout,
                        )
                    else:
                        tls_transport = await self._loop.start_tls(
                            underlying_transport,
                            tls_proto,
                            sslcontext,
                            server_hostname=req.server_hostname or req.url.raw_host,
                            ssl_handshake_timeout=timeout.total,
                        )
                except BaseException:
                    # We need to close the underlying transport since
                    # `start_tls()` probably failed before it had a
                    # chance to do this:
                    if self._ssl_shutdown_timeout == 0:
                        underlying_transport.abort()
                    else:
                        underlying_transport.close()
                    raise
                if isinstance(tls_transport, asyncio.Transport):
                    fingerprint = self._get_fingerprint(req)
                    if fingerprint:
                        try:
                            fingerprint.check(tls_transport)
                        except ServerFingerprintMismatch:
                            tls_transport.close()
                            if not self._cleanup_closed_disabled:
                                self._cleanup_closed_transports.append(tls_transport)
                            raise
        except cert_errors as exc:
            raise ClientConnectorCertificateError(req.connection_key, exc) from exc
        except ssl_errors as exc:
            raise ClientConnectorSSLError(req.connection_key, exc) from exc
        except OSError as exc:
            if exc.errno is None and isinstance(exc, asyncio.TimeoutError):
                raise
            raise client_error(req.connection_key, exc) from exc
        except TypeError as type_err:
            # Example cause looks like this:
            # TypeError: transport <asyncio.sslproto._SSLProtocolTransport
            # object at 0x7f760615e460> is not supported by start_tls()

            raise ClientConnectionError(
                "Cannot initialize a TLS-in-TLS connection to host "
                f"{req.url.host!s}:{req.url.port:d} through an underlying connection "
                f"to an HTTPS proxy {req.proxy!s} ssl:{req.ssl or 'default'} "
                f"[{type_err!s}]"
            ) from type_err
        else:
            if tls_transport is None:
                msg = "Failed to start TLS (possibly caused by closing transport)"
                raise client_error(req.connection_key, OSError(msg))
            tls_proto.connection_made(
                tls_transport
            )  # Kick the state machine of the new TLS protocol

        return tls_transport, tls_proto

    def _convert_hosts_to_addr_infos(
        self, hosts: list[ResolveResult]
    ) -> list[AddrInfoType]:
        """Converts the list of hosts to a list of addr_infos.

        The list of hosts is the result of a DNS lookup. The list of
        addr_infos is the result of a call to `socket.getaddrinfo()`.
        """
        addr_infos: list[AddrInfoType] = []
        for hinfo in hosts:
            host = hinfo["host"]
            is_ipv6 = ":" in host
            family = socket.AF_INET6 if is_ipv6 else socket.AF_INET
            if self._family and self._family != family:
                continue
            addr = (host, hinfo["port"], 0, 0) if is_ipv6 else (host, hinfo["port"])
            addr_infos.append(
                (family, socket.SOCK_STREAM, socket.IPPROTO_TCP, "", addr)
            )
        return addr_infos

    async def _create_direct_connection(
        self,
<<<<<<< HEAD
        req: ClientRequestBase,
        traces: List["Trace"],
=======
        req: ClientRequest,
        traces: list["Trace"],
>>>>>>> b1bd65db
        timeout: "ClientTimeout",
        *,
        client_error: type[Exception] = ClientConnectorError,
    ) -> tuple[asyncio.Transport, ResponseHandler]:
        sslcontext = self._get_ssl_context(req)
        fingerprint = self._get_fingerprint(req)

        host = req.url.raw_host
        assert host is not None
        # Replace multiple trailing dots with a single one.
        # A trailing dot is only present for fully-qualified domain names.
        # See https://github.com/aio-libs/aiohttp/pull/7364.
        if host.endswith(".."):
            host = host.rstrip(".") + "."
        port = req.url.port
        assert port is not None
        try:
            # Cancelling this lookup should not cancel the underlying lookup
            #  or else the cancel event will get broadcast to all the waiters
            #  across all connections.
            hosts = await self._resolve_host(host, port, traces=traces)
        except OSError as exc:
            if exc.errno is None and isinstance(exc, asyncio.TimeoutError):
                raise
            # in case of proxy it is not ClientProxyConnectionError
            # it is problem of resolving proxy ip itself
            raise ClientConnectorDNSError(req.connection_key, exc) from exc

        last_exc: Exception | None = None
        addr_infos = self._convert_hosts_to_addr_infos(hosts)
        while addr_infos:
            # Strip trailing dots, certificates contain FQDN without dots.
            # See https://github.com/aio-libs/aiohttp/issues/3636
            server_hostname = (
                (req.server_hostname or host).rstrip(".") if sslcontext else None
            )

            try:
                transp, proto = await self._wrap_create_connection(
                    self._factory,
                    timeout=timeout,
                    ssl=sslcontext,
                    addr_infos=addr_infos,
                    server_hostname=server_hostname,
                    req=req,
                    client_error=client_error,
                )
            except (ClientConnectorError, asyncio.TimeoutError) as exc:
                last_exc = exc
                aiohappyeyeballs.pop_addr_infos_interleave(addr_infos, self._interleave)
                continue

            if req.is_ssl() and fingerprint:
                try:
                    fingerprint.check(transp)
                except ServerFingerprintMismatch as exc:
                    transp.close()
                    if not self._cleanup_closed_disabled:
                        self._cleanup_closed_transports.append(transp)
                    last_exc = exc
                    # Remove the bad peer from the list of addr_infos
                    sock: socket.socket = transp.get_extra_info("socket")
                    bad_peer = sock.getpeername()
                    aiohappyeyeballs.remove_addr_infos(addr_infos, bad_peer)
                    continue

            return transp, proto
        assert last_exc is not None
        raise last_exc

    async def _create_proxy_connection(
<<<<<<< HEAD
        self, req: ClientRequest, traces: List["Trace"], timeout: "ClientTimeout"
    ) -> Tuple[asyncio.BaseTransport, ResponseHandler]:
        headers = CIMultiDict[str]() if req.proxy_headers is None else req.proxy_headers
=======
        self, req: ClientRequest, traces: list["Trace"], timeout: "ClientTimeout"
    ) -> tuple[asyncio.BaseTransport, ResponseHandler]:
        headers: dict[str, str] = {}
        if req.proxy_headers is not None:
            headers = req.proxy_headers  # type: ignore[assignment]
>>>>>>> b1bd65db
        headers[hdrs.HOST] = req.headers[hdrs.HOST]

        url = req.proxy
        assert url is not None
        proxy_req = ClientRequestBase(
            hdrs.METH_GET,
            url,
            headers=headers,
            auth=req.proxy_auth,
            loop=self._loop,
            ssl=req.ssl,
        )

        # create connection to proxy server
        transport, proto = await self._create_direct_connection(
            proxy_req, [], timeout, client_error=ClientProxyConnectionError
        )

        auth = proxy_req.headers.pop(hdrs.AUTHORIZATION, None)
        if auth is not None:
            if not req.is_ssl():
                req.headers[hdrs.PROXY_AUTHORIZATION] = auth
            else:
                proxy_req.headers[hdrs.PROXY_AUTHORIZATION] = auth

        if req.is_ssl():
            self._warn_about_tls_in_tls(transport, req)

            # For HTTPS requests over HTTP proxy
            # we must notify proxy to tunnel connection
            # so we send CONNECT command:
            #   CONNECT www.python.org:443 HTTP/1.1
            #   Host: www.python.org
            #
            # next we must do TLS handshake and so on
            # to do this we must wrap raw socket into secure one
            # asyncio handles this perfectly
            proxy_req.method = hdrs.METH_CONNECT
            proxy_req.url = req.url
            key = req.connection_key._replace(
                proxy=None, proxy_auth=None, proxy_headers_hash=None
            )
            conn = _ConnectTunnelConnection(self, key, proto, self._loop)
            proxy_resp = await proxy_req._send(conn)
            try:
                protocol = conn._protocol
                assert protocol is not None

                # read_until_eof=True will ensure the connection isn't closed
                # once the response is received and processed allowing
                # START_TLS to work on the connection below.
                protocol.set_response_params(
                    read_until_eof=True,
                    timeout_ceil_threshold=self._timeout_ceil_threshold,
                )
                resp = await proxy_resp.start(conn)
            except BaseException:
                proxy_resp.close()
                conn.close()
                raise
            else:
                conn._protocol = None
                try:
                    if resp.status != 200:
                        message = resp.reason
                        if message is None:
                            message = HTTPStatus(resp.status).phrase
                        raise ClientHttpProxyError(
                            proxy_resp.request_info,
                            resp.history,
                            status=resp.status,
                            message=message,
                            headers=resp.headers,
                        )
                except BaseException:
                    # It shouldn't be closed in `finally` because it's fed to
                    # `loop.start_tls()` and the docs say not to touch it after
                    # passing there.
                    transport.close()
                    raise

                return await self._start_tls_connection(
                    # Access the old transport for the last time before it's
                    # closed and forgotten forever:
                    transport,
                    req=req,
                    timeout=timeout,
                )
            finally:
                proxy_resp.close()

        return transport, proto


class UnixConnector(BaseConnector):
    """Unix socket connector.

    path - Unix socket path.
    keepalive_timeout - (optional) Keep-alive timeout.
    force_close - Set to True to force close and do reconnect
        after each request (and between redirects).
    limit - The total number of simultaneous connections.
    limit_per_host - Number of simultaneous connections to one host.
    loop - Optional event loop.
    """

    allowed_protocol_schema_set = HIGH_LEVEL_SCHEMA_SET | frozenset({"unix"})

    def __init__(
        self,
        path: str,
        force_close: bool = False,
        keepalive_timeout: _SENTINEL | float | None = sentinel,
        limit: int = 100,
        limit_per_host: int = 0,
    ) -> None:
        super().__init__(
            force_close=force_close,
            keepalive_timeout=keepalive_timeout,
            limit=limit,
            limit_per_host=limit_per_host,
        )
        self._path = path

    @property
    def path(self) -> str:
        """Path to unix socket."""
        return self._path

    async def _create_connection(
        self, req: ClientRequest, traces: list["Trace"], timeout: "ClientTimeout"
    ) -> ResponseHandler:
        try:
            async with ceil_timeout(
                timeout.sock_connect, ceil_threshold=timeout.ceil_threshold
            ):
                _, proto = await self._loop.create_unix_connection(
                    self._factory, self._path
                )
        except OSError as exc:
            if exc.errno is None and isinstance(exc, asyncio.TimeoutError):
                raise
            raise UnixClientConnectorError(self.path, req.connection_key, exc) from exc

        return proto


class NamedPipeConnector(BaseConnector):
    """Named pipe connector.

    Only supported by the proactor event loop.
    See also: https://docs.python.org/3/library/asyncio-eventloop.html

    path - Windows named pipe path.
    keepalive_timeout - (optional) Keep-alive timeout.
    force_close - Set to True to force close and do reconnect
        after each request (and between redirects).
    limit - The total number of simultaneous connections.
    limit_per_host - Number of simultaneous connections to one host.
    loop - Optional event loop.
    """

    allowed_protocol_schema_set = HIGH_LEVEL_SCHEMA_SET | frozenset({"npipe"})

    def __init__(
        self,
        path: str,
        force_close: bool = False,
        keepalive_timeout: _SENTINEL | float | None = sentinel,
        limit: int = 100,
        limit_per_host: int = 0,
    ) -> None:
        super().__init__(
            force_close=force_close,
            keepalive_timeout=keepalive_timeout,
            limit=limit,
            limit_per_host=limit_per_host,
        )
        if not isinstance(
            self._loop,
            asyncio.ProactorEventLoop,  # type: ignore[attr-defined]
        ):
            raise RuntimeError(
                "Named Pipes only available in proactor loop under windows"
            )
        self._path = path

    @property
    def path(self) -> str:
        """Path to the named pipe."""
        return self._path

    async def _create_connection(
        self, req: ClientRequest, traces: list["Trace"], timeout: "ClientTimeout"
    ) -> ResponseHandler:
        try:
            async with ceil_timeout(
                timeout.sock_connect, ceil_threshold=timeout.ceil_threshold
            ):
                _, proto = await self._loop.create_pipe_connection(  # type: ignore[attr-defined]
                    self._factory, self._path
                )
                # the drain is required so that the connection_made is called
                # and transport is set otherwise it is not set before the
                # `assert conn.transport is not None`
                # in client.py's _request method
                await asyncio.sleep(0)
                # other option is to manually set transport like
                # `proto.transport = trans`
        except OSError as exc:
            if exc.errno is None and isinstance(exc, asyncio.TimeoutError):
                raise
            raise ClientConnectorError(req.connection_key, exc) from exc

        return cast(ResponseHandler, proto)<|MERGE_RESOLUTION|>--- conflicted
+++ resolved
@@ -1151,11 +1151,7 @@
 
         return proto
 
-<<<<<<< HEAD
-    def _get_ssl_context(self, req: ClientRequestBase) -> Optional[SSLContext]:
-=======
-    def _get_ssl_context(self, req: ClientRequest) -> SSLContext | None:
->>>>>>> b1bd65db
+    def _get_ssl_context(self, req: ClientRequestBase) -> SSLContext | None:
         """Logic to get the correct SSL context
 
         0. if req.ssl is false, return None
@@ -1200,13 +1196,8 @@
     async def _wrap_create_connection(
         self,
         *args: Any,
-<<<<<<< HEAD
-        addr_infos: List[AddrInfoType],
+        addr_infos: list[AddrInfoType],
         req: ClientRequestBase,
-=======
-        addr_infos: list[AddrInfoType],
-        req: ClientRequest,
->>>>>>> b1bd65db
         timeout: "ClientTimeout",
         client_error: type[Exception] = ClientConnectorError,
         **kwargs: Any,
@@ -1392,13 +1383,8 @@
 
     async def _create_direct_connection(
         self,
-<<<<<<< HEAD
         req: ClientRequestBase,
-        traces: List["Trace"],
-=======
-        req: ClientRequest,
         traces: list["Trace"],
->>>>>>> b1bd65db
         timeout: "ClientTimeout",
         *,
         client_error: type[Exception] = ClientConnectorError,
@@ -1470,17 +1456,9 @@
         raise last_exc
 
     async def _create_proxy_connection(
-<<<<<<< HEAD
-        self, req: ClientRequest, traces: List["Trace"], timeout: "ClientTimeout"
-    ) -> Tuple[asyncio.BaseTransport, ResponseHandler]:
-        headers = CIMultiDict[str]() if req.proxy_headers is None else req.proxy_headers
-=======
         self, req: ClientRequest, traces: list["Trace"], timeout: "ClientTimeout"
     ) -> tuple[asyncio.BaseTransport, ResponseHandler]:
-        headers: dict[str, str] = {}
-        if req.proxy_headers is not None:
-            headers = req.proxy_headers  # type: ignore[assignment]
->>>>>>> b1bd65db
+        headers = CIMultiDict[str]() if req.proxy_headers is None else req.proxy_headers
         headers[hdrs.HOST] = req.headers[hdrs.HOST]
 
         url = req.proxy
