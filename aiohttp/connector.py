import asyncio
import functools
import sys
import traceback
import warnings
from collections import defaultdict
from contextlib import suppress
from hashlib import md5, sha1, sha256
from http.cookies import SimpleCookie
from itertools import cycle, islice
from time import monotonic
from types import MappingProxyType

from . import hdrs, helpers
from .client_exceptions import (ClientConnectionError,
                                ClientConnectorCertificateError,
                                ClientConnectorError, ClientConnectorSSLError,
                                ClientHttpProxyError,
                                ClientProxyConnectionError,
                                ClientSocksProxyError,
                                ServerFingerprintMismatch, certificate_errors,
                                ssl_errors)
from .client_proto import ResponseHandler
from .client_reqrep import ClientRequest
from .helpers import is_ip_address, noop, sentinel
from .locks import EventResultOrError
from .resolver import DefaultResolver


try:
    import aiosocks
except ImportError:  # pragma: no cover
    aiosocks = None

try:
    import ssl
except ImportError:  # pragma: no cover
    ssl = None


__all__ = ('BaseConnector', 'TCPConnector', 'UnixConnector')

HASHFUNC_BY_DIGESTLEN = {
    16: md5,
    20: sha1,
    32: sha256,
}


class Connection:

    _source_traceback = None
    _transport = None

    def __init__(self, connector, key, protocol, loop):
        self._key = key
        self._connector = connector
        self._loop = loop
        self._protocol = protocol
        self._callbacks = []

        if loop.get_debug():
            self._source_traceback = traceback.extract_stack(sys._getframe(1))

    def __repr__(self):
        return 'Connection<{}>'.format(self._key)

    def __del__(self, _warnings=warnings):
        if self._protocol is not None:
            _warnings.warn('Unclosed connection {!r}'.format(self),
                           ResourceWarning)
            if self._loop.is_closed():
                return

            self._connector._release(
                self._key, self._protocol, should_close=True)

            context = {'client_connection': self,
                       'message': 'Unclosed connection'}
            if self._source_traceback is not None:
                context['source_traceback'] = self._source_traceback
            self._loop.call_exception_handler(context)

    @property
    def loop(self):
        return self._loop

    @property
    def transport(self):
        return self._protocol.transport

    @property
    def protocol(self):
        return self._protocol

    @property
    def writer(self):
        return self._protocol.writer

    def add_callback(self, callback):
        if callback is not None:
            self._callbacks.append(callback)

    def _notify_release(self):
        callbacks, self._callbacks = self._callbacks[:], []

        for cb in callbacks:
            with suppress(Exception):
                cb()

    def close(self):
        self._notify_release()

        if self._protocol is not None:
            self._connector._release(
                self._key, self._protocol, should_close=True)
            self._protocol = None

    def release(self):
        self._notify_release()

        if self._protocol is not None:
            self._connector._release(
                self._key, self._protocol,
                should_close=self._protocol.should_close)
            self._protocol = None

    def detach(self):
        self._notify_release()

        if self._protocol is not None:
            self._connector._release_acquired(self._protocol)
        self._protocol = None

    @property
    def closed(self):
        return self._protocol is None or not self._protocol.is_connected()


class _TransportPlaceholder:
    """ placeholder for BaseConnector.connect function """

    def close(self):
        pass


class BaseConnector(object):
    """Base connector class.

    keepalive_timeout - (optional) Keep-alive timeout.
    force_close - Set to True to force close and do reconnect
        after each request (and between redirects).
    limit - The total number of simultaneous connections.
    limit_per_host - Number of simultaneous connections to one host.
    enable_cleanup_closed - Enables clean-up closed ssl transports.
                            Disabled by default.
    loop - Optional event loop.
    """

    _closed = True  # prevent AttributeError in __del__ if ctor was failed
    _source_traceback = None

    # abort transport after 2 seconds (cleanup broken connections)
    _cleanup_closed_period = 2.0

    def __init__(self, *, keepalive_timeout=sentinel,
                 force_close=False, limit=100, limit_per_host=0,
                 enable_cleanup_closed=False, loop=None):

        if force_close:
            if keepalive_timeout is not None and \
               keepalive_timeout is not sentinel:
                raise ValueError('keepalive_timeout cannot '
                                 'be set if force_close is True')
        else:
            if keepalive_timeout is sentinel:
                keepalive_timeout = 15.0

        if loop is None:
            loop = asyncio.get_event_loop()

        self._closed = False
        if loop.get_debug():
            self._source_traceback = traceback.extract_stack(sys._getframe(1))

        self._conns = {}
        self._limit = limit
        self._limit_per_host = limit_per_host
        self._acquired = set()
        self._acquired_per_host = defaultdict(set)
        self._keepalive_timeout = keepalive_timeout
        self._force_close = force_close
        self._waiters = defaultdict(list)

        self._loop = loop
        self._factory = functools.partial(ResponseHandler, loop=loop)

        self.cookies = SimpleCookie()

        # start keep-alive connection cleanup task
        self._cleanup_handle = None

        # start cleanup closed transports task
        self._cleanup_closed_handle = None
        self._cleanup_closed_disabled = not enable_cleanup_closed
        self._cleanup_closed_transports = []
        self._cleanup_closed()

    def __del__(self, _warnings=warnings):
        if self._closed:
            return
        if not self._conns:
            return

        conns = [repr(c) for c in self._conns.values()]

        self.close()

        _warnings.warn("Unclosed connector {!r}".format(self),
                       ResourceWarning)
        context = {'connector': self,
                   'connections': conns,
                   'message': 'Unclosed connector'}
        if self._source_traceback is not None:
            context['source_traceback'] = self._source_traceback
        self._loop.call_exception_handler(context)

    def __enter__(self):
        return self

    def __exit__(self, *exc):
        self.close()

    @property
    def force_close(self):
        """Ultimately close connection on releasing if True."""
        return self._force_close

    @property
    def limit(self):
        """The total number for simultaneous connections.

        If limit is 0 the connector has no limit.
        The default limit size is 100.
        """
        return self._limit

    @property
    def limit_per_host(self):
        """The limit_per_host for simultaneous connections
        to the same endpoint.

        Endpoints are the same if they are have equal
        (host, port, is_ssl) triple.

        """
        return self._limit_per_host

    def _cleanup(self):
        """Cleanup unused transports."""
        if self._cleanup_handle:
            self._cleanup_handle.cancel()

        now = self._loop.time()
        timeout = self._keepalive_timeout

        if self._conns:
            connections = {}
            deadline = now - timeout
            for key, conns in self._conns.items():
                alive = []
                for proto, use_time in conns:
                    if proto.is_connected():
                        if use_time - deadline < 0:
                            transport = proto.close()
                            if key[-1] and not self._cleanup_closed_disabled:
                                self._cleanup_closed_transports.append(
                                    transport)
                        else:
                            alive.append((proto, use_time))

                if alive:
                    connections[key] = alive

            self._conns = connections

        if self._conns:
            self._cleanup_handle = helpers.weakref_handle(
                self, '_cleanup', timeout, self._loop)

    def _drop_acquired_per_host(self, key, val):
        acquired_per_host = self._acquired_per_host
        if key not in acquired_per_host:
            return
        conns = acquired_per_host[key]
        conns.remove(val)
        if not conns:
            del self._acquired_per_host[key]

    def _cleanup_closed(self):
        """Double confirmation for transport close.
        Some broken ssl servers may leave socket open without proper close.
        """
        if self._cleanup_closed_handle:
            self._cleanup_closed_handle.cancel()

        for transport in self._cleanup_closed_transports:
            if transport is not None:
                transport.abort()

        self._cleanup_closed_transports = []

        if not self._cleanup_closed_disabled:
            self._cleanup_closed_handle = helpers.weakref_handle(
                self, '_cleanup_closed',
                self._cleanup_closed_period, self._loop)

    def close(self):
        """Close all opened transports."""
        if self._closed:
            return

        self._closed = True

        try:
            if self._loop.is_closed():
                return noop()

            # cancel cleanup task
            if self._cleanup_handle:
                self._cleanup_handle.cancel()

            # cancel cleanup close task
            if self._cleanup_closed_handle:
                self._cleanup_closed_handle.cancel()

            for data in self._conns.values():
                for proto, t0 in data:
                    proto.close()

            for proto in self._acquired:
                proto.close()

            for transport in self._cleanup_closed_transports:
                if transport is not None:
                    transport.abort()

        finally:
            self._conns.clear()
            self._acquired.clear()
            self._waiters.clear()
            self._cleanup_handle = None
            self._cleanup_closed_transports.clear()
            self._cleanup_closed_handle = None

    @property
    def closed(self):
        """Is connector closed.

        A readonly property.
        """
        return self._closed

    async def connect(self, req, traces=None):
        """Get from pool or create new connection."""
        key = req.connection_key

        if self._limit:
            # total calc available connections
            available = self._limit - len(self._acquired)

            # check limit per host
            if (self._limit_per_host and available > 0 and
                    key in self._acquired_per_host):
                available = self._limit_per_host - len(
                    self._acquired_per_host.get(key))

        elif self._limit_per_host and key in self._acquired_per_host:
            # check limit per host
            available = self._limit_per_host - len(
                self._acquired_per_host.get(key))
        else:
            available = 1

        # Wait if there are no available connections.
        if available <= 0:
            fut = self._loop.create_future()

            # This connection will now count towards the limit.
            waiters = self._waiters[key]
            waiters.append(fut)

            if traces:
                for trace in traces:
                    await trace.send_connection_queued_start()

            try:
                await fut
            finally:
                # remove a waiter even if it was cancelled
                waiters.remove(fut)
                if not waiters:
                    del self._waiters[key]

            if traces:
                for trace in traces:
                    await trace.send_connection_queued_end()

        proto = self._get(key)
        if proto is None:
            placeholder = _TransportPlaceholder()
            self._acquired.add(placeholder)
            self._acquired_per_host[key].add(placeholder)

            if traces:
                for trace in traces:
                    await trace.send_connection_create_start()

            try:
                proto = await self._create_connection(
                    req,
                    traces=traces
                )
                if self._closed:
                    proto.close()
                    raise ClientConnectionError("Connector is closed.")
            except Exception:
                # signal to waiter
                if key in self._waiters:
                    for waiter in self._waiters[key]:
                        if not waiter.done():
                            waiter.set_result(None)
                            break
                raise
            finally:
                if not self._closed:
                    self._acquired.remove(placeholder)
                    self._drop_acquired_per_host(key, placeholder)

            if traces:
                for trace in traces:
                    await trace.send_connection_create_end()
        else:
            if traces:
                for trace in traces:
                    await trace.send_connection_reuseconn()

        self._acquired.add(proto)
        self._acquired_per_host[key].add(proto)
        return Connection(self, key, proto, self._loop)

    def _get(self, key):
        try:
            conns = self._conns[key]
        except KeyError:
            return None

        t1 = self._loop.time()
        while conns:
            proto, t0 = conns.pop()
            if proto.is_connected():
                if t1 - t0 > self._keepalive_timeout:
                    transport = proto.close()
                    # only for SSL transports
                    if key[-1] and not self._cleanup_closed_disabled:
                        self._cleanup_closed_transports.append(transport)
                else:
                    if not conns:
                        # The very last connection was reclaimed: drop the key
                        del self._conns[key]
                    return proto

        # No more connections: drop the key
        del self._conns[key]
        return None

    def _release_waiter(self):
        # always release only one waiter

        if self._limit:
            # if we have limit and we have available
            if self._limit - len(self._acquired) > 0:
                for key, waiters in self._waiters.items():
                    if waiters:
                        if not waiters[0].done():
                            waiters[0].set_result(None)
                        break

        elif self._limit_per_host:
            # if we have dont have limit but have limit per host
            # then release first available
            for key, waiters in self._waiters.items():
                if waiters:
                    if not waiters[0].done():
                        waiters[0].set_result(None)
                    break

    def _release_acquired(self, key, proto):
        if self._closed:
            # acquired connection is already released on connector closing
            return

        try:
            self._acquired.remove(proto)
            self._drop_acquired_per_host(key, proto)
        except KeyError:  # pragma: no cover
            # this may be result of undetermenistic order of objects
            # finalization due garbage collection.
            pass
        else:
            self._release_waiter()

    def _release(self, key, protocol, *, should_close=False):
        if self._closed:
            # acquired connection is already released on connector closing
            return

        self._release_acquired(key, protocol)

        if self._force_close:
            should_close = True

        if should_close or protocol.should_close:
            transport = protocol.close()

            if key[-1] and not self._cleanup_closed_disabled:
                self._cleanup_closed_transports.append(transport)
        else:
            conns = self._conns.get(key)
            if conns is None:
                conns = self._conns[key] = []
            conns.append((protocol, self._loop.time()))

            if self._cleanup_handle is None:
                self._cleanup_handle = helpers.weakref_handle(
                    self, '_cleanup', self._keepalive_timeout, self._loop)

    async def _create_connection(self, req, traces=None):
        raise NotImplementedError()


class _DNSCacheTable:

    def __init__(self, ttl=None):
        self._addrs = {}
        self._addrs_rr = {}
        self._timestamps = {}
        self._ttl = ttl

    def __contains__(self, host):
        return host in self._addrs

    @property
    def addrs(self):
        return self._addrs

    def add(self, host, addrs):
        self._addrs[host] = addrs
        self._addrs_rr[host] = cycle(addrs)

        if self._ttl:
            self._timestamps[host] = monotonic()

    def remove(self, host):
        self._addrs.pop(host, None)
        self._addrs_rr.pop(host, None)

        if self._ttl:
            self._timestamps.pop(host, None)

    def clear(self):
        self._addrs.clear()
        self._addrs_rr.clear()
        self._timestamps.clear()

    def next_addrs(self, host):
        # Return an iterator that will get at maximum as many addrs
        # there are for the specific host starting from the last
        # not itereated addr.
        return islice(self._addrs_rr[host], len(self._addrs[host]))

    def expired(self, host):
        if self._ttl is None:
            return False

        return self._timestamps[host] + self._ttl < monotonic()


class TCPConnector(BaseConnector):
    """TCP connector.

    verify_ssl - Set to True to check ssl certifications.
    fingerprint - Pass the binary sha256
        digest of the expected certificate in DER format to verify
        that the certificate the server presents matches. See also
        https://en.wikipedia.org/wiki/Transport_Layer_Security#Certificate_pinning
    resolver - Enable DNS lookups and use this
        resolver
    use_dns_cache - Use memory cache for DNS lookups.
    ttl_dns_cache - Max seconds having cached a DNS entry, None forever.
    family - socket address family
    local_addr - local tuple of (host, port) to bind socket to

    keepalive_timeout - (optional) Keep-alive timeout.
    force_close - Set to True to force close and do reconnect
        after each request (and between redirects).
    limit - The total number of simultaneous connections.
    limit_per_host - Number of simultaneous connections to one host.
    enable_cleanup_closed - Enables clean-up closed ssl transports.
                            Disabled by default.
    loop - Optional event loop.
    """

    def __init__(self, *, verify_ssl=True, fingerprint=None,
                 use_dns_cache=True, ttl_dns_cache=10,
                 family=0, ssl_context=None, local_addr=None,
                 resolver=None, keepalive_timeout=sentinel,
                 force_close=False, limit=100, limit_per_host=0,
                 enable_cleanup_closed=False, loop=None):
        super().__init__(keepalive_timeout=keepalive_timeout,
                         force_close=force_close,
                         limit=limit, limit_per_host=limit_per_host,
                         enable_cleanup_closed=enable_cleanup_closed,
                         loop=loop)

        if not verify_ssl and ssl_context is not None:
            raise ValueError(
                "Either disable ssl certificate validation by "
                "verify_ssl=False or specify ssl_context, not both.")

        self._verify_ssl = verify_ssl

        if fingerprint:
            digestlen = len(fingerprint)
            hashfunc = HASHFUNC_BY_DIGESTLEN.get(digestlen)
            if not hashfunc:
                raise ValueError('fingerprint has invalid length')
            elif hashfunc is md5 or hashfunc is sha1:
                raise ValueError('md5 and sha1 are insecure and '
                                 'not supported. Use sha256.')
            self._hashfunc = hashfunc
        self._fingerprint = fingerprint

        if resolver is None:
            resolver = DefaultResolver(loop=self._loop)
        self._resolver = resolver

        self._use_dns_cache = use_dns_cache
        self._cached_hosts = _DNSCacheTable(ttl=ttl_dns_cache)
        self._throttle_dns_events = {}
        self._ssl_context = ssl_context
        self._family = family
        self._local_addr = local_addr

    def close(self):
        """Close all ongoing DNS calls."""
        for ev in self._throttle_dns_events.values():
            ev.cancel()

        super().close()

    @property
    def verify_ssl(self):
        """Do check for ssl certifications?"""
        return self._verify_ssl

    @property
    def fingerprint(self):
        """Expected ssl certificate fingerprint."""
        return self._fingerprint

    @property
    def ssl_context(self):
        """SSLContext instance for https requests.

        Lazy property, creates context on demand.
        """
        if ssl is None:  # pragma: no cover
            raise RuntimeError('SSL is not supported.')

        if self._ssl_context is None:
            if not self._verify_ssl:
                sslcontext = ssl.SSLContext(ssl.PROTOCOL_SSLv23)
                sslcontext.options |= ssl.OP_NO_SSLv2
                sslcontext.options |= ssl.OP_NO_SSLv3
                sslcontext.options |= ssl.OP_NO_COMPRESSION
                sslcontext.set_default_verify_paths()
            else:
                sslcontext = ssl.create_default_context()
            self._ssl_context = sslcontext
        return self._ssl_context

    @property
    def family(self):
        """Socket family like AF_INET."""
        return self._family

    @property
    def use_dns_cache(self):
        """True if local DNS caching is enabled."""
        return self._use_dns_cache

    @property
    def cached_hosts(self):
        """Read-only dict of cached DNS record."""
        return MappingProxyType(self._cached_hosts.addrs)

    def clear_dns_cache(self, host=None, port=None):
        """Remove specified host/port or clear all dns local cache."""
        if host is not None and port is not None:
            self._cached_hosts.remove((host, port))
        elif host is not None or port is not None:
            raise ValueError("either both host and port "
                             "or none of them are allowed")
        else:
            self._cached_hosts.clear()

    async def _resolve_host(self, host, port, traces=None):
        if is_ip_address(host):
            return [{'hostname': host, 'host': host, 'port': port,
                     'family': self._family, 'proto': 0, 'flags': 0}]

        if not self._use_dns_cache:

            if traces:
                for trace in traces:
                    await trace.send_dns_resolvehost_start()

            res = (await self._resolver.resolve(
                host, port, family=self._family))

            if traces:
                for trace in traces:
                    await trace.send_dns_resolvehost_end()

            return res

        key = (host, port)

        if (key in self._cached_hosts) and \
                (not self._cached_hosts.expired(key)):

            if traces:
                for trace in traces:
                    await trace.send_dns_cache_hit()

            return self._cached_hosts.next_addrs(key)

        if key in self._throttle_dns_events:
            if traces:
                for trace in traces:
                    await trace.send_dns_cache_hit()
            await self._throttle_dns_events[key].wait()
        else:
            if traces:
                for trace in traces:
                    await trace.send_dns_cache_miss()
            self._throttle_dns_events[key] = \
                EventResultOrError(self._loop)
            try:

                if traces:
                    for trace in traces:
                        await trace.send_dns_resolvehost_start()

                addrs = await \
                    asyncio.shield(self._resolver.resolve(host,
                                                          port,
                                                          family=self._family),
                                   loop=self._loop)
                if traces:
                    for trace in traces:
                        await trace.send_dns_resolvehost_end()

                self._cached_hosts.add(key, addrs)
                self._throttle_dns_events[key].set()
            except Exception as e:
                # any DNS exception, independently of the implementation
                # is set for the waiters to raise the same exception.
                self._throttle_dns_events[key].set(exc=e)
                raise
            finally:
                self._throttle_dns_events.pop(key)

        return self._cached_hosts.next_addrs(key)

    async def _create_connection(self, req, traces=None):
        """Create connection.

        Has same keyword arguments as BaseEventLoop.create_connection.
        """
        if req.proxy:
            if req.proxy.scheme == 'http':
                _, proto = await self._create_http_proxy_connection(
                    req,
                    traces=None
                )
            elif req.proxy.scheme in ['socks4', 'socks5']:
                _, proto = await self._create_socks_proxy_connection(req)
            else:
                raise ValueError('Unsupported proxy type')
        else:
            _, proto = await self._create_direct_connection(
                req,
                traces=None
            )

        return proto

    def _get_ssl_context(self, req):
        """Logic to get the correct SSL context

        0. if req.ssl is false, return None

        1. if ssl_context is specified in req, use it
        2. if _ssl_context is specified in self, use it
        3. otherwise:
            1. if verify_ssl is not specified in req, use self.ssl_context
               (will generate a default context according to self.verify_ssl)
            2. if verify_ssl is True in req, generate a default SSL context
            3. if verify_ssl is False in req, generate a SSL context that
               won't verify
        """
        if req.ssl:
            sslcontext = req.ssl_context or self._ssl_context
            if not sslcontext:
                if req.verify_ssl is None:
                    sslcontext = self.ssl_context
                elif req.verify_ssl:
                    sslcontext = ssl.create_default_context()
                else:
                    sslcontext = ssl.SSLContext(ssl.PROTOCOL_SSLv23)
                    sslcontext.options |= ssl.OP_NO_SSLv2
                    sslcontext.options |= ssl.OP_NO_SSLv3
                    sslcontext.options |= ssl.OP_NO_COMPRESSION
                    sslcontext.set_default_verify_paths()
        else:
            sslcontext = None
        return sslcontext

    def _get_fingerprint_and_hashfunc(self, req):
        if req.fingerprint:
            return (req.fingerprint, req._hashfunc)
        elif self.fingerprint:
            return (self.fingerprint, self._hashfunc)
        else:
            return (None, None)

    async def _wrap_create_connection(self, *args,
                                      req, client_error=ClientConnectorError,
                                      **kwargs):
        try:
            if req.proxy and req.proxy.scheme in ['socks4', 'socks5']:
                try:
                    return await aiosocks.create_connection(*args, **kwargs)
                except aiosocks.SocksError as exc:
                    raise ClientSocksProxyError() from exc
            else:
                return await self._loop.create_connection(*args, **kwargs)
        except certificate_errors as exc:
            raise ClientConnectorCertificateError(
                req.connection_key, exc) from exc
        except ssl_errors as exc:
            raise ClientConnectorSSLError(req.connection_key, exc) from exc
        except OSError as exc:
            raise client_error(req.connection_key, exc) from exc

    def _check_fingerprint(self, req, transp, host, port):
        fingerprint, hashfunc = self._get_fingerprint_and_hashfunc(req)

        has_cert = transp.get_extra_info('sslcontext')
        if has_cert and fingerprint:
            sock = transp.get_extra_info('socket')
            if not hasattr(sock, 'getpeercert'):
                # Workaround for asyncio 3.5.0
                # Starting from 3.5.1 version
                # there is 'ssl_object' extra info in transport
                sock = transp._ssl_protocol._sslpipe.ssl_object
            # gives DER-encoded cert as a sequence of bytes (or None)
            cert = sock.getpeercert(binary_form=True)
            assert cert
            got = hashfunc(cert).digest()
            expected = fingerprint
            if got != expected:
                transp.close()
                if not self._cleanup_closed_disabled:
                    self._cleanup_closed_transports.append(transp)
                raise ServerFingerprintMismatch(
                    expected, got, host, port)

    async def _create_direct_connection(self, req,
                                        *, client_error=ClientConnectorError,
                                        traces=None):
        sslcontext = self._get_ssl_context(req)

        try:
            hosts = await self._resolve_host(
                req.url.raw_host,
                req.port,
                traces=traces)
        except OSError as exc:
            # in case of proxy it is not ClientProxyConnectionError
            # it is problem of resolving proxy ip itself
            raise ClientConnectorError(req.connection_key, exc) from exc

        last_exc = None

        for hinfo in hosts:
            host = hinfo['host']
            port = hinfo['port']

            try:
                transp, proto = await self._wrap_create_connection(
                    self._factory, host, port,
                    ssl=sslcontext, family=hinfo['family'],
                    proto=hinfo['proto'], flags=hinfo['flags'],
                    server_hostname=hinfo['hostname'] if sslcontext else None,
                    local_addr=self._local_addr,
                    req=req, client_error=client_error)
            except ClientConnectorError as exc:
                last_exc = exc
                continue

<<<<<<< HEAD
            try:
                self._check_fingerprint(req, transp, host, port)
            except ServerFingerprintMismatch as exc:
                last_exc = exc
                continue
=======
            has_cert = transp.get_extra_info('sslcontext')
            if has_cert and fingerprint:
                sslobj = transp.get_extra_info('ssl_object')
                # gives DER-encoded cert as a sequence of bytes (or None)
                cert = sslobj.getpeercert(binary_form=True)
                assert cert
                got = hashfunc(cert).digest()
                expected = fingerprint
                if got != expected:
                    transp.close()
                    if not self._cleanup_closed_disabled:
                        self._cleanup_closed_transports.append(transp)
                    last_exc = ServerFingerprintMismatch(
                        expected, got, host, port)
                    continue

>>>>>>> dbb8d9a6
            return transp, proto
        else:
            raise last_exc

    async def _create_http_proxy_connection(self, req, traces=None):
        headers = {}
        if req.proxy_headers is not None:
            headers = req.proxy_headers
        headers[hdrs.HOST] = req.headers[hdrs.HOST]

        proxy_req = ClientRequest(
            hdrs.METH_GET, req.proxy,
            headers=headers,
            auth=req.proxy_auth,
            loop=self._loop,
            verify_ssl=req.verify_ssl,
            fingerprint=req.fingerprint,
            ssl_context=req.ssl_context)

        # create connection to proxy server
        transport, proto = await self._create_direct_connection(
            proxy_req, client_error=ClientProxyConnectionError)

        auth = proxy_req.headers.pop(hdrs.AUTHORIZATION, None)
        if auth is not None:
            if not req.ssl:
                req.headers[hdrs.PROXY_AUTHORIZATION] = auth
            else:
                proxy_req.headers[hdrs.PROXY_AUTHORIZATION] = auth

        if req.ssl:
            sslcontext = self._get_ssl_context(req)
            # For HTTPS requests over HTTP proxy
            # we must notify proxy to tunnel connection
            # so we send CONNECT command:
            #   CONNECT www.python.org:443 HTTP/1.1
            #   Host: www.python.org
            #
            # next we must do TLS handshake and so on
            # to do this we must wrap raw socket into secure one
            # asyncio handles this perfectly
            proxy_req.method = hdrs.METH_CONNECT
            proxy_req.url = req.url
            key = (req.host, req.port, req.ssl)
            conn = Connection(self, key, proto, self._loop)
            proxy_resp = proxy_req.send(conn)
            try:
                resp = await proxy_resp.start(conn, True)
            except Exception:
                proxy_resp.close()
                conn.close()
                raise
            else:
                conn._protocol = None
                conn._transport = None
                try:
                    if resp.status != 200:
                        raise ClientHttpProxyError(
                            proxy_resp.request_info,
                            resp.history,
                            code=resp.status,
                            message=resp.reason,
                            headers=resp.headers)
                    rawsock = transport.get_extra_info('socket', default=None)
                    if rawsock is None:
                        raise RuntimeError(
                            "Transport does not expose socket instance")
                    # Duplicate the socket, so now we can close proxy transport
                    rawsock = rawsock.dup()
                finally:
                    transport.close()

                transport, proto = await self._wrap_create_connection(
                    self._factory, ssl=sslcontext, sock=rawsock,
                    server_hostname=req.host,
                    req=req)
            finally:
                proxy_resp.close()

        return transport, proto

    async def _create_socks_proxy_connection(self, req):
        if aiosocks is None:
            raise RuntimeError(
                "{} requires aiosocks library".format(req.proxy.scheme))

        sslcontext = self._get_ssl_context(req)

        if not req.socks_remote_resolve:
            try:
                dst_hosts = list(await self._resolve_host(req.host, req.port))
                dst = dst_hosts[0]['host'], dst_hosts[0]['port']
            except OSError as exc:
                raise ClientConnectorError(
                    req.connection_key, exc) from exc
        else:
            dst = req.host, req.port

        try:
            proxy_hosts = await self._resolve_host(
                req.proxy.host, req.proxy.port)
        except OSError as exc:
            raise ClientConnectorError(
                req.connection_key, exc) from exc

        last_exc = None

        for hinfo in proxy_hosts:
            if req.proxy.scheme == 'socks4':
                proxy = aiosocks.Socks4Addr(hinfo['host'], hinfo['port'])
            else:
                proxy = aiosocks.Socks5Addr(hinfo['host'], hinfo['port'])

            try:
                transp, proto = await self._wrap_create_connection(
                    self._factory, proxy, req.proxy_auth, dst,
                    loop=self._loop, remote_resolve=req.socks_remote_resolve,
                    ssl=sslcontext, family=hinfo['family'],
                    proto=hinfo['proto'], flags=hinfo['flags'],
                    local_addr=self._local_addr, req=req,
                    client_error=ClientProxyConnectionError,
                    server_hostname=req.host if sslcontext else None)
            except ClientConnectorError as exc:
                last_exc = exc
                continue

            try:
                self._check_fingerprint(req, transp, req.host, req.port)
            except ServerFingerprintMismatch as exc:
                last_exc = exc
                continue
            return transp, proto
        else:
            raise last_exc


class UnixConnector(BaseConnector):
    """Unix socket connector.

    path - Unix socket path.
    keepalive_timeout - (optional) Keep-alive timeout.
    force_close - Set to True to force close and do reconnect
        after each request (and between redirects).
    limit - The total number of simultaneous connections.
    limit_per_host - Number of simultaneous connections to one host.
    loop - Optional event loop.
    """

    def __init__(self, path, force_close=False, keepalive_timeout=sentinel,
                 limit=100, limit_per_host=0, loop=None):
        super().__init__(force_close=force_close,
                         keepalive_timeout=keepalive_timeout,
                         limit=limit, limit_per_host=limit_per_host, loop=loop)
        self._path = path

    @property
    def path(self):
        """Path to unix socket."""
        return self._path

    async def _create_connection(self, req, traces=None):
        try:
            _, proto = await self._loop.create_unix_connection(
                self._factory, self._path)
        except OSError as exc:
            raise ClientConnectorError(req.connection_key, exc) from exc

        return proto<|MERGE_RESOLUTION|>--- conflicted
+++ resolved
@@ -870,14 +870,9 @@
 
         has_cert = transp.get_extra_info('sslcontext')
         if has_cert and fingerprint:
-            sock = transp.get_extra_info('socket')
-            if not hasattr(sock, 'getpeercert'):
-                # Workaround for asyncio 3.5.0
-                # Starting from 3.5.1 version
-                # there is 'ssl_object' extra info in transport
-                sock = transp._ssl_protocol._sslpipe.ssl_object
+            sslobj = transp.get_extra_info('ssl_object')
             # gives DER-encoded cert as a sequence of bytes (or None)
-            cert = sock.getpeercert(binary_form=True)
+            cert = sslobj.getpeercert(binary_form=True)
             assert cert
             got = hashfunc(cert).digest()
             expected = fingerprint
@@ -921,30 +916,11 @@
                 last_exc = exc
                 continue
 
-<<<<<<< HEAD
             try:
                 self._check_fingerprint(req, transp, host, port)
             except ServerFingerprintMismatch as exc:
                 last_exc = exc
                 continue
-=======
-            has_cert = transp.get_extra_info('sslcontext')
-            if has_cert and fingerprint:
-                sslobj = transp.get_extra_info('ssl_object')
-                # gives DER-encoded cert as a sequence of bytes (or None)
-                cert = sslobj.getpeercert(binary_form=True)
-                assert cert
-                got = hashfunc(cert).digest()
-                expected = fingerprint
-                if got != expected:
-                    transp.close()
-                    if not self._cleanup_closed_disabled:
-                        self._cleanup_closed_transports.append(transp)
-                    last_exc = ServerFingerprintMismatch(
-                        expected, got, host, port)
-                    continue
-
->>>>>>> dbb8d9a6
             return transp, proto
         else:
             raise last_exc
