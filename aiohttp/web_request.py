--- conflicted
+++ resolved
@@ -61,15 +61,11 @@
                     hdrs.METH_TRACE, hdrs.METH_DELETE}
 
     def __init__(self, message, payload, protocol, writer, time_service, task,
-<<<<<<< HEAD
-                 loop, *, client_max_size=1024**2):
-=======
                  loop,
-                 *, secure_proxy_ssl_header=None, client_max_size=1024**2,
+                 *, client_max_size=1024**2,
                  state=None):
         if state is None:
             state = {}
->>>>>>> f3db0009
         self._message = message
         self._protocol = protocol
         self._transport = protocol.transport
@@ -125,13 +121,8 @@
             self._writer,
             self._time_service,
             self._task,
-<<<<<<< HEAD
-            self._loop)
-=======
             self._loop,
-            secure_proxy_ssl_header=self._secure_proxy_ssl_header,
             state=self._state.copy())
->>>>>>> f3db0009
 
     @property
     def task(self):
