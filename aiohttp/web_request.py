import asyncio
import datetime
import io
import re
import socket
import string
import tempfile
import types
import warnings
from http.cookies import SimpleCookie
from types import MappingProxyType
from typing import (
    TYPE_CHECKING,
    Any,
    Dict,
    Iterator,
    Mapping,
    MutableMapping,
    Optional,
    Pattern,
    Tuple,
    Union,
    cast,
)
from urllib.parse import parse_qsl

import attr
from multidict import (
    CIMultiDict,
    CIMultiDictProxy,
    MultiDict,
    MultiDictProxy,
    MultiMapping,
)
from yarl import URL

from . import hdrs
from .abc import AbstractStreamWriter
from .helpers import (
    _SENTINEL,
    DEBUG,
    ETAG_ANY,
    LIST_QUOTED_ETAG_RE,
    ChainMapProxy,
    ETag,
    HeadersMixin,
    parse_http_date,
    reify,
    sentinel,
)
from .http_parser import RawRequestMessage
from .http_writer import HttpVersion
from .multipart import BodyPartReader, MultipartReader
from .streams import EmptyStreamReader, StreamReader
from .typedefs import (
    DEFAULT_JSON_DECODER,
    Final,
    JSONDecoder,
    LooseHeaders,
    RawHeaders,
    StrOrURL,
)
from .web_exceptions import HTTPRequestEntityTooLarge
from .web_response import StreamResponse

__all__ = ("BaseRequest", "FileField", "Request")


if TYPE_CHECKING:  # pragma: no cover
    from .web_app import Application
    from .web_protocol import RequestHandler
    from .web_urldispatcher import UrlMappingMatchInfo


@attr.s(auto_attribs=True, frozen=True, slots=True)
class FileField:
    name: str
    filename: str
    file: io.BufferedReader
    content_type: str
    headers: "CIMultiDictProxy[str]"


_TCHAR: Final[str] = string.digits + string.ascii_letters + r"!#$%&'*+.^_`|~-"
# '-' at the end to prevent interpretation as range in a char class

_TOKEN: Final[str] = fr"[{_TCHAR}]+"

_QDTEXT: Final[str] = r"[{}]".format(
    r"".join(chr(c) for c in (0x09, 0x20, 0x21) + tuple(range(0x23, 0x7F)))
)
# qdtext includes 0x5C to escape 0x5D ('\]')
# qdtext excludes obs-text (because obsoleted, and encoding not specified)

_QUOTED_PAIR: Final[str] = r"\\[\t !-~]"

_QUOTED_STRING: Final[str] = r'"(?:{quoted_pair}|{qdtext})*"'.format(
    qdtext=_QDTEXT, quoted_pair=_QUOTED_PAIR
)

_FORWARDED_PAIR: Final[
    str
] = r"({token})=({token}|{quoted_string})(:\d{{1,4}})?".format(
    token=_TOKEN, quoted_string=_QUOTED_STRING
)

_QUOTED_PAIR_REPLACE_RE: Final[Pattern[str]] = re.compile(r"\\([\t !-~])")
# same pattern as _QUOTED_PAIR but contains a capture group

_FORWARDED_PAIR_RE: Final[Pattern[str]] = re.compile(_FORWARDED_PAIR)

############################################################
# HTTP Request
############################################################


class BaseRequest(MutableMapping[str, Any], HeadersMixin):

    POST_METHODS = {
        hdrs.METH_PATCH,
        hdrs.METH_POST,
        hdrs.METH_PUT,
        hdrs.METH_TRACE,
        hdrs.METH_DELETE,
    }

    ATTRS = HeadersMixin.ATTRS | frozenset(
        [
            "_message",
            "_protocol",
            "_payload_writer",
            "_payload",
            "_headers",
            "_method",
            "_version",
            "_rel_url",
            "_post",
            "_read_bytes",
            "_state",
            "_cache",
            "_task",
            "_client_max_size",
            "_loop",
            "_transport_sslcontext",
            "_transport_peername",
        ]
    )

    def __init__(
        self,
        message: RawRequestMessage,
        payload: StreamReader,
        protocol: "RequestHandler",
        payload_writer: AbstractStreamWriter,
        task: "asyncio.Task[None]",
        loop: asyncio.AbstractEventLoop,
        *,
        client_max_size: int = 1024 ** 2,
        state: Optional[Dict[str, Any]] = None,
        scheme: Optional[str] = None,
        host: Optional[str] = None,
        remote: Optional[str] = None,
    ) -> None:
        if state is None:
            state = {}
        self._message = message
        self._protocol = protocol
        self._payload_writer = payload_writer

        self._payload = payload
        self._headers = message.headers
        self._method = message.method
        self._version = message.version
<<<<<<< HEAD
        self._rel_url = message.url
        self._post: Optional[MultiDictProxy[Union[str, bytes, FileField]]] = None
        self._read_bytes: Optional[bytes] = None

        self._state = state
        self._cache: Dict[str, Any] = {}
=======
        self._cache = {}  # type: Dict[str, Any]
        url = message.url
        if url.is_absolute():
            # absolute URL is given,
            # override auto-calculating url, host, and scheme
            # all other properties should be good
            self._cache["url"] = url
            self._cache["host"] = url.host
            self._cache["scheme"] = url.scheme
            self._rel_url = url.relative()
        else:
            self._rel_url = message.url
        self._post = (
            None
        )  # type: Optional[MultiDictProxy[Union[str, bytes, FileField]]]
        self._read_bytes = None  # type: Optional[bytes]

        self._state = state
>>>>>>> 17ba1f0f
        self._task = task
        self._client_max_size = client_max_size
        self._loop = loop

        transport = self._protocol.transport
        assert transport is not None
        self._transport_sslcontext = transport.get_extra_info("sslcontext")
        self._transport_peername = transport.get_extra_info("peername")

        if scheme is not None:
            self._cache["scheme"] = scheme
        if host is not None:
            self._cache["host"] = host
        if remote is not None:
            self._cache["remote"] = remote

    def clone(
        self,
        *,
        method: Union[str, _SENTINEL] = sentinel,
        rel_url: Union[StrOrURL, _SENTINEL] = sentinel,
        headers: Union[LooseHeaders, _SENTINEL] = sentinel,
        scheme: Union[str, _SENTINEL] = sentinel,
        host: Union[str, _SENTINEL] = sentinel,
        remote: Union[str, _SENTINEL] = sentinel,
        client_max_size: Union[int, _SENTINEL] = sentinel,
    ) -> "BaseRequest":
        """Clone itself with replacement some attributes.

        Creates and returns a new instance of Request object. If no parameters
        are given, an exact copy is returned. If a parameter is not passed, it
        will reuse the one from the current request object.
        """
        if self._read_bytes:
            raise RuntimeError("Cannot clone request " "after reading its content")

        dct: Dict[str, Any] = {}
        if method is not sentinel:
            dct["method"] = method
        if rel_url is not sentinel:
            new_url: URL = URL(rel_url)
            dct["url"] = new_url
            dct["path"] = str(new_url)
        if headers is not sentinel:
            # a copy semantic
            dct["headers"] = CIMultiDictProxy(CIMultiDict(headers))
            dct["raw_headers"] = tuple(
                (k.encode("utf-8"), v.encode("utf-8")) for k, v in headers.items()
            )

        message = self._message._replace(**dct)

        kwargs = {}
        if scheme is not sentinel:
            kwargs["scheme"] = scheme
        if host is not sentinel:
            kwargs["host"] = host
        if remote is not sentinel:
            kwargs["remote"] = remote
        if client_max_size is sentinel:
            client_max_size = self._client_max_size

        return self.__class__(
            message,
            self._payload,
            self._protocol,
            self._payload_writer,
            self._task,
            self._loop,
            client_max_size=client_max_size,
            state=self._state.copy(),
            **kwargs,
        )

    @property
    def task(self) -> "asyncio.Task[None]":
        return self._task

    @property
    def protocol(self) -> "RequestHandler":
        return self._protocol

    @property
    def transport(self) -> Optional[asyncio.Transport]:
        if self._protocol is None:
            return None
        return self._protocol.transport

    @property
    def writer(self) -> AbstractStreamWriter:
        return self._payload_writer

    @property
    def client_max_size(self) -> int:
        return self._client_max_size

    @reify
    def message(self) -> RawRequestMessage:
        warnings.warn("Request.message is deprecated", DeprecationWarning, stacklevel=3)
        return self._message

    @reify
    def rel_url(self) -> URL:
        return self._rel_url

    @reify
    def loop(self) -> asyncio.AbstractEventLoop:
        warnings.warn(
            "request.loop property is deprecated", DeprecationWarning, stacklevel=2
        )
        return self._loop

    # MutableMapping API

    def __getitem__(self, key: str) -> Any:
        return self._state[key]

    def __setitem__(self, key: str, value: Any) -> None:
        self._state[key] = value

    def __delitem__(self, key: str) -> None:
        del self._state[key]

    def __len__(self) -> int:
        return len(self._state)

    def __iter__(self) -> Iterator[str]:
        return iter(self._state)

    ########

    @reify
    def secure(self) -> bool:
        """A bool indicating if the request is handled with SSL."""
        return self.scheme == "https"

    @reify
    def forwarded(self) -> Tuple[Mapping[str, str], ...]:
        """A tuple containing all parsed Forwarded header(s).

        Makes an effort to parse Forwarded headers as specified by RFC 7239:

        - It adds one (immutable) dictionary per Forwarded 'field-value', ie
          per proxy. The element corresponds to the data in the Forwarded
          field-value added by the first proxy encountered by the client. Each
          subsequent item corresponds to those added by later proxies.
        - It checks that every value has valid syntax in general as specified
          in section 4: either a 'token' or a 'quoted-string'.
        - It un-escapes found escape sequences.
        - It does NOT validate 'by' and 'for' contents as specified in section
          6.
        - It does NOT validate 'host' contents (Host ABNF).
        - It does NOT validate 'proto' contents for valid URI scheme names.

        Returns a tuple containing one or more immutable dicts
        """
        elems = []
        for field_value in self._message.headers.getall(hdrs.FORWARDED, ()):
            length = len(field_value)
            pos = 0
            need_separator = False
            elem: Dict[str, str] = {}
            elems.append(types.MappingProxyType(elem))
            while 0 <= pos < length:
                match = _FORWARDED_PAIR_RE.match(field_value, pos)
                if match is not None:  # got a valid forwarded-pair
                    if need_separator:
                        # bad syntax here, skip to next comma
                        pos = field_value.find(",", pos)
                    else:
                        name, value, port = match.groups()
                        if value[0] == '"':
                            # quoted string: remove quotes and unescape
                            value = _QUOTED_PAIR_REPLACE_RE.sub(r"\1", value[1:-1])
                        if port:
                            value += port
                        elem[name.lower()] = value
                        pos += len(match.group(0))
                        need_separator = True
                elif field_value[pos] == ",":  # next forwarded-element
                    need_separator = False
                    elem = {}
                    elems.append(types.MappingProxyType(elem))
                    pos += 1
                elif field_value[pos] == ";":  # next forwarded-pair
                    need_separator = False
                    pos += 1
                elif field_value[pos] in " \t":
                    # Allow whitespace even between forwarded-pairs, though
                    # RFC 7239 doesn't. This simplifies code and is in line
                    # with Postel's law.
                    pos += 1
                else:
                    # bad syntax here, skip to next comma
                    pos = field_value.find(",", pos)
        return tuple(elems)

    @reify
    def scheme(self) -> str:
        """A string representing the scheme of the request.

        Hostname is resolved in this order:

        - overridden value by .clone(scheme=new_scheme) call.
        - type of connection to peer: HTTPS if socket is SSL, HTTP otherwise.

        'http' or 'https'.
        """
        if self._transport_sslcontext:
            return "https"
        else:
            return "http"

    @reify
    def method(self) -> str:
        """Read only property for getting HTTP method.

        The value is upper-cased str like 'GET', 'POST', 'PUT' etc.
        """
        return self._method

    @reify
    def version(self) -> HttpVersion:
        """Read only property for getting HTTP version of request.

        Returns aiohttp.protocol.HttpVersion instance.
        """
        return self._version

    @reify
    def host(self) -> str:
        """Hostname of the request.

        Hostname is resolved in this order:

        - overridden value by .clone(host=new_host) call.
        - HOST HTTP header
        - socket.getfqdn() value
        """
        host = self._message.headers.get(hdrs.HOST)
        if host is not None:
            return host
        return socket.getfqdn()

    @reify
    def remote(self) -> Optional[str]:
        """Remote IP of client initiated HTTP request.

        The IP is resolved in this order:

        - overridden value by .clone(remote=new_remote) call.
        - peername of opened socket
        """
        if self._transport_peername is None:
            return None
        if isinstance(self._transport_peername, (list, tuple)):
            return str(self._transport_peername[0])
        return str(self._transport_peername)

    @reify
    def url(self) -> URL:
        url = URL.build(scheme=self.scheme, host=self.host)
        return url.join(self._rel_url)

    @reify
    def path(self) -> str:
        """The URL including *PATH INFO* without the host or scheme.

        E.g., ``/app/blog``
        """
        return self._rel_url.path

    @reify
    def path_qs(self) -> str:
        """The URL including PATH_INFO and the query string.

        E.g, /app/blog?id=10
        """
        return str(self._rel_url)

    @reify
    def raw_path(self) -> str:
        """The URL including raw *PATH INFO* without the host or scheme.

        Warning, the path is unquoted and may contains non valid URL characters

        E.g., ``/my%2Fpath%7Cwith%21some%25strange%24characters``
        """
        return self._message.path

    @reify
    def query(self) -> "MultiMapping[str]":
        """A multidict with all the variables in the query string."""
        return MultiDictProxy(self._rel_url.query)

    @reify
    def query_string(self) -> str:
        """The query string in the URL.

        E.g., id=10
        """
        return self._rel_url.query_string

    @reify
    def headers(self) -> "MultiMapping[str]":
        """A case-insensitive multidict proxy with all headers."""
        return self._headers

    @reify
    def raw_headers(self) -> RawHeaders:
        """A sequence of pairs for all headers."""
        return self._message.raw_headers

    @reify
    def if_modified_since(self) -> Optional[datetime.datetime]:
        """The value of If-Modified-Since HTTP header, or None.

        This header is represented as a `datetime` object.
        """
        return parse_http_date(self.headers.get(hdrs.IF_MODIFIED_SINCE))

    @reify
    def if_unmodified_since(self) -> Optional[datetime.datetime]:
        """The value of If-Unmodified-Since HTTP header, or None.

        This header is represented as a `datetime` object.
        """
        return parse_http_date(self.headers.get(hdrs.IF_UNMODIFIED_SINCE))

    @staticmethod
    def _etag_values(etag_header: str) -> Iterator[ETag]:
        """Extract `ETag` objects from raw header."""
        if etag_header == ETAG_ANY:
            yield ETag(
                is_weak=False,
                value=ETAG_ANY,
            )
        else:
            for match in LIST_QUOTED_ETAG_RE.finditer(etag_header):
                is_weak, value, garbage = match.group(2, 3, 4)
                # Any symbol captured by 4th group means
                # that the following sequence is invalid.
                if garbage:
                    break

                yield ETag(
                    is_weak=bool(is_weak),
                    value=value,
                )

    @classmethod
    def _if_match_or_none_impl(
        cls, header_value: Optional[str]
    ) -> Optional[Tuple[ETag, ...]]:
        if not header_value:
            return None

        return tuple(cls._etag_values(header_value))

    @reify
    def if_match(self) -> Optional[Tuple[ETag, ...]]:
        """The value of If-Match HTTP header, or None.

        This header is represented as a `tuple` of `ETag` objects.
        """
        return self._if_match_or_none_impl(self.headers.get(hdrs.IF_MATCH))

    @reify
    def if_none_match(self) -> Optional[Tuple[ETag, ...]]:
        """The value of If-None-Match HTTP header, or None.

        This header is represented as a `tuple` of `ETag` objects.
        """
        return self._if_match_or_none_impl(self.headers.get(hdrs.IF_NONE_MATCH))

    @reify
    def if_range(self) -> Optional[datetime.datetime]:
        """The value of If-Range HTTP header, or None.

        This header is represented as a `datetime` object.
        """
        return parse_http_date(self.headers.get(hdrs.IF_RANGE))

    @reify
    def keep_alive(self) -> bool:
        """Is keepalive enabled by client?"""
        return not self._message.should_close

    @reify
    def cookies(self) -> Mapping[str, str]:
        """Return request cookies.

        A read-only dictionary-like object.
        """
        raw = self.headers.get(hdrs.COOKIE, "")
        parsed: SimpleCookie[str] = SimpleCookie(raw)
        return MappingProxyType({key: val.value for key, val in parsed.items()})

    @reify
    def http_range(self) -> slice:
        """The content of Range HTTP header.

        Return a slice instance.

        """
        rng = self._headers.get(hdrs.RANGE)
        start, end = None, None
        if rng is not None:
            try:
                pattern = r"^bytes=(\d*)-(\d*)$"
                start, end = re.findall(pattern, rng)[0]
            except IndexError:  # pattern was not found in header
                raise ValueError("range not in acceptable format")

            end = int(end) if end else None
            start = int(start) if start else None

            if start is None and end is not None:
                # end with no start is to return tail of content
                start = -end
                end = None

            if start is not None and end is not None:
                # end is inclusive in range header, exclusive for slice
                end += 1

                if start >= end:
                    raise ValueError("start cannot be after end")

            if start is end is None:  # No valid range supplied
                raise ValueError("No start or end of range specified")

        return slice(start, end, 1)

    @reify
    def content(self) -> StreamReader:
        """Return raw payload stream."""
        return self._payload

    @property
    def has_body(self) -> bool:
        """Return True if request's HTTP BODY can be read, False otherwise."""
        warnings.warn(
            "Deprecated, use .can_read_body #2005", DeprecationWarning, stacklevel=2
        )
        return not self._payload.at_eof()

    @property
    def can_read_body(self) -> bool:
        """Return True if request's HTTP BODY can be read, False otherwise."""
        return not self._payload.at_eof()

    @reify
    def body_exists(self) -> bool:
        """Return True if request has HTTP BODY, False otherwise."""
        return type(self._payload) is not EmptyStreamReader

    async def release(self) -> None:
        """Release request.

        Eat unread part of HTTP BODY if present.
        """
        while not self._payload.at_eof():
            await self._payload.readany()

    async def read(self) -> bytes:
        """Read request body if present.

        Returns bytes object with full request content.
        """
        if self._read_bytes is None:
            body = bytearray()
            while True:
                chunk = await self._payload.readany()
                body.extend(chunk)
                if self._client_max_size:
                    body_size = len(body)
                    if body_size >= self._client_max_size:
                        raise HTTPRequestEntityTooLarge(
                            max_size=self._client_max_size, actual_size=body_size
                        )
                if not chunk:
                    break
            self._read_bytes = bytes(body)
        return self._read_bytes

    async def text(self) -> str:
        """Return BODY as text using encoding from .charset."""
        bytes_body = await self.read()
        encoding = self.charset or "utf-8"
        return bytes_body.decode(encoding)

    async def json(self, *, loads: JSONDecoder = DEFAULT_JSON_DECODER) -> Any:
        """Return BODY as JSON."""
        body = await self.text()
        return loads(body)

    async def multipart(self) -> MultipartReader:
        """Return async iterator to process BODY as multipart."""
        return MultipartReader(self._headers, self._payload)

    async def post(self) -> "MultiDictProxy[Union[str, bytes, FileField]]":
        """Return POST parameters."""
        if self._post is not None:
            return self._post
        if self._method not in self.POST_METHODS:
            self._post = MultiDictProxy(MultiDict())
            return self._post

        content_type = self.content_type
        if content_type not in (
            "",
            "application/x-www-form-urlencoded",
            "multipart/form-data",
        ):
            self._post = MultiDictProxy(MultiDict())
            return self._post

        out: MultiDict[Union[str, bytes, FileField]] = MultiDict()

        if content_type == "multipart/form-data":
            multipart = await self.multipart()
            max_size = self._client_max_size

            field = await multipart.next()
            while field is not None:
                size = 0
                field_ct = field.headers.get(hdrs.CONTENT_TYPE)

                if isinstance(field, BodyPartReader):
                    assert field.name is not None

                    # Note that according to RFC 7578, the Content-Type header
                    # is optional, even for files, so we can't assume it's
                    # present.
                    # https://tools.ietf.org/html/rfc7578#section-4.4
                    if field.filename:
                        # store file in temp file
                        tmp = tempfile.TemporaryFile()
                        chunk = await field.read_chunk(size=2 ** 16)
                        while chunk:
                            chunk = field.decode(chunk)
                            tmp.write(chunk)
                            size += len(chunk)
                            if 0 < max_size < size:
                                tmp.close()
                                raise HTTPRequestEntityTooLarge(
                                    max_size=max_size, actual_size=size
                                )
                            chunk = await field.read_chunk(size=2 ** 16)
                        tmp.seek(0)

                        if field_ct is None:
                            field_ct = "application/octet-stream"

                        ff = FileField(
                            field.name,
                            field.filename,
                            cast(io.BufferedReader, tmp),
                            field_ct,
                            field.headers,
                        )
                        out.add(field.name, ff)
                    else:
                        # deal with ordinary data
                        value = await field.read(decode=True)
                        if field_ct is None or field_ct.startswith("text/"):
                            charset = field.get_charset(default="utf-8")
                            out.add(field.name, value.decode(charset))
                        else:
                            out.add(field.name, value)
                        size += len(value)
                        if 0 < max_size < size:
                            raise HTTPRequestEntityTooLarge(
                                max_size=max_size, actual_size=size
                            )
                else:
                    raise ValueError(
                        "To decode nested multipart you need " "to use custom reader",
                    )

                field = await multipart.next()
        else:
            data = await self.read()
            if data:
                charset = self.charset or "utf-8"
                out.extend(
                    parse_qsl(
                        data.rstrip().decode(charset),
                        keep_blank_values=True,
                        encoding=charset,
                    )
                )

        self._post = MultiDictProxy(out)
        return self._post

    def get_extra_info(self, name: str, default: Any = None) -> Any:
        """Extra info from protocol transport"""
        protocol = self._protocol
        if protocol is None:
            return default

        transport = protocol.transport
        if transport is None:
            return default

        return transport.get_extra_info(name, default)

    def __repr__(self) -> str:
        ascii_encodable_path = self.path.encode("ascii", "backslashreplace").decode(
            "ascii"
        )
        return "<{} {} {} >".format(
            self.__class__.__name__, self._method, ascii_encodable_path
        )

    def __eq__(self, other: object) -> bool:
        return id(self) == id(other)

    def __bool__(self) -> bool:
        return True

    async def _prepare_hook(self, response: StreamResponse) -> None:
        return

    def _cancel(self, exc: BaseException) -> None:
        self._payload.set_exception(exc)


class Request(BaseRequest):

    ATTRS = BaseRequest.ATTRS | frozenset(["_match_info"])

    def __init__(self, *args: Any, **kwargs: Any) -> None:
        super().__init__(*args, **kwargs)

        # matchdict, route_name, handler
        # or information about traversal lookup

        # initialized after route resolving
        self._match_info: Optional[UrlMappingMatchInfo] = None

    if DEBUG:

        def __setattr__(self, name: str, val: Any) -> None:
            if name not in self.ATTRS:
                warnings.warn(
                    "Setting custom {}.{} attribute "
                    "is discouraged".format(self.__class__.__name__, name),
                    DeprecationWarning,
                    stacklevel=2,
                )
            super().__setattr__(name, val)

    def clone(
        self,
        *,
        method: Union[str, _SENTINEL] = sentinel,
        rel_url: Union[StrOrURL, _SENTINEL] = sentinel,
        headers: Union[LooseHeaders, _SENTINEL] = sentinel,
        scheme: Union[str, _SENTINEL] = sentinel,
        host: Union[str, _SENTINEL] = sentinel,
        remote: Union[str, _SENTINEL] = sentinel,
        client_max_size: Union[int, _SENTINEL] = sentinel,
    ) -> "Request":
        ret = super().clone(
            method=method,
            rel_url=rel_url,
            headers=headers,
            scheme=scheme,
            host=host,
            remote=remote,
            client_max_size=client_max_size,
        )
        new_ret = cast(Request, ret)
        new_ret._match_info = self._match_info
        return new_ret

    @reify
    def match_info(self) -> "UrlMappingMatchInfo":
        """Result of route resolving."""
        match_info = self._match_info
        assert match_info is not None
        return match_info

    @property
    def app(self) -> "Application":
        """Application instance."""
        match_info = self._match_info
        assert match_info is not None
        return match_info.current_app

    @property
    def config_dict(self) -> ChainMapProxy:
        match_info = self._match_info
        assert match_info is not None
        lst = match_info.apps
        app = self.app
        idx = lst.index(app)
        sublist = list(reversed(lst[: idx + 1]))
        return ChainMapProxy(sublist)

    async def _prepare_hook(self, response: StreamResponse) -> None:
        match_info = self._match_info
        if match_info is None:
            return
        for app in match_info._apps:
            await app.on_response_prepare.send(self, response)<|MERGE_RESOLUTION|>--- conflicted
+++ resolved
@@ -171,15 +171,7 @@
         self._headers = message.headers
         self._method = message.method
         self._version = message.version
-<<<<<<< HEAD
-        self._rel_url = message.url
-        self._post: Optional[MultiDictProxy[Union[str, bytes, FileField]]] = None
-        self._read_bytes: Optional[bytes] = None
-
-        self._state = state
         self._cache: Dict[str, Any] = {}
-=======
-        self._cache = {}  # type: Dict[str, Any]
         url = message.url
         if url.is_absolute():
             # absolute URL is given,
@@ -191,13 +183,10 @@
             self._rel_url = url.relative()
         else:
             self._rel_url = message.url
-        self._post = (
-            None
-        )  # type: Optional[MultiDictProxy[Union[str, bytes, FileField]]]
-        self._read_bytes = None  # type: Optional[bytes]
+        self._post: Optional[MultiDictProxy[Union[str, bytes, FileField]]] = None
+        self._read_bytes: Optional[bytes] = None
 
         self._state = state
->>>>>>> 17ba1f0f
         self._task = task
         self._client_max_size = client_max_size
         self._loop = loop
