--- conflicted
+++ resolved
@@ -678,12 +678,8 @@
         headers: Optional[LooseHeaders] = None,
         proxy: Optional[StrOrURL] = None,
         proxy_auth: Optional[BasicAuth] = None,
-<<<<<<< HEAD
         ssl: Union[SSLContext, bool, Fingerprint] = True,
-=======
-        ssl: Union[SSLContext, Literal[False], None, Fingerprint] = None,
         server_hostname: Optional[str] = None,
->>>>>>> 242251c4
         proxy_headers: Optional[LooseHeaders] = None,
         compress: int = 0,
         max_msg_size: int = 4 * 1024 * 1024,
@@ -705,12 +701,8 @@
                 headers=headers,
                 proxy=proxy,
                 proxy_auth=proxy_auth,
-<<<<<<< HEAD
                 ssl=ssl if ssl is not None else True,
-=======
-                ssl=ssl,
                 server_hostname=server_hostname,
->>>>>>> 242251c4
                 proxy_headers=proxy_headers,
                 compress=compress,
                 max_msg_size=max_msg_size,
@@ -734,12 +726,8 @@
         headers: Optional[LooseHeaders] = None,
         proxy: Optional[StrOrURL] = None,
         proxy_auth: Optional[BasicAuth] = None,
-<<<<<<< HEAD
         ssl: Union[SSLContext, bool, Fingerprint] = True,
-=======
-        ssl: Union[SSLContext, Literal[False], None, Fingerprint] = None,
         server_hostname: Optional[str] = None,
->>>>>>> 242251c4
         proxy_headers: Optional[LooseHeaders] = None,
         compress: int = 0,
         max_msg_size: int = 4 * 1024 * 1024,
