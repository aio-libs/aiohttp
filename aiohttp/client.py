"""HTTP Client for asyncio."""

import asyncio
import base64
import hashlib
import json
import os
import sys
import traceback
import warnings

from multidict import CIMultiDict, MultiDict, MultiDictProxy, istr
from yarl import URL

from . import connector as connector_mod
from . import client_exceptions, client_reqrep, hdrs, http, payload
from .client_exceptions import *  # noqa
from .client_exceptions import (ClientError, ClientOSError, InvalidURL,
                                ServerTimeoutError, WSServerHandshakeError)
from .client_reqrep import *  # noqa
from .client_reqrep import ClientRequest, ClientResponse
from .client_ws import ClientWebSocketResponse
from .connector import *  # noqa
from .connector import TCPConnector
from .cookiejar import CookieJar
from .helpers import (CeilTimeout, TimeoutHandle, _BaseCoroMixin,
                      deprecated_noop, proxies_from_env, sentinel,
                      strip_auth_from_url)
from .http import WS_KEY, WebSocketReader, WebSocketWriter
from .http_websocket import WSHandshakeError, ws_ext_gen, ws_ext_parse
from .streams import FlowControlDataQueue
from .tracing import Trace


__all__ = (client_exceptions.__all__ +  # noqa
           client_reqrep.__all__ +  # noqa
           connector_mod.__all__ +  # noqa
           ('ClientSession', 'ClientWebSocketResponse', 'request'))


# 5 Minute default read and connect timeout
DEFAULT_TIMEOUT = 5 * 60


class ClientSession:
    """First-class interface for making HTTP requests."""

    _source_traceback = None
    _connector = None

    requote_redirect_url = True

    def __init__(self, *, connector=None, loop=None, cookies=None,
                 headers=None, skip_auto_headers=None,
                 auth=None, json_serialize=json.dumps,
                 request_class=ClientRequest, response_class=ClientResponse,
                 ws_response_class=ClientWebSocketResponse,
                 version=http.HttpVersion11,
                 cookie_jar=None, connector_owner=True, raise_for_status=False,
                 read_timeout=sentinel, conn_timeout=None,
                 auto_decompress=True, trust_env=False,
                 trace_configs=None):

        implicit_loop = False
        if loop is None:
            if connector is not None:
                loop = connector._loop
            else:
                implicit_loop = True
                loop = asyncio.get_event_loop()

        if connector is None:
            connector = TCPConnector(loop=loop)

        if connector._loop is not loop:
            raise RuntimeError(
                "Session and connector has to use same event loop")

        self._loop = loop

        if loop.get_debug():
            self._source_traceback = traceback.extract_stack(sys._getframe(1))

        if implicit_loop and not loop.is_running():
            warnings.warn("Creating a client session outside of coroutine is "
                          "a very dangerous idea", ResourceWarning,
                          stacklevel=2)
            context = {'client_session': self,
                       'message': 'Creating a client session outside '
                       'of coroutine'}
            if self._source_traceback is not None:
                context['source_traceback'] = self._source_traceback
            loop.call_exception_handler(context)

        if cookie_jar is None:
            cookie_jar = CookieJar(loop=loop)
        self._cookie_jar = cookie_jar

        if cookies is not None:
            self._cookie_jar.update_cookies(cookies)

        self._connector = connector
        self._connector_owner = connector_owner
        self._default_auth = auth
        self._version = version
        self._json_serialize = json_serialize
        self._read_timeout = (read_timeout if read_timeout is not sentinel
                              else DEFAULT_TIMEOUT)
        self._conn_timeout = conn_timeout
        self._raise_for_status = raise_for_status
        self._auto_decompress = auto_decompress
        self._trust_env = trust_env

        # Convert to list of tuples
        if headers:
            headers = CIMultiDict(headers)
        else:
            headers = CIMultiDict()
        self._default_headers = headers
        if skip_auto_headers is not None:
            self._skip_auto_headers = frozenset([istr(i)
                                                 for i in skip_auto_headers])
        else:
            self._skip_auto_headers = frozenset()

        self._request_class = request_class
        self._response_class = response_class
        self._ws_response_class = ws_response_class

        self._trace_configs = trace_configs or []
        for trace_config in self._trace_configs:
            trace_config.freeze()

    def __del__(self, _warnings=warnings):
        if not self.closed:
            _warnings.warn("Unclosed client session {!r}".format(self),
                           ResourceWarning)
            context = {'client_session': self,
                       'message': 'Unclosed client session'}
            if self._source_traceback is not None:
                context['source_traceback'] = self._source_traceback
            self._loop.call_exception_handler(context)

    def request(self, method, url, **kwargs):
        """Perform HTTP request."""
        return _RequestContextManager(self._request(method, url, **kwargs))

    async def _request(self, method, url, *,
                       params=None,
                       data=None,
                       json=None,
                       headers=None,
                       skip_auto_headers=None,
                       auth=None,
                       allow_redirects=True,
                       max_redirects=10,
                       encoding=None,
                       compress=None,
                       chunked=None,
                       expect100=False,
                       read_until_eof=True,
                       proxy=None,
                       proxy_auth=None,
                       timeout=sentinel,
                       verify_ssl=None,
                       fingerprint=None,
                       ssl_context=None,
                       proxy_headers=None,
                       trace_request_ctx=None):

        # NOTE: timeout clamps existing connect and read timeouts.  We cannot
        # set the default to None because we need to detect if the user wants
        # to use the existing timeouts by setting timeout to None.

        if encoding is not None:
            warnings.warn(
                "encoding parameter is not supported, "
                "please use FormData(charset='utf-8') instead",
                DeprecationWarning)

        if self.closed:
            raise RuntimeError('Session is closed')

        if data is not None and json is not None:
            raise ValueError(
                'data and json parameters can not be used at the same time')
        elif json is not None:
            data = payload.JsonPayload(json, dumps=self._json_serialize)

        if not isinstance(chunked, bool) and chunked is not None:
            warnings.warn(
                'Chunk size is deprecated #1615', DeprecationWarning)

        redirects = 0
        history = []
        version = self._version

        # Merge with default headers and transform to CIMultiDict
        headers = self._prepare_headers(headers)
        proxy_headers = self._prepare_headers(proxy_headers)

        try:
            url = URL(url)
        except ValueError:
            raise InvalidURL(url)

        skip_headers = set(self._skip_auto_headers)
        if skip_auto_headers is not None:
            for i in skip_auto_headers:
                skip_headers.add(istr(i))

        if proxy is not None:
            try:
                proxy = URL(proxy)
            except ValueError:
                raise InvalidURL(url)

        # timeout is cumulative for all request operations
        # (request, redirects, responses, data consuming)
        tm = TimeoutHandle(
            self._loop,
            timeout if timeout is not sentinel else self._read_timeout)
        handle = tm.start()

        url = URL(url)

        traces = [
            Trace(
                trace_config,
                self,
                trace_request_ctx=trace_request_ctx)
            for trace_config in self._trace_configs
        ]

        for trace in traces:
            await trace.send_request_start(
                method,
                url,
                headers
            )

        timer = tm.timer()
        try:
            with timer:
                while True:
                    url, auth_from_url = strip_auth_from_url(url)
                    if auth and auth_from_url:
                        raise ValueError("Cannot combine AUTH argument with "
                                         "credentials encoded in URL")

                    if auth is None:
                        auth = auth_from_url
                    if auth is None:
                        auth = self._default_auth
                    # It would be confusing if we support explicit
                    # Authorization header with auth argument
                    if (headers is not None and
                            auth is not None and
                            hdrs.AUTHORIZATION in headers):
                        raise ValueError("Cannot combine AUTHORIZATION header "
                                         "with AUTH argument or credentials "
                                         "encoded in URL")

                    url = url.with_fragment(None)
                    cookies = self._cookie_jar.filter_cookies(url)

                    if proxy is not None:
                        proxy = URL(proxy)
                    elif self._trust_env:
                        for scheme, proxy_info in proxies_from_env().items():
                            if scheme == url.scheme:
                                proxy, proxy_auth = proxy_info
                                break

                    req = self._request_class(
                        method, url, params=params, headers=headers,
                        skip_auto_headers=skip_headers, data=data,
                        cookies=cookies, auth=auth, version=version,
                        compress=compress, chunked=chunked,
                        expect100=expect100, loop=self._loop,
                        response_class=self._response_class,
                        proxy=proxy, proxy_auth=proxy_auth, timer=timer,
                        session=self, auto_decompress=self._auto_decompress,
                        verify_ssl=verify_ssl, fingerprint=fingerprint,
                        ssl_context=ssl_context, proxy_headers=proxy_headers)

                    # connection timeout
                    try:
                        with CeilTimeout(self._conn_timeout, loop=self._loop):
                            conn = await self._connector.connect(
                                req,
                                traces=traces
                            )
                    except asyncio.TimeoutError as exc:
                        raise ServerTimeoutError(
                            'Connection timeout '
                            'to host {0}'.format(url)) from exc

                    conn.writer.set_tcp_nodelay(True)
                    try:
                        resp = req.send(conn)
                        try:
                            await resp.start(conn, read_until_eof)
                        except Exception:
                            resp.close()
                            conn.close()
                            raise
                    except ClientError:
                        raise
                    except OSError as exc:
                        raise ClientOSError(*exc.args) from exc

                    self._cookie_jar.update_cookies(resp.cookies, resp.url)

                    # redirects
                    if resp.status in (
                            301, 302, 303, 307, 308) and allow_redirects:

                        for trace in traces:
                            await trace.send_request_redirect(
                                method,
                                url,
                                headers,
                                resp
                            )

                        redirects += 1
                        history.append(resp)
                        if max_redirects and redirects >= max_redirects:
                            resp.close()
                            break
                        else:
                            resp.release()

                        # For 301 and 302, mimic IE, now changed in RFC
                        # https://github.com/kennethreitz/requests/pull/269
                        if (resp.status == 303 and
                                resp.method != hdrs.METH_HEAD) \
                                or (resp.status in (301, 302) and
                                    resp.method == hdrs.METH_POST):
                            method = hdrs.METH_GET
                            data = None
                            if headers.get(hdrs.CONTENT_LENGTH):
                                headers.pop(hdrs.CONTENT_LENGTH)

                        r_url = (resp.headers.get(hdrs.LOCATION) or
                                 resp.headers.get(hdrs.URI))
                        if r_url is None:
                            # see github.com/aio-libs/aiohttp/issues/2022
                            break

                        try:
                            r_url = URL(
                                r_url, encoded=not self.requote_redirect_url)

                        except ValueError:
                            raise InvalidURL(r_url)

                        scheme = r_url.scheme
                        if scheme not in ('http', 'https', ''):
                            resp.close()
                            raise ValueError(
                                'Can redirect only to http or https')
                        elif not scheme:
                            r_url = url.join(r_url)

                        if url.origin() != r_url.origin():
                            auth = None
                            headers.pop(hdrs.AUTHORIZATION, None)

                        url = r_url
                        params = None
                        resp.release()
                        continue

                    break

            # check response status
            if self._raise_for_status:
                resp.raise_for_status()

            # register connection
            if handle is not None:
                if resp.connection is not None:
                    resp.connection.add_callback(handle.cancel)
                else:
                    handle.cancel()

            resp._history = tuple(history)

            for trace in traces:
                await trace.send_request_end(
                    method,
                    url,
                    headers,
                    resp
                )
            return resp

        except Exception as e:
            # cleanup timer
            tm.close()
            if handle:
                handle.cancel()
                handle = None

            for trace in traces:
                await trace.send_request_exception(
                    method,
                    url,
                    headers,
                    e
                )
            raise

    def ws_connect(self, url, *,
                   protocols=(),
                   timeout=10.0,
                   receive_timeout=None,
                   autoclose=True,
                   autoping=True,
                   heartbeat=None,
                   auth=None,
                   origin=None,
                   headers=None,
                   proxy=None,
                   proxy_auth=None,
                   verify_ssl=None,
                   fingerprint=None,
                   ssl_context=None,
                   proxy_headers=None,
                   compress=0):
        """Initiate websocket connection."""
        return _WSRequestContextManager(
            self._ws_connect(url,
                             protocols=protocols,
                             timeout=timeout,
                             receive_timeout=receive_timeout,
                             autoclose=autoclose,
                             autoping=autoping,
                             heartbeat=heartbeat,
                             auth=auth,
                             origin=origin,
                             headers=headers,
                             proxy=proxy,
                             proxy_auth=proxy_auth,
                             verify_ssl=verify_ssl,
                             fingerprint=fingerprint,
                             ssl_context=ssl_context,
                             proxy_headers=proxy_headers,
                             compress=compress))

    async def _ws_connect(self, url, *,
                          protocols=(),
                          timeout=10.0,
                          receive_timeout=None,
                          autoclose=True,
                          autoping=True,
                          heartbeat=None,
                          auth=None,
                          origin=None,
                          headers=None,
                          proxy=None,
                          proxy_auth=None,
                          verify_ssl=None,
                          fingerprint=None,
                          ssl_context=None,
                          proxy_headers=None,
                          compress=0):

        if headers is None:
            headers = CIMultiDict()

        default_headers = {
            hdrs.UPGRADE: hdrs.WEBSOCKET,
            hdrs.CONNECTION: hdrs.UPGRADE,
            hdrs.SEC_WEBSOCKET_VERSION: '13',
        }

        for key, value in default_headers.items():
            if key not in headers:
                headers[key] = value

        sec_key = base64.b64encode(os.urandom(16))
        headers[hdrs.SEC_WEBSOCKET_KEY] = sec_key.decode()

        if protocols:
            headers[hdrs.SEC_WEBSOCKET_PROTOCOL] = ','.join(protocols)
        if origin is not None:
            headers[hdrs.ORIGIN] = origin
        if compress:
            extstr = ws_ext_gen(compress=compress)
            headers[hdrs.SEC_WEBSOCKET_EXTENSIONS] = extstr

        # send request
        resp = await self.get(url, headers=headers,
                              read_until_eof=False,
                              auth=auth,
                              proxy=proxy,
                              proxy_auth=proxy_auth,
                              verify_ssl=verify_ssl,
                              fingerprint=fingerprint,
                              ssl_context=ssl_context,
                              proxy_headers=proxy_headers)

        try:
            # check handshake
            if resp.status != 101:
                raise WSServerHandshakeError(
                    resp.request_info,
                    resp.history,
                    message='Invalid response status',
                    code=resp.status,
                    headers=resp.headers)

            if resp.headers.get(hdrs.UPGRADE, '').lower() != 'websocket':
                raise WSServerHandshakeError(
                    resp.request_info,
                    resp.history,
                    message='Invalid upgrade header',
                    code=resp.status,
                    headers=resp.headers)

            if resp.headers.get(hdrs.CONNECTION, '').lower() != 'upgrade':
                raise WSServerHandshakeError(
                    resp.request_info,
                    resp.history,
                    message='Invalid connection header',
                    code=resp.status,
                    headers=resp.headers)

            # key calculation
            key = resp.headers.get(hdrs.SEC_WEBSOCKET_ACCEPT, '')
            match = base64.b64encode(
                hashlib.sha1(sec_key + WS_KEY).digest()).decode()
            if key != match:
                raise WSServerHandshakeError(
                    resp.request_info,
                    resp.history,
                    message='Invalid challenge response',
                    code=resp.status,
                    headers=resp.headers)

            # websocket protocol
            protocol = None
            if protocols and hdrs.SEC_WEBSOCKET_PROTOCOL in resp.headers:
                resp_protocols = [
                    proto.strip() for proto in
                    resp.headers[hdrs.SEC_WEBSOCKET_PROTOCOL].split(',')]

                for proto in resp_protocols:
                    if proto in protocols:
                        protocol = proto
                        break

            # websocket compress
            notakeover = False
            if compress:
                compress_hdrs = resp.headers.get(hdrs.SEC_WEBSOCKET_EXTENSIONS)
                if compress_hdrs:
                    try:
                        compress, notakeover = ws_ext_parse(compress_hdrs)
                    except WSHandshakeError as exc:
                        raise WSServerHandshakeError(
                            resp.request_info,
                            resp.history,
                            message=exc.args[0],
                            code=resp.status,
                            headers=resp.headers)
                else:
                    compress = 0
                    notakeover = False

            proto = resp.connection.protocol
            reader = FlowControlDataQueue(
                proto, limit=2 ** 16, loop=self._loop)
            proto.set_parser(WebSocketReader(reader), reader)
            resp.connection.writer.set_tcp_nodelay(True)
            writer = WebSocketWriter(
                resp.connection.writer, use_mask=True,
                compress=compress, notakeover=notakeover)
        except Exception:
            resp.close()
            raise
        else:
            return self._ws_response_class(reader,
                                           writer,
                                           protocol,
                                           resp,
                                           timeout,
                                           autoclose,
                                           autoping,
                                           self._loop,
                                           receive_timeout=receive_timeout,
                                           heartbeat=heartbeat,
                                           compress=compress,
                                           client_notakeover=notakeover)

    def _prepare_headers(self, headers):
        """ Add default headers and transform it to CIMultiDict
        """
        # Convert headers to MultiDict
        result = CIMultiDict(self._default_headers)
        if headers:
            if not isinstance(headers, (MultiDictProxy, MultiDict)):
                headers = CIMultiDict(headers)
            added_names = set()
            for key, value in headers.items():
                if key in added_names:
                    result.add(key, value)
                else:
                    result[key] = value
                    added_names.add(key)
        return result

    def get(self, url, *, allow_redirects=True, **kwargs):
        """Perform HTTP GET request."""
        return _RequestContextManager(
            self._request(hdrs.METH_GET, url,
                          allow_redirects=allow_redirects,
                          **kwargs))

    def options(self, url, *, allow_redirects=True, **kwargs):
        """Perform HTTP OPTIONS request."""
        return _RequestContextManager(
            self._request(hdrs.METH_OPTIONS, url,
                          allow_redirects=allow_redirects,
                          **kwargs))

    def head(self, url, *, allow_redirects=False, **kwargs):
        """Perform HTTP HEAD request."""
        return _RequestContextManager(
            self._request(hdrs.METH_HEAD, url,
                          allow_redirects=allow_redirects,
                          **kwargs))

    def post(self, url, *, data=None, **kwargs):
        """Perform HTTP POST request."""
        return _RequestContextManager(
            self._request(hdrs.METH_POST, url,
                          data=data,
                          **kwargs))

    def put(self, url, *, data=None, **kwargs):
        """Perform HTTP PUT request."""
        return _RequestContextManager(
            self._request(hdrs.METH_PUT, url,
                          data=data,
                          **kwargs))

    def patch(self, url, *, data=None, **kwargs):
        """Perform HTTP PATCH request."""
        return _RequestContextManager(
            self._request(hdrs.METH_PATCH, url,
                          data=data,
                          **kwargs))

    def delete(self, url, **kwargs):
        """Perform HTTP DELETE request."""
        return _RequestContextManager(
            self._request(hdrs.METH_DELETE, url,
                          **kwargs))

    async def close(self):
        """Close underlying connector.

        Release all acquired resources.
        """
        if not self.closed:
            if self._connector_owner:
                self._connector.close()
            self._connector = None

    @property
    def closed(self):
        """Is client session closed.

        A readonly property.
        """
        return self._connector is None or self._connector.closed

    @property
    def connector(self):
        """Connector instance used for the session."""
        return self._connector

    @property
    def cookie_jar(self):
        """The session cookies."""
        return self._cookie_jar

    @property
    def version(self):
        """The session HTTP protocol version."""
        return self._version

    @property
    def loop(self):
        """Session's loop."""
        return self._loop

    def detach(self):
        """Detach connector from session without closing the former.

        Session is switched to closed state anyway.
        """
        self._connector = None

    def __enter__(self):
        warnings.warn("Use async with instead", DeprecationWarning)
        return self

    def __exit__(self, exc_type, exc_val, exc_tb):
        self.close()

    async def __aenter__(self):
        return self

    async def __aexit__(self, exc_type, exc_val, exc_tb):
        await self.close()


class _BaseRequestContextManager(_BaseCoroMixin):

    __slots__ = ('_resp',)

    def __init__(self, coro):
        super().__init__(coro)
        self._coro = coro

    async def __aenter__(self):
        self._resp = await self._coro
        return self._resp


class _RequestContextManager(_BaseRequestContextManager):
    async def __aexit__(self, exc_type, exc, tb):
        # We're basing behavior on the exception as it can be caused by
        # user code unrelated to the status of the connection.  If you
        # would like to close a connection you must do that
        # explicitly.  Otherwise connection error handling should kick in
        # and close/recycle the connection as required.
        self._resp.release()


class _WSRequestContextManager(_BaseRequestContextManager):
    async def __aexit__(self, exc_type, exc, tb):
        await self._resp.close()


class _SessionRequestContextManager:

    __slots__ = ('_coro', '_resp', '_session')

    def __init__(self, coro, session):
        self._coro = coro
        self._resp = None
        self._session = session

<<<<<<< HEAD
    async def __aenter__(self):
        self._resp = await self._coro()
        return self._resp

    async def __aexit__(self, exc_type, exc_val, exc_tb):
        self._resp.close()
        await self._session.close()
=======
    @asyncio.coroutine
    def __iter__(self):
        try:
            return (yield from self._coro.__await__())
        except Exception:
            yield from self._session.close()
            raise

    def __await__(self):
        try:
            return self._coro.__await__()
        except Exception:
            yield from self._session.close()
            raise
>>>>>>> 5ff418bb


def request(method, url, *,
            params=None,
            data=None,
            json=None,
            headers=None,
            skip_auto_headers=None,
            cookies=None,
            auth=None,
            allow_redirects=True,
            max_redirects=10,
            encoding=None,
            version=http.HttpVersion11,
            compress=None,
            chunked=None,
            expect100=False,
            connector=None,
            loop=None,
            read_until_eof=True,
            proxy=None,
            proxy_auth=None):
    """Constructs and sends a request. Returns response object.
    method - HTTP method
    url - request url
    params - (optional) Dictionary or bytes to be sent in the query
      string of the new request
    data - (optional) Dictionary, bytes, or file-like object to
      send in the body of the request
    json - (optional) Any json compatibile python object
    headers - (optional) Dictionary of HTTP Headers to send with
      the request
    cookies - (optional) Dict object to send with the request
    auth - (optional) BasicAuth named tuple represent HTTP Basic Auth
    auth - aiohttp.helpers.BasicAuth
    allow_redirects - (optional) If set to False, do not follow
      redirects
    version - Request HTTP version.
    compress - Set to True if request has to be compressed
       with deflate encoding.
    chunked - Set to chunk size for chunked transfer encoding.
    expect100 - Expect 100-continue response from server.
    connector - BaseConnector sub-class instance to support
       connection pooling.
    read_until_eof - Read response until eof if response
       does not have Content-Length header.
    loop - Optional event loop.
    Usage::
      >>> import aiohttp
      >>> resp = await aiohttp.request('GET', 'http://python.org/')
      >>> resp
      <ClientResponse(python.org/) [200]>
      >>> data = await resp.read()
    """
    connector_owner = False
    if connector is None:
        connector_owner = True
        connector = TCPConnector(loop=loop, force_close=True)

    session = ClientSession(
        loop=loop, cookies=cookies, version=version,
        connector=connector, connector_owner=connector_owner)

    return _SessionRequestContextManager(
        session._request(method, url,
                         params=params,
                         data=data,
                         json=json,
                         headers=headers,
                         skip_auto_headers=skip_auto_headers,
                         auth=auth,
                         allow_redirects=allow_redirects,
                         max_redirects=max_redirects,
                         encoding=encoding,
                         compress=compress,
                         chunked=chunked,
                         expect100=expect100,
                         read_until_eof=read_until_eof,
                         proxy=proxy,
                         proxy_auth=proxy_auth,),
        session)<|MERGE_RESOLUTION|>--- conflicted
+++ resolved
@@ -757,7 +757,6 @@
         self._resp = None
         self._session = session
 
-<<<<<<< HEAD
     async def __aenter__(self):
         self._resp = await self._coro()
         return self._resp
@@ -765,22 +764,6 @@
     async def __aexit__(self, exc_type, exc_val, exc_tb):
         self._resp.close()
         await self._session.close()
-=======
-    @asyncio.coroutine
-    def __iter__(self):
-        try:
-            return (yield from self._coro.__await__())
-        except Exception:
-            yield from self._session.close()
-            raise
-
-    def __await__(self):
-        try:
-            return self._coro.__await__()
-        except Exception:
-            yield from self._session.close()
-            raise
->>>>>>> 5ff418bb
 
 
 def request(method, url, *,
