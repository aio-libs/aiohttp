"""HTTP Client for asyncio."""

import asyncio
import base64
import hashlib
import json
import os
import sys
import traceback
import warnings
from types import SimpleNamespace, TracebackType
from typing import (  # noqa
    Any,
    Coroutine,
    Generator,
    Generic,
    Iterable,
    List,
    Mapping,
    Optional,
    Set,
    Tuple,
    Type,
    TypeVar,
    Union,
)

import attr
from multidict import CIMultiDict, MultiDict, MultiDictProxy, istr
from yarl import URL

from . import hdrs, http, payload
from .abc import AbstractCookieJar
from .client_exceptions import (
    ClientConnectionError,
    ClientConnectorCertificateError,
    ClientConnectorError,
    ClientConnectorSSLError,
    ClientError,
    ClientHttpProxyError,
    ClientOSError,
    ClientPayloadError,
    ClientProxyConnectionError,
    ClientResponseError,
    ClientSSLError,
    ContentTypeError,
    InvalidURL,
    ServerConnectionError,
    ServerDisconnectedError,
    ServerFingerprintMismatch,
    ServerTimeoutError,
    TooManyRedirects,
    WSServerHandshakeError,
)
from .client_reqrep import (
    ClientRequest,
    ClientResponse,
    Fingerprint,
    RequestInfo,
    _merge_ssl_params,
)
from .client_ws import ClientWebSocketResponse
from .connector import BaseConnector, TCPConnector, UnixConnector
from .cookiejar import CookieJar
from .helpers import (
    PY_36,
    BasicAuth,
    CeilTimeout,
    TimeoutHandle,
    get_running_loop,
    proxies_from_env,
    sentinel,
    strip_auth_from_url,
)
from .http import WS_KEY, HttpVersion, WebSocketReader, WebSocketWriter
from .http_websocket import (  # noqa
    WSHandshakeError,
    WSMessage,
    ws_ext_gen,
    ws_ext_parse,
)
from .streams import FlowControlDataQueue
from .tracing import Trace, TraceConfig
from .typedefs import JSONEncoder, LooseCookies, LooseHeaders, StrOrURL

__all__ = (
    # client_exceptions
    'ClientConnectionError',
    'ClientConnectorCertificateError',
    'ClientConnectorError',
    'ClientConnectorSSLError',
    'ClientError',
    'ClientHttpProxyError',
    'ClientOSError',
    'ClientPayloadError',
    'ClientProxyConnectionError',
    'ClientResponseError',
    'ClientSSLError',
    'ContentTypeError',
    'InvalidURL',
    'ServerConnectionError',
    'ServerDisconnectedError',
    'ServerFingerprintMismatch',
    'ServerTimeoutError',
    'TooManyRedirects',
    'WSServerHandshakeError',
    # client_reqrep
    'ClientRequest',
    'ClientResponse',
    'Fingerprint',
    'RequestInfo',
    # connector
    'BaseConnector',
    'TCPConnector',
    'UnixConnector',
    # client_ws
    'ClientWebSocketResponse',
    # client
    'ClientSession',
    'ClientTimeout',
    'request')


try:
    from ssl import SSLContext
except ImportError:  # pragma: no cover
    SSLContext = object  # type: ignore


@attr.s(frozen=True, slots=True)
class ClientTimeout:
    total = attr.ib(type=float, default=None)
    connect = attr.ib(type=float, default=None)
    sock_read = attr.ib(type=float, default=None)
    sock_connect = attr.ib(type=float, default=None)

    # pool_queue_timeout = attr.ib(type=float, default=None)
    # dns_resolution_timeout = attr.ib(type=float, default=None)
    # socket_connect_timeout = attr.ib(type=float, default=None)
    # connection_acquiring_timeout = attr.ib(type=float, default=None)
    # new_connection_timeout = attr.ib(type=float, default=None)
    # http_header_timeout = attr.ib(type=float, default=None)
    # response_body_timeout = attr.ib(type=float, default=None)

    # to create a timeout specific for a single request, either
    # - create a completely new one to overwrite the default
    # - or use http://www.attrs.org/en/stable/api.html#attr.evolve
    # to overwrite the defaults


# 5 Minute default read timeout
DEFAULT_TIMEOUT = ClientTimeout(total=5*60)

_RetType = TypeVar('_RetType')


class ClientSession:
    """First-class interface for making HTTP requests."""

    __slots__ = (
        '_source_traceback', '_connector',
        '_loop', '_cookie_jar',
        '_connector_owner', '_default_auth',
        '_version', '_json_serialize',
        '_requote_redirect_url',
        '_timeout', '_raise_for_status', '_auto_decompress',
        '_trust_env', '_default_headers', '_skip_auto_headers',
        '_request_class', '_response_class',
<<<<<<< HEAD
        '_ws_response_class', '_trace_configs', '_session_proxy',
        '_session_proxy_auth', '_session_proxy_headers'])

    _source_traceback = None
    _connector = None

    requote_redirect_url = True
=======
        '_ws_response_class', '_trace_configs')
>>>>>>> ab33ae46

    def __init__(self, *, connector: Optional[BaseConnector]=None,
                 loop: Optional[asyncio.AbstractEventLoop]=None,
                 cookies: Optional[LooseCookies]=None,
                 headers: Optional[LooseHeaders]=None,
                 skip_auto_headers: Optional[Iterable[str]]=None,
                 auth: Optional[BasicAuth]=None,
                 json_serialize: JSONEncoder=json.dumps,
                 request_class: Type[ClientRequest]=ClientRequest,
                 response_class: Type[ClientResponse]=ClientResponse,
                 ws_response_class: Type[ClientWebSocketResponse]=ClientWebSocketResponse,  # noqa
                 version: HttpVersion=http.HttpVersion11,
                 cookie_jar: Optional[AbstractCookieJar]=None,
                 connector_owner: bool=True,
                 raise_for_status: bool=False,
                 read_timeout: Union[float, object]=sentinel,
                 conn_timeout: Optional[float]=None,
                 timeout: Union[object, ClientTimeout]=sentinel,
                 auto_decompress: bool=True,
                 trust_env: bool=False,
<<<<<<< HEAD
                 trace_configs: Optional[List[TraceConfig]]=None,
                 proxy: Optional[StrOrURL]=None,
                 proxy_auth: Optional[BasicAuth]=None,
                 proxy_headers: Optional[LooseHeaders]=None) -> None:
=======
                 requote_redirect_url: bool=True,
                 trace_configs: Optional[List[TraceConfig]]=None) -> None:
>>>>>>> ab33ae46

        if loop is None:
            if connector is not None:
                loop = connector._loop

        loop = get_running_loop(loop)

        if connector is None:
            connector = TCPConnector(loop=loop)

        # Initialize these three attrs before raising any exception,
        # they are used in __del__
        self._connector = connector  # type: Optional[BaseConnector]
        self._loop = loop
        if loop.get_debug():
            self._source_traceback = traceback.extract_stack(sys._getframe(1))  # type: Optional[traceback.StackSummary]  # noqa
        else:
            self._source_traceback = None

        if connector._loop is not loop:
            raise RuntimeError(
                "Session and connector have to use same event loop")

        if cookie_jar is None:
            cookie_jar = CookieJar(loop=loop)
        self._cookie_jar = cookie_jar

        if cookies is not None:
            self._cookie_jar.update_cookies(cookies)

        self._connector_owner = connector_owner
        self._default_auth = auth
        self._version = version
        self._json_serialize = json_serialize
        if timeout is sentinel:
            self._timeout = DEFAULT_TIMEOUT
            if read_timeout is not sentinel:
                warnings.warn("read_timeout is deprecated, "
                              "use timeout argument instead",
                              DeprecationWarning,
                              stacklevel=2)
                self._timeout = attr.evolve(self._timeout, total=read_timeout)
            if conn_timeout is not None:
                self._timeout = attr.evolve(self._timeout,
                                            connect=conn_timeout)
                warnings.warn("conn_timeout is deprecated, "
                              "use timeout argument instead",
                              DeprecationWarning,
                              stacklevel=2)
        else:
            self._timeout = timeout  # type: ignore
            if read_timeout is not sentinel:
                raise ValueError("read_timeout and timeout parameters "
                                 "conflict, please setup "
                                 "timeout.read")
            if conn_timeout is not None:
                raise ValueError("conn_timeout and timeout parameters "
                                 "conflict, please setup "
                                 "timeout.connect")
        self._raise_for_status = raise_for_status
        self._auto_decompress = auto_decompress
        self._trust_env = trust_env
        self._requote_redirect_url = requote_redirect_url

        self._session_proxy = proxy
        self._session_proxy_auth = proxy_auth
        self._session_proxy_headers = proxy_headers

        # Convert to list of tuples
        if headers:
            headers = CIMultiDict(headers)
        else:
            headers = CIMultiDict()
        self._default_headers = headers
        if skip_auto_headers is not None:
            self._skip_auto_headers = frozenset([istr(i)
                                                 for i in skip_auto_headers])
        else:
            self._skip_auto_headers = frozenset()

        self._request_class = request_class
        self._response_class = response_class
        self._ws_response_class = ws_response_class

        self._trace_configs = trace_configs or []
        for trace_config in self._trace_configs:
            trace_config.freeze()

    def __init_subclass__(cls: Type['ClientSession']) -> None:
        warnings.warn("Inheritance class {} from ClientSession "
                      "is discouraged".format(cls.__name__),
                      DeprecationWarning,
                      stacklevel=2)

    def __del__(self, _warnings: Any=warnings) -> None:
        if not self.closed:
            if PY_36:
                kwargs = {'source': self}
            else:
                kwargs = {}
            _warnings.warn("Unclosed client session {!r}".format(self),
                           ResourceWarning,
                           **kwargs)
            context = {'client_session': self,
                       'message': 'Unclosed client session'}
            if self._source_traceback is not None:
                context['source_traceback'] = self._source_traceback
            self._loop.call_exception_handler(context)

    def request(self,
                method: str,
                url: StrOrURL,
                **kwargs: Any) -> '_RequestContextManager':
        """Perform HTTP request."""
        return _RequestContextManager(self._request(method, url, **kwargs))

    async def _request(
            self,
            method: str,
            str_or_url: StrOrURL, *,
            params: Optional[Mapping[str, str]]=None,
            data: Any=None,
            json: Any=None,
            cookies: Optional[LooseCookies]=None,
            headers: LooseHeaders=None,
            skip_auto_headers: Optional[Iterable[str]]=None,
            auth: Optional[BasicAuth]=None,
            allow_redirects: bool=True,
            max_redirects: int=10,
            compress: Optional[str]=None,
            chunked: Optional[bool]=None,
            expect100: bool=False,
            raise_for_status: Optional[bool]=None,
            read_until_eof: bool=True,
            proxy: Optional[StrOrURL]=None,
            proxy_auth: Optional[BasicAuth]=None,
            timeout: Union[ClientTimeout, object]=sentinel,
            verify_ssl: Optional[bool]=None,
            fingerprint: Optional[bytes]=None,
            ssl_context: Optional[SSLContext]=None,
            ssl: Optional[Union[SSLContext, bool, Fingerprint]]=None,
            proxy_headers: Optional[LooseHeaders]=None,
            trace_request_ctx: Optional[SimpleNamespace]=None
    ) -> ClientResponse:

        # NOTE: timeout clamps existing connect and read timeouts.  We cannot
        # set the default to None because we need to detect if the user wants
        # to use the existing timeouts by setting timeout to None.

        if self.closed:
            raise RuntimeError('Session is closed')

        ssl = _merge_ssl_params(ssl, verify_ssl, ssl_context, fingerprint)

        if data is not None and json is not None:
            raise ValueError(
                'data and json parameters can not be used at the same time')
        elif json is not None:
            data = payload.JsonPayload(json, dumps=self._json_serialize)

        if not isinstance(chunked, bool) and chunked is not None:
            warnings.warn(
                'Chunk size is deprecated #1615', DeprecationWarning)

        redirects = 0
        history = []
        version = self._version

        # Merge with default headers and transform to CIMultiDict
        headers = self._prepare_headers(headers)
        proxy_headers = self._prepare_headers(proxy_headers)

        try:
            url = URL(str_or_url)
        except ValueError:
            raise InvalidURL(str_or_url)

        skip_headers = set(self._skip_auto_headers)
        if skip_auto_headers is not None:
            for i in skip_auto_headers:
                skip_headers.add(istr(i))

        if proxy is not None and self._session_proxy is None:
            try:
                proxy = URL(proxy)
            except ValueError:
                raise InvalidURL(proxy)

        if proxy is None and self._session_proxy is not None:
            try:
                proxy = self._session_proxy
                proxy_auth = self._session_proxy_auth
                proxy_headers = self._prepare_headers(
                    self._session_proxy_headers
                )
            except ValueError:
                raise InvalidURL(proxy)

        if timeout is sentinel:
            real_timeout = self._timeout  # type: ClientTimeout
        else:
            if not isinstance(timeout, ClientTimeout):
                real_timeout = ClientTimeout(total=timeout)  # type: ignore
            else:
                real_timeout = timeout
        # timeout is cumulative for all request operations
        # (request, redirects, responses, data consuming)
        tm = TimeoutHandle(self._loop, real_timeout.total)
        handle = tm.start()

        traces = [
            Trace(
                self,
                trace_config,
                trace_config.trace_config_ctx(
                    trace_request_ctx=trace_request_ctx)
            )
            for trace_config in self._trace_configs
        ]

        for trace in traces:
            await trace.send_request_start(
                method,
                url,
                headers
            )

        timer = tm.timer()
        try:
            with timer:
                while True:
                    url, auth_from_url = strip_auth_from_url(url)
                    if auth and auth_from_url:
                        raise ValueError("Cannot combine AUTH argument with "
                                         "credentials encoded in URL")

                    if auth is None:
                        auth = auth_from_url
                    if auth is None:
                        auth = self._default_auth
                    # It would be confusing if we support explicit
                    # Authorization header with auth argument
                    if (headers is not None and
                            auth is not None and
                            hdrs.AUTHORIZATION in headers):
                        raise ValueError("Cannot combine AUTHORIZATION header "
                                         "with AUTH argument or credentials "
                                         "encoded in URL")

                    session_cookies = self._cookie_jar.filter_cookies(url)

                    if cookies is not None:
                        tmp_cookie_jar = CookieJar()
                        tmp_cookie_jar.update_cookies(cookies)
                        req_cookies = tmp_cookie_jar.filter_cookies(url)
                        if session_cookies and req_cookies:
                            session_cookies.load(req_cookies)

                    cookies = session_cookies

                    if proxy is not None:
                        proxy = URL(proxy)
                    elif self._trust_env:
                        for scheme, proxy_info in proxies_from_env().items():
                            if scheme == url.scheme:
                                proxy = proxy_info.proxy
                                proxy_auth = proxy_info.proxy_auth
                                break

                    req = self._request_class(
                        method, url, params=params, headers=headers,
                        skip_auto_headers=skip_headers, data=data,
                        cookies=cookies, auth=auth, version=version,
                        compress=compress, chunked=chunked,
                        expect100=expect100, loop=self._loop,
                        response_class=self._response_class,
                        proxy=proxy, proxy_auth=proxy_auth, timer=timer,
                        session=self,
                        ssl=ssl, proxy_headers=proxy_headers, traces=traces)

                    # connection timeout
                    try:
                        with CeilTimeout(real_timeout.connect,
                                         loop=self._loop):
                            assert self._connector is not None
                            conn = await self._connector.connect(
                                req,
                                traces=traces,
                                timeout=real_timeout
                            )
                    except asyncio.TimeoutError as exc:
                        raise ServerTimeoutError(
                            'Connection timeout '
                            'to host {0}'.format(url)) from exc

                    assert conn.transport is not None

                    assert conn.protocol is not None
                    conn.protocol.set_response_params(
                        timer=timer,
                        skip_payload=method.upper() == 'HEAD',
                        read_until_eof=read_until_eof,
                        auto_decompress=self._auto_decompress,
                        read_timeout=real_timeout.sock_read)

                    try:
                        try:
                            resp = await req.send(conn)
                            try:
                                await resp.start(conn)
                            except BaseException:
                                resp.close()
                                raise
                        except BaseException:
                            conn.close()
                            raise
                    except ClientError:
                        raise
                    except OSError as exc:
                        raise ClientOSError(*exc.args) from exc

                    self._cookie_jar.update_cookies(resp.cookies, resp.url)

                    # redirects
                    if resp.status in (
                            301, 302, 303, 307, 308) and allow_redirects:

                        for trace in traces:
                            await trace.send_request_redirect(
                                method,
                                url,
                                headers,
                                resp
                            )

                        redirects += 1
                        history.append(resp)
                        if max_redirects and redirects >= max_redirects:
                            resp.close()
                            raise TooManyRedirects(
                                history[0].request_info, tuple(history))

                        # For 301 and 302, mimic IE, now changed in RFC
                        # https://github.com/kennethreitz/requests/pull/269
                        if (resp.status == 303 and
                                resp.method != hdrs.METH_HEAD) \
                                or (resp.status in (301, 302) and
                                    resp.method == hdrs.METH_POST):
                            method = hdrs.METH_GET
                            data = None
                            if headers.get(hdrs.CONTENT_LENGTH):
                                headers.pop(hdrs.CONTENT_LENGTH)

                        r_url = (resp.headers.get(hdrs.LOCATION) or
                                 resp.headers.get(hdrs.URI))
                        if r_url is None:
                            # see github.com/aio-libs/aiohttp/issues/2022
                            break
                        else:
                            # reading from correct redirection
                            # response is forbidden
                            resp.release()

                        try:
                            r_url = URL(
                                r_url, encoded=not self._requote_redirect_url)

                        except ValueError:
                            raise InvalidURL(r_url)

                        scheme = r_url.scheme
                        if scheme not in ('http', 'https', ''):
                            resp.close()
                            raise ValueError(
                                'Can redirect only to http or https')
                        elif not scheme:
                            r_url = url.join(r_url)

                        if url.origin() != r_url.origin():
                            auth = None
                            headers.pop(hdrs.AUTHORIZATION, None)

                        url = r_url
                        params = None
                        resp.release()
                        continue

                    break

            # check response status
            if raise_for_status is None:
                raise_for_status = self._raise_for_status
            if raise_for_status:
                resp.raise_for_status()

            # register connection
            if handle is not None:
                if resp.connection is not None:
                    resp.connection.add_callback(handle.cancel)
                else:
                    handle.cancel()

            resp._history = tuple(history)

            for trace in traces:
                await trace.send_request_end(
                    method,
                    url,
                    headers,
                    resp
                )
            return resp

        except BaseException as e:
            # cleanup timer
            tm.close()
            if handle:
                handle.cancel()
                handle = None

            for trace in traces:
                await trace.send_request_exception(
                    method,
                    url,
                    headers,
                    e
                )
            raise

    def ws_connect(
            self,
            url: StrOrURL, *,
            method: str=hdrs.METH_GET,
            protocols: Iterable[str]=(),
            timeout: float=10.0,
            receive_timeout: Optional[float]=None,
            autoclose: bool=True,
            autoping: bool=True,
            heartbeat: Optional[float]=None,
            auth: Optional[BasicAuth]=None,
            origin: Optional[str]=None,
            headers: Optional[LooseHeaders]=None,
            proxy: Optional[StrOrURL]=None,
            proxy_auth: Optional[BasicAuth]=None,
            ssl: Union[SSLContext, bool, None, Fingerprint]=None,
            verify_ssl: Optional[bool]=None,
            fingerprint: Optional[bytes]=None,
            ssl_context: Optional[SSLContext]=None,
            proxy_headers: Optional[LooseHeaders]=None,
            compress: int=0,
            max_msg_size: int=4*1024*1024) -> '_WSRequestContextManager':
        """Initiate websocket connection."""
        return _WSRequestContextManager(
            self._ws_connect(url,
                             method=method,
                             protocols=protocols,
                             timeout=timeout,
                             receive_timeout=receive_timeout,
                             autoclose=autoclose,
                             autoping=autoping,
                             heartbeat=heartbeat,
                             auth=auth,
                             origin=origin,
                             headers=headers,
                             proxy=proxy,
                             proxy_auth=proxy_auth,
                             ssl=ssl,
                             verify_ssl=verify_ssl,
                             fingerprint=fingerprint,
                             ssl_context=ssl_context,
                             proxy_headers=proxy_headers,
                             compress=compress,
                             max_msg_size=max_msg_size))

    async def _ws_connect(
            self,
            url: StrOrURL, *,
            method: str=hdrs.METH_GET,
            protocols: Iterable[str]=(),
            timeout: float=10.0,
            receive_timeout: Optional[float]=None,
            autoclose: bool=True,
            autoping: bool=True,
            heartbeat: Optional[float]=None,
            auth: Optional[BasicAuth]=None,
            origin: Optional[str]=None,
            headers: Optional[LooseHeaders]=None,
            proxy: Optional[StrOrURL]=None,
            proxy_auth: Optional[BasicAuth]=None,
            ssl: Union[SSLContext, bool, None, Fingerprint]=None,
            verify_ssl: Optional[bool]=None,
            fingerprint: Optional[bytes]=None,
            ssl_context: Optional[SSLContext]=None,
            proxy_headers: Optional[LooseHeaders]=None,
            compress: int=0,
            max_msg_size: int=4*1024*1024
    ) -> ClientWebSocketResponse:

        if headers is None:
            real_headers = CIMultiDict()  # type: CIMultiDict[str]
        else:
            real_headers = CIMultiDict(headers)

        default_headers = {
            hdrs.UPGRADE: hdrs.WEBSOCKET,
            hdrs.CONNECTION: hdrs.UPGRADE,
            hdrs.SEC_WEBSOCKET_VERSION: '13',
        }

        for key, value in default_headers.items():
            real_headers.setdefault(key, value)

        sec_key = base64.b64encode(os.urandom(16))
        real_headers[hdrs.SEC_WEBSOCKET_KEY] = sec_key.decode()

        if protocols:
            real_headers[hdrs.SEC_WEBSOCKET_PROTOCOL] = ','.join(protocols)
        if origin is not None:
            real_headers[hdrs.ORIGIN] = origin
        if compress:
            extstr = ws_ext_gen(compress=compress)
            real_headers[hdrs.SEC_WEBSOCKET_EXTENSIONS] = extstr

        ssl = _merge_ssl_params(ssl, verify_ssl, ssl_context, fingerprint)

        # send request
        resp = await self.request(method, url,
                                  headers=real_headers,
                                  read_until_eof=False,
                                  auth=auth,
                                  proxy=proxy,
                                  proxy_auth=proxy_auth,
                                  ssl=ssl,
                                  proxy_headers=proxy_headers)

        try:
            # check handshake
            if resp.status != 101:
                raise WSServerHandshakeError(
                    resp.request_info,
                    resp.history,
                    message='Invalid response status',
                    status=resp.status,
                    headers=resp.headers)

            if resp.headers.get(hdrs.UPGRADE, '').lower() != 'websocket':
                raise WSServerHandshakeError(
                    resp.request_info,
                    resp.history,
                    message='Invalid upgrade header',
                    status=resp.status,
                    headers=resp.headers)

            if resp.headers.get(hdrs.CONNECTION, '').lower() != 'upgrade':
                raise WSServerHandshakeError(
                    resp.request_info,
                    resp.history,
                    message='Invalid connection header',
                    status=resp.status,
                    headers=resp.headers)

            # key calculation
            key = resp.headers.get(hdrs.SEC_WEBSOCKET_ACCEPT, '')
            match = base64.b64encode(
                hashlib.sha1(sec_key + WS_KEY).digest()).decode()
            if key != match:
                raise WSServerHandshakeError(
                    resp.request_info,
                    resp.history,
                    message='Invalid challenge response',
                    status=resp.status,
                    headers=resp.headers)

            # websocket protocol
            protocol = None
            if protocols and hdrs.SEC_WEBSOCKET_PROTOCOL in resp.headers:
                resp_protocols = [
                    proto.strip() for proto in
                    resp.headers[hdrs.SEC_WEBSOCKET_PROTOCOL].split(',')]

                for proto in resp_protocols:
                    if proto in protocols:
                        protocol = proto
                        break

            # websocket compress
            notakeover = False
            if compress:
                compress_hdrs = resp.headers.get(hdrs.SEC_WEBSOCKET_EXTENSIONS)
                if compress_hdrs:
                    try:
                        compress, notakeover = ws_ext_parse(compress_hdrs)
                    except WSHandshakeError as exc:
                        raise WSServerHandshakeError(
                            resp.request_info,
                            resp.history,
                            message=exc.args[0],
                            status=resp.status,
                            headers=resp.headers)
                else:
                    compress = 0
                    notakeover = False

            conn = resp.connection
            assert conn is not None
            proto = conn.protocol
            assert proto is not None
            transport = conn.transport
            assert transport is not None
            reader = FlowControlDataQueue(
                proto, limit=2 ** 16, loop=self._loop)  # type: FlowControlDataQueue[WSMessage]  # noqa
            proto.set_parser(WebSocketReader(reader, max_msg_size), reader)
            writer = WebSocketWriter(
                proto, transport, use_mask=True,
                compress=compress, notakeover=notakeover)
        except BaseException:
            resp.close()
            raise
        else:
            return self._ws_response_class(reader,
                                           writer,
                                           protocol,
                                           resp,
                                           timeout,
                                           autoclose,
                                           autoping,
                                           self._loop,
                                           receive_timeout=receive_timeout,
                                           heartbeat=heartbeat,
                                           compress=compress,
                                           client_notakeover=notakeover)

    def _prepare_headers(
            self,
            headers: Optional[LooseHeaders]) -> 'CIMultiDict[str]':
        """ Add default headers and transform it to CIMultiDict
        """
        # Convert headers to MultiDict
        result = CIMultiDict(self._default_headers)
        if headers:
            if not isinstance(headers, (MultiDictProxy, MultiDict)):
                headers = CIMultiDict(headers)
            added_names = set()  # type: Set[str]
            for key, value in headers.items():
                if key in added_names:
                    result.add(key, value)
                else:
                    result[key] = value
                    added_names.add(key)
        return result

    def get(self, url: StrOrURL, *, allow_redirects: bool=True,
            **kwargs: Any) -> '_RequestContextManager':
        """Perform HTTP GET request."""
        return _RequestContextManager(
            self._request(hdrs.METH_GET, url,
                          allow_redirects=allow_redirects,
                          **kwargs))

    def options(self, url: StrOrURL, *, allow_redirects: bool=True,
                **kwargs: Any) -> '_RequestContextManager':
        """Perform HTTP OPTIONS request."""
        return _RequestContextManager(
            self._request(hdrs.METH_OPTIONS, url,
                          allow_redirects=allow_redirects,
                          **kwargs))

    def head(self, url: StrOrURL, *, allow_redirects: bool=False,
             **kwargs: Any) -> '_RequestContextManager':
        """Perform HTTP HEAD request."""
        return _RequestContextManager(
            self._request(hdrs.METH_HEAD, url,
                          allow_redirects=allow_redirects,
                          **kwargs))

    def post(self, url: StrOrURL,
             *, data: Any=None, **kwargs: Any) -> '_RequestContextManager':
        """Perform HTTP POST request."""
        return _RequestContextManager(
            self._request(hdrs.METH_POST, url,
                          data=data,
                          **kwargs))

    def put(self, url: StrOrURL,
            *, data: Any=None, **kwargs: Any) -> '_RequestContextManager':
        """Perform HTTP PUT request."""
        return _RequestContextManager(
            self._request(hdrs.METH_PUT, url,
                          data=data,
                          **kwargs))

    def patch(self, url: StrOrURL,
              *, data: Any=None, **kwargs: Any) -> '_RequestContextManager':
        """Perform HTTP PATCH request."""
        return _RequestContextManager(
            self._request(hdrs.METH_PATCH, url,
                          data=data,
                          **kwargs))

    def delete(self, url: StrOrURL, **kwargs: Any) -> '_RequestContextManager':
        """Perform HTTP DELETE request."""
        return _RequestContextManager(
            self._request(hdrs.METH_DELETE, url,
                          **kwargs))

    async def close(self) -> None:
        """Close underlying connector.

        Release all acquired resources.
        """
        if not self.closed:
            if self._connector is not None and self._connector_owner:
                await self._connector.close()
            self._connector = None

    @property
    def closed(self) -> bool:
        """Is client session closed.

        A readonly property.
        """
        return self._connector is None or self._connector.closed

    @property
    def connector(self) -> Optional[BaseConnector]:
        """Connector instance used for the session."""
        return self._connector

    @property
    def cookie_jar(self) -> AbstractCookieJar:
        """The session cookies."""
        return self._cookie_jar

    @property
    def version(self) -> Tuple[int, int]:
        """The session HTTP protocol version."""
        return self._version

    @property
    def requote_redirect_url(self) -> bool:
        """Do URL requoting on redirection handling."""
        return self._requote_redirect_url

    @requote_redirect_url.setter
    def requote_redirect_url(self, val: bool) -> None:
        """Do URL requoting on redirection handling."""
        warnings.warn("session.requote_redirect_url modification "
                      "is deprecated #2778",
                      DeprecationWarning,
                      stacklevel=2)
        self._requote_redirect_url = val

    @property
    def loop(self) -> asyncio.AbstractEventLoop:
        """Session's loop."""
        warnings.warn("client.loop property is deprecated",
                      DeprecationWarning,
                      stacklevel=2)
        return self._loop

    def detach(self) -> None:
        """Detach connector from session without closing the former.

        Session is switched to closed state anyway.
        """
        self._connector = None

    def __enter__(self) -> None:
        raise TypeError("Use async with instead")

    def __exit__(self,
                 exc_type: Optional[Type[BaseException]],
                 exc_val: Optional[BaseException],
                 exc_tb: Optional[TracebackType]) -> None:
        # __exit__ should exist in pair with __enter__ but never executed
        pass  # pragma: no cover

    async def __aenter__(self) -> 'ClientSession':
        return self

    async def __aexit__(self,
                        exc_type: Optional[Type[BaseException]],
                        exc_val: Optional[BaseException],
                        exc_tb: Optional[TracebackType]) -> None:
        await self.close()


class _BaseRequestContextManager(Coroutine[Any,
                                           Any,
                                           _RetType],
                                 Generic[_RetType]):

    __slots__ = ('_coro', '_resp')

    def __init__(
            self,
            coro: Coroutine['asyncio.Future[Any]', None, _RetType]
    ) -> None:
        self._coro = coro

    def send(self, arg: None) -> 'asyncio.Future[Any]':
        return self._coro.send(arg)

    def throw(self, arg: BaseException) -> None:  # type: ignore
        self._coro.throw(arg)  # type: ignore

    def close(self) -> None:
        return self._coro.close()

    def __await__(self) -> Generator[Any, None, _RetType]:
        ret = self._coro.__await__()
        return ret

    def __iter__(self) -> Generator[Any, None, _RetType]:
        return self.__await__()

    async def __aenter__(self) -> _RetType:
        self._resp = await self._coro
        return self._resp


class _RequestContextManager(_BaseRequestContextManager[ClientResponse]):
    async def __aexit__(self,
                        exc_type: Optional[Type[BaseException]],
                        exc: Optional[BaseException],
                        tb: Optional[TracebackType]) -> None:
        # We're basing behavior on the exception as it can be caused by
        # user code unrelated to the status of the connection.  If you
        # would like to close a connection you must do that
        # explicitly.  Otherwise connection error handling should kick in
        # and close/recycle the connection as required.
        self._resp.release()


class _WSRequestContextManager(_BaseRequestContextManager[
        ClientWebSocketResponse]):
    async def __aexit__(self,
                        exc_type: Optional[Type[BaseException]],
                        exc: Optional[BaseException],
                        tb: Optional[TracebackType]) -> None:
        await self._resp.close()


class _SessionRequestContextManager:

    __slots__ = ('_coro', '_resp', '_session')

    def __init__(self,
                 coro: Coroutine['asyncio.Future[Any]', None, ClientResponse],
                 session: ClientSession) -> None:
        self._coro = coro
        self._resp = None  # type: Optional[ClientResponse]
        self._session = session

    async def __aenter__(self) -> ClientResponse:
        self._resp = await self._coro
        return self._resp

    async def __aexit__(self,
                        exc_type: Optional[Type[BaseException]],
                        exc: Optional[BaseException],
                        tb: Optional[TracebackType]) -> None:
        assert self._resp is not None
        self._resp.close()
        await self._session.close()


def request(
        method: str,
        url: StrOrURL, *,
        params: Optional[Mapping[str, str]]=None,
        data: Any=None,
        json: Any=None,
        headers: LooseHeaders=None,
        skip_auto_headers: Optional[Iterable[str]]=None,
        auth: Optional[BasicAuth]=None,
        allow_redirects: bool=True,
        max_redirects: int=10,
        compress: Optional[str]=None,
        chunked: Optional[bool]=None,
        expect100: bool=False,
        raise_for_status: Optional[bool]=None,
        read_until_eof: bool=True,
        proxy: Optional[StrOrURL]=None,
        proxy_auth: Optional[BasicAuth]=None,
        timeout: Union[ClientTimeout, object]=sentinel,
        cookies: Optional[LooseCookies]=None,
        version: HttpVersion=http.HttpVersion11,
        connector: Optional[BaseConnector]=None,
        loop: Optional[asyncio.AbstractEventLoop]=None
) -> _SessionRequestContextManager:
    """Constructs and sends a request. Returns response object.
    method - HTTP method
    url - request url
    params - (optional) Dictionary or bytes to be sent in the query
      string of the new request
    data - (optional) Dictionary, bytes, or file-like object to
      send in the body of the request
    json - (optional) Any json compatible python object
    headers - (optional) Dictionary of HTTP Headers to send with
      the request
    cookies - (optional) Dict object to send with the request
    auth - (optional) BasicAuth named tuple represent HTTP Basic Auth
    auth - aiohttp.helpers.BasicAuth
    allow_redirects - (optional) If set to False, do not follow
      redirects
    version - Request HTTP version.
    compress - Set to True if request has to be compressed
       with deflate encoding.
    chunked - Set to chunk size for chunked transfer encoding.
    expect100 - Expect 100-continue response from server.
    connector - BaseConnector sub-class instance to support
       connection pooling.
    read_until_eof - Read response until eof if response
       does not have Content-Length header.
    loop - Optional event loop.
    timeout - Optional ClientTimeout settings structure, 5min
       total timeout by default.
    Usage::
      >>> import aiohttp
      >>> resp = await aiohttp.request('GET', 'http://python.org/')
      >>> resp
      <ClientResponse(python.org/) [200]>
      >>> data = await resp.read()
    """
    connector_owner = False
    if connector is None:
        connector_owner = True
        connector = TCPConnector(loop=loop, force_close=True)

    session = ClientSession(
        loop=loop, cookies=cookies, version=version, timeout=timeout,
        connector=connector, connector_owner=connector_owner)

    return _SessionRequestContextManager(
        session._request(method, url,
                         params=params,
                         data=data,
                         json=json,
                         headers=headers,
                         skip_auto_headers=skip_auto_headers,
                         auth=auth,
                         allow_redirects=allow_redirects,
                         max_redirects=max_redirects,
                         compress=compress,
                         chunked=chunked,
                         expect100=expect100,
                         raise_for_status=raise_for_status,
                         read_until_eof=read_until_eof,
                         proxy=proxy,
                         proxy_auth=proxy_auth,),
        session)<|MERGE_RESOLUTION|>--- conflicted
+++ resolved
@@ -166,17 +166,7 @@
         '_timeout', '_raise_for_status', '_auto_decompress',
         '_trust_env', '_default_headers', '_skip_auto_headers',
         '_request_class', '_response_class',
-<<<<<<< HEAD
-        '_ws_response_class', '_trace_configs', '_session_proxy',
-        '_session_proxy_auth', '_session_proxy_headers'])
-
-    _source_traceback = None
-    _connector = None
-
-    requote_redirect_url = True
-=======
         '_ws_response_class', '_trace_configs')
->>>>>>> ab33ae46
 
     def __init__(self, *, connector: Optional[BaseConnector]=None,
                  loop: Optional[asyncio.AbstractEventLoop]=None,
@@ -197,15 +187,8 @@
                  timeout: Union[object, ClientTimeout]=sentinel,
                  auto_decompress: bool=True,
                  trust_env: bool=False,
-<<<<<<< HEAD
-                 trace_configs: Optional[List[TraceConfig]]=None,
-                 proxy: Optional[StrOrURL]=None,
-                 proxy_auth: Optional[BasicAuth]=None,
-                 proxy_headers: Optional[LooseHeaders]=None) -> None:
-=======
                  requote_redirect_url: bool=True,
                  trace_configs: Optional[List[TraceConfig]]=None) -> None:
->>>>>>> ab33ae46
 
         if loop is None:
             if connector is not None:
