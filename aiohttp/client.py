"""HTTP Client for asyncio."""

import asyncio
import base64
import hashlib
import os
import sys
import traceback
import warnings
import urllib.parse

from multidict import MultiDictProxy, MultiDict, CIMultiDict, upstr

import aiohttp
from .client_reqrep import ClientRequest, ClientResponse
from .errors import WSServerHandshakeError
<<<<<<< HEAD
from .helpers import CookieJar
from .multidict import MultiDictProxy, MultiDict, CIMultiDict, upstr
=======
>>>>>>> 024f6e19
from .websocket import WS_KEY, WebSocketParser, WebSocketWriter
from .websocket_client import ClientWebSocketResponse
from . import hdrs


__all__ = ('ClientSession', 'request', 'get', 'options', 'head',
           'delete', 'post', 'put', 'patch', 'ws_connect')

PY_35 = sys.version_info >= (3, 5)


class ClientSession:
    """First-class interface for making HTTP requests."""

    _source_traceback = None
    _connector = None

    def __init__(self, *, connector=None, loop=None, cookies=None,
                 headers=None, skip_auto_headers=None,
                 auth=None, request_class=ClientRequest,
                 response_class=ClientResponse,
                 ws_response_class=ClientWebSocketResponse,
                 version=aiohttp.HttpVersion11):

        if connector is None:
            connector = aiohttp.TCPConnector(loop=loop)
            loop = connector._loop  # never None
        else:
            if loop is None:
                loop = connector._loop  # never None
            elif connector._loop is not loop:
                raise ValueError("loop argument must agree with connector")

        self._loop = loop
        if loop.get_debug():
            self._source_traceback = traceback.extract_stack(sys._getframe(1))

        self._cookie_jar = CookieJar(loop=loop)

        # For Backward compatability with `share_cookies` connectors
        if connector._share_cookies:
            self._cookie_jar.update_cookies(connector.cookies)
        if cookies is not None:
            self._cookie_jar.update_cookies(cookies)
        self._connector = connector
        self._default_auth = auth
        self._version = version

        # Convert to list of tuples
        if headers:
            headers = CIMultiDict(headers)
        else:
            headers = CIMultiDict()
        self._default_headers = headers
        if skip_auto_headers is not None:
            self._skip_auto_headers = frozenset([upstr(i)
                                                 for i in skip_auto_headers])
        else:
            self._skip_auto_headers = frozenset()

        self._request_class = request_class
        self._response_class = response_class
        self._ws_response_class = ws_response_class

    def __del__(self, _warnings=warnings):
        if not self.closed:
            self.close()

            _warnings.warn("Unclosed client session {!r}".format(self),
                           ResourceWarning)
            context = {'client_session': self,
                       'message': 'Unclosed client session'}
            if self._source_traceback is not None:
                context['source_traceback'] = self._source_traceback
            self._loop.call_exception_handler(context)

    def request(self, method, url, *,
                params=None,
                data=None,
                headers=None,
                skip_auto_headers=None,
                auth=None,
                allow_redirects=True,
                max_redirects=10,
                encoding='utf-8',
                version=None,
                compress=None,
                chunked=None,
                expect100=False,
                read_until_eof=True):
        """Perform HTTP request."""

        return _RequestContextManager(
            self._request(
                method,
                url,
                params=params,
                data=data,
                headers=headers,
                skip_auto_headers=skip_auto_headers,
                auth=auth,
                allow_redirects=allow_redirects,
                max_redirects=max_redirects,
                encoding=encoding,
                version=version,
                compress=compress,
                chunked=chunked,
                expect100=expect100,
                read_until_eof=read_until_eof))

    @asyncio.coroutine
    def _request(self, method, url, *,
                 params=None,
                 data=None,
                 headers=None,
                 skip_auto_headers=None,
                 auth=None,
                 allow_redirects=True,
                 max_redirects=10,
                 encoding='utf-8',
                 version=None,
                 compress=None,
                 chunked=None,
                 expect100=False,
                 read_until_eof=True):

        if version is not None:
            warnings.warn("HTTP version should be specified "
                          "by ClientSession constructor", DeprecationWarning)
        else:
            version = self._version

        if self.closed:
            raise RuntimeError('Session is closed')

        redirects = 0
        history = []
        if not isinstance(method, upstr):
            method = upstr(method)

        # Merge with default headers and transform to CIMultiDict
        headers = self._prepare_headers(headers)
        if auth is None:
            auth = self._default_auth
        # It would be confusing if we support explicit Authorization header
        # with `auth` argument
        if (headers is not None and
                auth is not None and
                hdrs.AUTHORIZATION in headers):
            raise ValueError("Can't combine `Authorization` header with "
                             "`auth` argument")

        skip_headers = set(self._skip_auto_headers)
        if skip_auto_headers is not None:
            for i in skip_auto_headers:
                skip_headers.add(upstr(i))

        while True:

            cookies = self._cookie_jar.filter_cookies(url)

            req = self._request_class(
                method, url, params=params, headers=headers,
                skip_auto_headers=skip_headers, data=data,
                cookies=cookies, encoding=encoding,
                auth=auth, version=version, compress=compress, chunked=chunked,
                expect100=expect100,
                loop=self._loop, response_class=self._response_class)

            conn = yield from self._connector.connect(req)
            try:
                resp = req.send(conn.writer, conn.reader)
                try:
                    yield from resp.start(conn, read_until_eof)
                except:
                    resp.close()
                    conn.close()
                    raise
            except (aiohttp.HttpProcessingError,
                    aiohttp.ServerDisconnectedError) as exc:
                raise aiohttp.ClientResponseError() from exc
            except OSError as exc:
                raise aiohttp.ClientOSError(*exc.args) from exc

            self._cookie_jar.update_cookies(resp.cookies, resp.url)

            # For Backward compatability with `share_cookie` connectors
            if self._connector._share_cookies:
                self._connector.update_cookies(resp.cookies)

            # redirects
            if resp.status in (301, 302, 303, 307) and allow_redirects:
                redirects += 1
                history.append(resp)
                if max_redirects and redirects >= max_redirects:
                    resp.close()
                    break
                else:
                    # TODO: close the connection if BODY is large enough
                    # Redirect with big BODY is forbidden by HTTP protocol
                    # but malformed server may send illegal response.
                    # Small BODIES with text like "Not Found" are still
                    # perfectly fine and should be accepted.
                    yield from resp.release()

                # For 301 and 302, mimic IE behaviour, now changed in RFC.
                # Details: https://github.com/kennethreitz/requests/pull/269
                if resp.status != 307:
                    method = hdrs.METH_GET
                    data = None
                    if headers.get(hdrs.CONTENT_LENGTH):
                        headers.pop(hdrs.CONTENT_LENGTH)

                r_url = (resp.headers.get(hdrs.LOCATION) or
                         resp.headers.get(hdrs.URI))

                scheme = urllib.parse.urlsplit(r_url)[0]
                if scheme not in ('http', 'https', ''):
                    resp.close()
                    raise ValueError('Can redirect only to http or https')
                elif not scheme:
                    r_url = urllib.parse.urljoin(url, r_url)

                url = r_url
                yield from resp.release()
                continue

            break

        resp._history = tuple(history)
        return resp

    def ws_connect(self, url, *,
                   protocols=(),
                   timeout=10.0,
                   autoclose=True,
                   autoping=True,
                   auth=None,
                   origin=None):
        """Initiate websocket connection."""
        return _WSRequestContextManager(
            self._ws_connect(url,
                             protocols=protocols,
                             timeout=timeout,
                             autoclose=autoclose,
                             autoping=autoping,
                             auth=auth,
                             origin=origin))

    @asyncio.coroutine
    def _ws_connect(self, url, *,
                    protocols=(),
                    timeout=10.0,
                    autoclose=True,
                    autoping=True,
                    auth=None,
                    origin=None):

        sec_key = base64.b64encode(os.urandom(16))

        headers = {
            hdrs.UPGRADE: hdrs.WEBSOCKET,
            hdrs.CONNECTION: hdrs.UPGRADE,
            hdrs.SEC_WEBSOCKET_VERSION: '13',
            hdrs.SEC_WEBSOCKET_KEY: sec_key.decode(),
        }
        if protocols:
            headers[hdrs.SEC_WEBSOCKET_PROTOCOL] = ','.join(protocols)
        if origin is not None:
            headers[hdrs.ORIGIN] = origin

        # send request
        resp = yield from self.get(url, headers=headers,
                                   read_until_eof=False,
                                   auth=auth)

        try:
            # check handshake
            if resp.status != 101:
                raise WSServerHandshakeError(
                    message='Invalid response status',
                    code=resp.status,
                    headers=resp.headers)

            if resp.headers.get(hdrs.UPGRADE, '').lower() != 'websocket':
                raise WSServerHandshakeError(
                    message='Invalid upgrade header',
                    code=resp.status,
                    headers=resp.headers)

            if resp.headers.get(hdrs.CONNECTION, '').lower() != 'upgrade':
                raise WSServerHandshakeError(
                    message='Invalid connection header',
                    code=resp.status,
                    headers=resp.headers)

            # key calculation
            key = resp.headers.get(hdrs.SEC_WEBSOCKET_ACCEPT, '')
            match = base64.b64encode(
                hashlib.sha1(sec_key + WS_KEY).digest()).decode()
            if key != match:
                raise WSServerHandshakeError(
                    message='Invalid challenge response',
                    code=resp.status,
                    headers=resp.headers)

            # websocket protocol
            protocol = None
            if protocols and hdrs.SEC_WEBSOCKET_PROTOCOL in resp.headers:
                resp_protocols = [
                    proto.strip() for proto in
                    resp.headers[hdrs.SEC_WEBSOCKET_PROTOCOL].split(',')]

                for proto in resp_protocols:
                    if proto in protocols:
                        protocol = proto
                        break

            reader = resp.connection.reader.set_parser(WebSocketParser)
            resp.connection.writer.set_tcp_nodelay(True)
            writer = WebSocketWriter(resp.connection.writer, use_mask=True)
        except Exception:
            resp.close()
            raise
        else:
            return self._ws_response_class(reader,
                                           writer,
                                           protocol,
                                           resp,
                                           timeout,
                                           autoclose,
                                           autoping,
                                           self._loop)

    def _prepare_headers(self, headers):
        """ Add default headers and transform it to CIMultiDict
        """
        # Convert headers to MultiDict
        result = CIMultiDict(self._default_headers)
        if headers:
            if not isinstance(headers, (MultiDictProxy, MultiDict)):
                headers = CIMultiDict(headers)
            added_names = set()
            for key, value in headers.items():
                if key in added_names:
                    result.add(key, value)
                else:
                    result[key] = value
                    added_names.add(key)
        return result

    def get(self, url, *, allow_redirects=True, **kwargs):
        """Perform HTTP GET request."""
        return _RequestContextManager(
            self._request(hdrs.METH_GET, url,
                          allow_redirects=allow_redirects,
                          **kwargs))

    def options(self, url, *, allow_redirects=True, **kwargs):
        """Perform HTTP OPTIONS request."""
        return _RequestContextManager(
            self._request(hdrs.METH_OPTIONS, url,
                          allow_redirects=allow_redirects,
                          **kwargs))

    def head(self, url, *, allow_redirects=False, **kwargs):
        """Perform HTTP HEAD request."""
        return _RequestContextManager(
            self._request(hdrs.METH_HEAD, url,
                          allow_redirects=allow_redirects,
                          **kwargs))

    def post(self, url, *, data=None, **kwargs):
        """Perform HTTP POST request."""
        return _RequestContextManager(
            self._request(hdrs.METH_POST, url,
                          data=data,
                          **kwargs))

    def put(self, url, *, data=None, **kwargs):
        """Perform HTTP PUT request."""
        return _RequestContextManager(
            self._request(hdrs.METH_PUT, url,
                          data=data,
                          **kwargs))

    def patch(self, url, *, data=None, **kwargs):
        """Perform HTTP PATCH request."""
        return _RequestContextManager(
            self._request(hdrs.METH_PATCH, url,
                          data=data,
                          **kwargs))

    def delete(self, url, **kwargs):
        """Perform HTTP DELETE request."""
        return _RequestContextManager(
            self._request(hdrs.METH_DELETE, url,
                          **kwargs))

    def close(self):
        """Close underlying connector.

        Release all acquired resources.
        """
        if not self.closed:
            self._connector.close()
            self._connector = None
        ret = asyncio.Future(loop=self._loop)
        ret.set_result(None)
        return ret

    @property
    def closed(self):
        """Is client session closed.

        A readonly property.
        """
        return self._connector is None or self._connector.closed

    @property
    def connector(self):
        """Connector instance used for the session."""
        return self._connector

    @property
    def cookies(self):
        """The session cookies."""
        return self._cookie_jar.cookies

    @property
    def version(self):
        """The session HTTP protocol version."""
        return self._version

    def detach(self):
        """Detach connector from session without closing the former.

        Session is switched to closed state anyway.
        """
        self._connector = None

    def __enter__(self):
        return self

    def __exit__(self, exc_type, exc_val, exc_tb):
        self.close()

    if PY_35:
        @asyncio.coroutine
        def __aenter__(self):
            return self

        @asyncio.coroutine
        def __aexit__(self, exc_type, exc_val, exc_tb):
            yield from self.close()

if PY_35:
    from collections.abc import Coroutine
    base = Coroutine
else:
    base = object


class _BaseRequestContextManager(base):

    __slots__ = ('_coro', '_resp')

    def __init__(self, coro):
        self._coro = coro
        self._resp = None

    def send(self, value):
        return self._coro.send(value)

    def throw(self, typ, val=None, tb=None):
        if val is None:
            return self._coro.throw(typ)
        elif tb is None:
            return self._coro.throw(typ, val)
        else:
            return self._coro.throw(typ, val, tb)

    def close(self):
        return self._coro.close()

    @property
    def gi_frame(self):
        return self._coro.gi_frame

    @property
    def gi_running(self):
        return self._coro.gi_running

    @property
    def gi_code(self):
        return self._coro.gi_code

    def __next__(self):
        return self.send(None)

    @asyncio.coroutine
    def __iter__(self):
        resp = yield from self._coro
        return resp

    if PY_35:
        def __await__(self):
            resp = yield from self._coro
            return resp

        @asyncio.coroutine
        def __aenter__(self):
            self._resp = yield from self._coro
            return self._resp


if not PY_35:
    try:
        from asyncio import coroutines
        coroutines._COROUTINE_TYPES += (_BaseRequestContextManager,)
    except:
        pass


class _RequestContextManager(_BaseRequestContextManager):
    if PY_35:
        @asyncio.coroutine
        def __aexit__(self, exc_type, exc, tb):
            if exc_type is not None:
                self._resp.close()
            else:
                yield from self._resp.release()


class _WSRequestContextManager(_BaseRequestContextManager):
    if PY_35:
        @asyncio.coroutine
        def __aexit__(self, exc_type, exc, tb):
            yield from self._resp.close()


class _DetachedRequestContextManager(_RequestContextManager):

    __slots__ = _RequestContextManager.__slots__ + ('_session', )

    def __init__(self, coro, session):
        super().__init__(coro)
        self._session = session

    @asyncio.coroutine
    def __iter__(self):
        try:
            return (yield from self._coro)
        except:
            self._session.close()
            raise

    if PY_35:
        def __await__(self):
            try:
                return (yield from self._coro)
            except:
                self._session.close()
                raise

    def __del__(self):
        self._session.detach()


class _DetachedWSRequestContextManager(_WSRequestContextManager):

    __slots__ = _WSRequestContextManager.__slots__ + ('_session', )

    def __init__(self, coro, session):
        super().__init__(coro)
        self._session = session

    def __del__(self):
        self._session.detach()


def request(method, url, *,
            params=None,
            data=None,
            headers=None,
            skip_auto_headers=None,
            cookies=None,
            auth=None,
            allow_redirects=True,
            max_redirects=10,
            encoding='utf-8',
            version=None,
            compress=None,
            chunked=None,
            expect100=False,
            connector=None,
            loop=None,
            read_until_eof=True,
            request_class=None,
            response_class=None):
    """Constructs and sends a request. Returns response object.

    :param str method: HTTP method
    :param str url: request url
    :param params: (optional) Dictionary or bytes to be sent in the query
      string of the new request
    :param data: (optional) Dictionary, bytes, or file-like object to
      send in the body of the request
    :param dict headers: (optional) Dictionary of HTTP Headers to send with
      the request
    :param dict cookies: (optional) Dict object to send with the request
    :param auth: (optional) BasicAuth named tuple represent HTTP Basic Auth
    :type auth: aiohttp.helpers.BasicAuth
    :param bool allow_redirects: (optional) If set to False, do not follow
      redirects
    :param version: Request HTTP version.
    :type version: aiohttp.protocol.HttpVersion
    :param bool compress: Set to True if request has to be compressed
       with deflate encoding.
    :param chunked: Set to chunk size for chunked transfer encoding.
    :type chunked: bool or int
    :param bool expect100: Expect 100-continue response from server.
    :param connector: BaseConnector sub-class instance to support
       connection pooling.
    :type connector: aiohttp.connector.BaseConnector
    :param bool read_until_eof: Read response until eof if response
       does not have Content-Length header.
    :param request_class: (optional) Custom Request class implementation.
    :param response_class: (optional) Custom Response class implementation.
    :param loop: Optional event loop.

    Usage::

      >>> import aiohttp
      >>> resp = yield from aiohttp.request('GET', 'http://python.org/')
      >>> resp
      <ClientResponse(python.org/) [200]>
      >>> data = yield from resp.read()

    """
    warnings.warn("Use ClientSession().request() instead", DeprecationWarning)
    if connector is None:
        connector = aiohttp.TCPConnector(loop=loop, force_close=True)

    kwargs = {}

    if request_class is not None:
        kwargs['request_class'] = request_class

    if response_class is not None:
        kwargs['response_class'] = response_class

    session = ClientSession(loop=loop,
                            cookies=cookies,
                            connector=connector,
                            **kwargs)
    return _DetachedRequestContextManager(
        session._request(method, url,
                         params=params,
                         data=data,
                         headers=headers,
                         skip_auto_headers=skip_auto_headers,
                         auth=auth,
                         allow_redirects=allow_redirects,
                         max_redirects=max_redirects,
                         encoding=encoding,
                         version=version,
                         compress=compress,
                         chunked=chunked,
                         expect100=expect100,
                         read_until_eof=read_until_eof),
        session=session)


def get(url, **kwargs):
    warnings.warn("Use ClientSession().get() instead", DeprecationWarning)
    return request(hdrs.METH_GET, url, **kwargs)


def options(url, **kwargs):
    warnings.warn("Use ClientSession().options() instead", DeprecationWarning)
    return request(hdrs.METH_OPTIONS, url, **kwargs)


def head(url, **kwargs):
    warnings.warn("Use ClientSession().head() instead", DeprecationWarning)
    return request(hdrs.METH_HEAD, url, **kwargs)


def post(url, **kwargs):
    warnings.warn("Use ClientSession().post() instead", DeprecationWarning)
    return request(hdrs.METH_POST, url, **kwargs)


def put(url, **kwargs):
    warnings.warn("Use ClientSession().put() instead", DeprecationWarning)
    return request(hdrs.METH_PUT, url, **kwargs)


def patch(url, **kwargs):
    warnings.warn("Use ClientSession().patch() instead", DeprecationWarning)
    return request(hdrs.METH_PATCH, url, **kwargs)


def delete(url, **kwargs):
    warnings.warn("Use ClientSession().delete() instead", DeprecationWarning)
    return request(hdrs.METH_DELETE, url, **kwargs)


def ws_connect(url, *, protocols=(), timeout=10.0, connector=None, auth=None,
               ws_response_class=ClientWebSocketResponse, autoclose=True,
               autoping=True, loop=None, origin=None, headers=None):

    warnings.warn("Use ClientSession().ws_connect() instead",
                  DeprecationWarning)
    if loop is None:
        loop = asyncio.get_event_loop()

    if connector is None:
        connector = aiohttp.TCPConnector(loop=loop, force_close=True)

    session = aiohttp.ClientSession(loop=loop, connector=connector, auth=auth,
                                    ws_response_class=ws_response_class,
                                    headers=headers)

    return _DetachedWSRequestContextManager(
        session._ws_connect(url,
                            protocols=protocols,
                            timeout=timeout,
                            autoclose=autoclose,
                            autoping=autoping,
                            origin=origin),
        session=session)<|MERGE_RESOLUTION|>--- conflicted
+++ resolved
@@ -14,11 +14,7 @@
 import aiohttp
 from .client_reqrep import ClientRequest, ClientResponse
 from .errors import WSServerHandshakeError
-<<<<<<< HEAD
 from .helpers import CookieJar
-from .multidict import MultiDictProxy, MultiDict, CIMultiDict, upstr
-=======
->>>>>>> 024f6e19
 from .websocket import WS_KEY, WebSocketParser, WebSocketWriter
 from .websocket_client import ClientWebSocketResponse
 from . import hdrs
