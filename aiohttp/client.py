--- conflicted
+++ resolved
@@ -81,14 +81,6 @@
     ClientWebSocketResponse,
     ClientWSTimeout,
 )
-<<<<<<< HEAD
-=======
-from .client_ws import (
-    DEFAULT_WS_CLIENT_TIMEOUT,
-    ClientWebSocketResponse as ClientWebSocketResponse,
-    ClientWSTimeout as ClientWSTimeout,
-)
->>>>>>> 8f43a4f1
 from .connector import (
     HTTP_AND_EMPTY_SCHEMA_SET,
     BaseConnector,
@@ -181,11 +173,7 @@
     auth: Union[BasicAuth, None]
     allow_redirects: bool
     max_redirects: int
-<<<<<<< HEAD
     compress: Union[str, bool]
-=======
-    compress: Union[str, bool, None]
->>>>>>> 8f43a4f1
     chunked: Union[bool, None]
     expect100: bool
     raise_for_status: Union[None, bool, Callable[[ClientResponse], Awaitable[None]]]
@@ -309,7 +297,6 @@
         loop = asyncio.get_running_loop()
 
         if timeout is sentinel or timeout is None:
-<<<<<<< HEAD
             timeout = DEFAULT_TIMEOUT
         if not isinstance(timeout, ClientTimeout):
             raise ValueError(
@@ -317,42 +304,6 @@
                 "please use 'timeout=ClientTimeout(...)'",
             )
         self._timeout = timeout
-=======
-            self._timeout = DEFAULT_TIMEOUT
-            if read_timeout is not sentinel:
-                warnings.warn(
-                    "read_timeout is deprecated, use timeout argument instead",
-                    DeprecationWarning,
-                    stacklevel=2,
-                )
-                self._timeout = attr.evolve(self._timeout, total=read_timeout)
-            if conn_timeout is not None:
-                self._timeout = attr.evolve(self._timeout, connect=conn_timeout)
-                warnings.warn(
-                    "conn_timeout is deprecated, use timeout argument instead",
-                    DeprecationWarning,
-                    stacklevel=2,
-                )
-        else:
-            if not isinstance(timeout, ClientTimeout):
-                raise ValueError(
-                    f"timeout parameter cannot be of {type(timeout)} type, "
-                    "please use 'timeout=ClientTimeout(...)'",
-                )
-            self._timeout = timeout
-            if read_timeout is not sentinel:
-                raise ValueError(
-                    "read_timeout and timeout parameters "
-                    "conflict, please setup "
-                    "timeout.read"
-                )
-            if conn_timeout is not None:
-                raise ValueError(
-                    "conn_timeout and timeout parameters "
-                    "conflict, please setup "
-                    "timeout.connect"
-                )
->>>>>>> 8f43a4f1
 
         if connector is None:
             connector = TCPConnector()
@@ -467,11 +418,7 @@
         auth: Optional[BasicAuth] = None,
         allow_redirects: bool = True,
         max_redirects: int = 10,
-<<<<<<< HEAD
         compress: Union[str, bool] = False,
-=======
-        compress: Union[str, bool, None] = None,
->>>>>>> 8f43a4f1
         chunked: Optional[bool] = None,
         expect100: bool = False,
         raise_for_status: Union[
@@ -832,13 +779,8 @@
         url: StrOrURL,
         *,
         method: str = hdrs.METH_GET,
-<<<<<<< HEAD
         protocols: Collection[str] = (),
-        timeout: Union[ClientWSTimeout, float, _SENTINEL, None] = sentinel,
-=======
-        protocols: Iterable[str] = (),
         timeout: Union[ClientWSTimeout, _SENTINEL] = sentinel,
->>>>>>> 8f43a4f1
         receive_timeout: Optional[float] = None,
         autoclose: bool = True,
         autoping: bool = True,
@@ -885,13 +827,8 @@
         url: StrOrURL,
         *,
         method: str = hdrs.METH_GET,
-<<<<<<< HEAD
         protocols: Collection[str] = (),
-        timeout: Union[ClientWSTimeout, float, _SENTINEL, None] = sentinel,
-=======
-        protocols: Iterable[str] = (),
         timeout: Union[ClientWSTimeout, _SENTINEL] = sentinel,
->>>>>>> 8f43a4f1
         receive_timeout: Optional[float] = None,
         autoclose: bool = True,
         autoping: bool = True,
@@ -908,13 +845,7 @@
         compress: int = 0,
         max_msg_size: int = 4 * 1024 * 1024,
     ) -> ClientWebSocketResponse:
-<<<<<<< HEAD
-        if timeout is sentinel or timeout is None:
-            ws_timeout = DEFAULT_WS_CLIENT_TIMEOUT
-        else:
-=======
         if timeout is not sentinel:
->>>>>>> 8f43a4f1
             if isinstance(timeout, ClientWSTimeout):
                 ws_timeout = timeout
             else:
@@ -926,12 +857,8 @@
                     stacklevel=2,
                 )
                 ws_timeout = ClientWSTimeout(ws_close=timeout)
-<<<<<<< HEAD
-
-=======
         else:
             ws_timeout = DEFAULT_WS_CLIENT_TIMEOUT
->>>>>>> 8f43a4f1
         if receive_timeout is not None:
             warnings.warn(
                 "float parameter 'receive_timeout' "
@@ -940,11 +867,7 @@
                 DeprecationWarning,
                 stacklevel=2,
             )
-<<<<<<< HEAD
             ws_timeout = dataclasses.replace(ws_timeout, ws_receive=receive_timeout)
-=======
-            ws_timeout = attr.evolve(ws_timeout, ws_receive=receive_timeout)
->>>>>>> 8f43a4f1
 
         if headers is None:
             real_headers: CIMultiDict[str] = CIMultiDict()
@@ -1271,27 +1194,6 @@
         """Do URL requoting on redirection handling."""
         return self._requote_redirect_url
 
-<<<<<<< HEAD
-=======
-    @requote_redirect_url.setter
-    def requote_redirect_url(self, val: bool) -> None:
-        """Do URL requoting on redirection handling."""
-        warnings.warn(
-            "session.requote_redirect_url modification is deprecated #2778",
-            DeprecationWarning,
-            stacklevel=2,
-        )
-        self._requote_redirect_url = val
-
-    @property
-    def loop(self) -> asyncio.AbstractEventLoop:
-        """Session's loop."""
-        warnings.warn(
-            "client.loop property is deprecated", DeprecationWarning, stacklevel=2
-        )
-        return self._loop
-
->>>>>>> 8f43a4f1
     @property
     def timeout(self) -> ClientTimeout:
         """Timeout for the session."""
@@ -1401,13 +1303,8 @@
         tb: Optional[TracebackType],
     ) -> None:
         await self._resp.__aexit__(exc_type, exc, tb)
-<<<<<<< HEAD
-
-
-=======
-
-
->>>>>>> 8f43a4f1
+
+
 _RequestContextManager = _BaseRequestContextManager[ClientResponse]
 _WSRequestContextManager = _BaseRequestContextManager[ClientWebSocketResponse]
 
