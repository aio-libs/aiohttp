"""HTTP Client for asyncio."""

import asyncio
import base64
import hashlib
import json
import os
import sys
import traceback
import warnings
from types import SimpleNamespace, TracebackType
from typing import (  # noqa
    Any,
    Callable,
    Coroutine,
    Generator,
    Generic,
    Iterable,
    List,
    Mapping,
    Optional,
    Set,
    Tuple,
    Type,
    TypeVar,
    Union,
)

import attr
from multidict import CIMultiDict, MultiDict, MultiDictProxy, istr
from typing_extensions import final
from yarl import URL

from . import hdrs, http, payload
from .abc import AbstractCookieJar
from .client_exceptions import ClientConnectionError as ClientConnectionError
from .client_exceptions import (
    ClientConnectorCertificateError as ClientConnectorCertificateError,
)
from .client_exceptions import ClientConnectorError as ClientConnectorError
from .client_exceptions import (
    ClientConnectorSSLError as ClientConnectorSSLError,
)
from .client_exceptions import ClientError as ClientError
from .client_exceptions import ClientHttpProxyError as ClientHttpProxyError
from .client_exceptions import ClientOSError as ClientOSError
from .client_exceptions import ClientPayloadError as ClientPayloadError
from .client_exceptions import (
    ClientProxyConnectionError as ClientProxyConnectionError,
)
from .client_exceptions import ClientResponseError as ClientResponseError
from .client_exceptions import ClientSSLError as ClientSSLError
from .client_exceptions import ContentTypeError as ContentTypeError
from .client_exceptions import InvalidURL as InvalidURL
from .client_exceptions import ServerConnectionError as ServerConnectionError
from .client_exceptions import (
    ServerDisconnectedError as ServerDisconnectedError,
)
from .client_exceptions import (
    ServerFingerprintMismatch as ServerFingerprintMismatch,
)
from .client_exceptions import ServerTimeoutError as ServerTimeoutError
from .client_exceptions import TooManyRedirects as TooManyRedirects
from .client_exceptions import WSServerHandshakeError as WSServerHandshakeError
from .client_reqrep import SSL_ALLOWED_TYPES as SSL_ALLOWED_TYPES
from .client_reqrep import ClientRequest as ClientRequest
from .client_reqrep import ClientResponse as ClientResponse
from .client_reqrep import Fingerprint as Fingerprint
from .client_reqrep import RequestInfo as RequestInfo
from .client_ws import ClientWebSocketResponse as ClientWebSocketResponse
from .connector import BaseConnector as BaseConnector
from .connector import NamedPipeConnector as NamedPipeConnector
from .connector import TCPConnector as TCPConnector
from .connector import UnixConnector as UnixConnector
from .cookiejar import CookieJar
from .helpers import (
    PY_36,
    BasicAuth,
    CeilTimeout,
    TimeoutHandle,
    get_running_loop,
    proxies_from_env,
    sentinel,
    strip_auth_from_url,
)
from .http import WS_KEY, HttpVersion, WebSocketReader, WebSocketWriter
from .http_websocket import (  # noqa
    WSHandshakeError,
    WSMessage,
    ws_ext_gen,
    ws_ext_parse,
)
from .streams import FlowControlDataQueue
from .tracing import Trace, TraceConfig
from .typedefs import JSONEncoder, LooseCookies, LooseHeaders, StrOrURL

__all__ = (
    # client_exceptions
    'ClientConnectionError',
    'ClientConnectorCertificateError',
    'ClientConnectorError',
    'ClientConnectorSSLError',
    'ClientError',
    'ClientHttpProxyError',
    'ClientOSError',
    'ClientPayloadError',
    'ClientProxyConnectionError',
    'ClientResponseError',
    'ClientSSLError',
    'ContentTypeError',
    'InvalidURL',
    'ServerConnectionError',
    'ServerDisconnectedError',
    'ServerFingerprintMismatch',
    'ServerTimeoutError',
    'TooManyRedirects',
    'WSServerHandshakeError',
    # client_reqrep
    'ClientRequest',
    'ClientResponse',
    'Fingerprint',
    'RequestInfo',
    # connector
    'BaseConnector',
    'TCPConnector',
    'UnixConnector',
    'NamedPipeConnector',
    # client_ws
    'ClientWebSocketResponse',
    # client
    'ClientSession',
    'ClientTimeout',
    'request')


try:
    from ssl import SSLContext
except ImportError:  # pragma: no cover
    SSLContext = object  # type: ignore


@attr.s(frozen=True, slots=True)
class ClientTimeout:
    total = attr.ib(type=Optional[float], default=None)
    connect = attr.ib(type=Optional[float], default=None)
    sock_read = attr.ib(type=Optional[float], default=None)
    sock_connect = attr.ib(type=Optional[float], default=None)

    # pool_queue_timeout = attr.ib(type=float, default=None)
    # dns_resolution_timeout = attr.ib(type=float, default=None)
    # socket_connect_timeout = attr.ib(type=float, default=None)
    # connection_acquiring_timeout = attr.ib(type=float, default=None)
    # new_connection_timeout = attr.ib(type=float, default=None)
    # http_header_timeout = attr.ib(type=float, default=None)
    # response_body_timeout = attr.ib(type=float, default=None)

    # to create a timeout specific for a single request, either
    # - create a completely new one to overwrite the default
    # - or use http://www.attrs.org/en/stable/api.html#attr.evolve
    # to overwrite the defaults


# 5 Minute default read timeout
DEFAULT_TIMEOUT = ClientTimeout(total=5*60)

_RetType = TypeVar('_RetType')


@final
class ClientSession:
    """First-class interface for making HTTP requests."""

    __slots__ = (
        '_source_traceback', '_connector',
        '_loop', '_cookie_jar',
        '_connector_owner', '_default_auth',
        '_version', '_json_serialize',
        '_requote_redirect_url',
        '_timeout', '_raise_for_status', '_auto_decompress',
        '_trust_env', '_default_headers', '_skip_auto_headers',
        '_request_class', '_response_class',
        '_ws_response_class', '_trace_configs')

    def __init__(self, *, connector: Optional[BaseConnector]=None,
                 cookies: Optional[LooseCookies]=None,
                 headers: Optional[LooseHeaders]=None,
                 skip_auto_headers: Optional[Iterable[str]]=None,
                 auth: Optional[BasicAuth]=None,
                 json_serialize: JSONEncoder=json.dumps,
                 request_class: Type[ClientRequest]=ClientRequest,
                 response_class: Type[ClientResponse]=ClientResponse,
                 ws_response_class: Type[ClientWebSocketResponse]=ClientWebSocketResponse,  # noqa
                 version: HttpVersion=http.HttpVersion11,
                 cookie_jar: Optional[AbstractCookieJar]=None,
                 connector_owner: bool=True,
<<<<<<< HEAD
                 raise_for_status: Union[bool, Callable[[ClientResponse], None]]=False,  # noqa
                 read_timeout: Union[float, object]=sentinel,
                 conn_timeout: Optional[float]=None,
=======
                 raise_for_status: bool=False,
>>>>>>> e8049814
                 timeout: Union[object, ClientTimeout]=sentinel,
                 auto_decompress: bool=True,
                 trust_env: bool=False,
                 requote_redirect_url: bool=True,
                 trace_configs: Optional[List[TraceConfig]]=None) -> None:

        loop = get_running_loop()

        if connector is None:
            connector = TCPConnector()

        # Initialize these three attrs before raising any exception,
        # they are used in __del__
        self._connector = connector  # type: Optional[BaseConnector]
        self._loop = loop
        if loop.get_debug():
            self._source_traceback = traceback.extract_stack(sys._getframe(1))  # type: Optional[traceback.StackSummary]  # noqa
        else:
            self._source_traceback = None

        if connector._loop is not loop:
            raise RuntimeError(
                "Session and connector have to use same event loop")

        if cookie_jar is None:
            cookie_jar = CookieJar()
        self._cookie_jar = cookie_jar

        if cookies is not None:
            self._cookie_jar.update_cookies(cookies)

        self._connector_owner = connector_owner
        self._default_auth = auth
        self._version = version
        self._json_serialize = json_serialize
        if timeout is sentinel:
            self._timeout = DEFAULT_TIMEOUT
        else:
            self._timeout = timeout  # type: ignore
        self._raise_for_status = raise_for_status
        self._auto_decompress = auto_decompress
        self._trust_env = trust_env
        self._requote_redirect_url = requote_redirect_url

        # Convert to list of tuples
        if headers:
            headers = CIMultiDict(headers)
        else:
            headers = CIMultiDict()
        self._default_headers = headers
        if skip_auto_headers is not None:
            self._skip_auto_headers = frozenset([istr(i)
                                                 for i in skip_auto_headers])
        else:
            self._skip_auto_headers = frozenset()

        self._request_class = request_class
        self._response_class = response_class
        self._ws_response_class = ws_response_class

        self._trace_configs = trace_configs or []
        for trace_config in self._trace_configs:
            trace_config.freeze()

    def __init_subclass__(cls: Type['ClientSession']) -> None:
        raise TypeError("Inheritance class {} from ClientSession "
                        "is forbidden".format(cls.__name__))

    def __del__(self, _warnings: Any=warnings) -> None:
        if not self.closed:
            if PY_36:
                kwargs = {'source': self}
            else:
                kwargs = {}
            _warnings.warn("Unclosed client session {!r}".format(self),
                           ResourceWarning,
                           **kwargs)
            context = {'client_session': self,
                       'message': 'Unclosed client session'}
            if self._source_traceback is not None:
                context['source_traceback'] = self._source_traceback
            self._loop.call_exception_handler(context)

    def request(self,
                method: str,
                url: StrOrURL,
                **kwargs: Any) -> '_RequestContextManager':
        """Perform HTTP request."""
        return _RequestContextManager(self._request(method, url, **kwargs))

    async def _request(
            self,
            method: str,
            str_or_url: StrOrURL, *,
            params: Optional[Mapping[str, str]]=None,
            data: Any=None,
            json: Any=None,
            cookies: Optional[LooseCookies]=None,
            headers: LooseHeaders=None,
            skip_auto_headers: Optional[Iterable[str]]=None,
            auth: Optional[BasicAuth]=None,
            allow_redirects: bool=True,
            max_redirects: int=10,
            compress: Optional[str]=None,
            chunked: Optional[bool]=None,
            expect100: bool=False,
            raise_for_status: Union[None, bool, Callable[[ClientResponse], None]]=None,  # noqa
            read_until_eof: bool=True,
            proxy: Optional[StrOrURL]=None,
            proxy_auth: Optional[BasicAuth]=None,
            timeout: Union[ClientTimeout, object]=sentinel,
            ssl: Optional[Union[SSLContext, bool, Fingerprint]]=None,
            proxy_headers: Optional[LooseHeaders]=None,
            trace_request_ctx: Optional[SimpleNamespace]=None
    ) -> ClientResponse:

        # NOTE: timeout clamps existing connect and read timeouts.  We cannot
        # set the default to None because we need to detect if the user wants
        # to use the existing timeouts by setting timeout to None.

        if self.closed:
            raise RuntimeError('Session is closed')

        if not isinstance(ssl, SSL_ALLOWED_TYPES):
            raise TypeError("ssl should be SSLContext, bool, Fingerprint, "
                            "or None, got {!r} instead.".format(ssl))

        if data is not None and json is not None:
            raise ValueError(
                'data and json parameters can not be used at the same time')
        elif json is not None:
            data = payload.JsonPayload(json, dumps=self._json_serialize)

        redirects = 0
        history = []
        version = self._version

        # Merge with default headers and transform to CIMultiDict
        headers = self._prepare_headers(headers)
        proxy_headers = self._prepare_headers(proxy_headers)

        try:
            url = URL(str_or_url)
        except ValueError:
            raise InvalidURL(str_or_url)

        skip_headers = set(self._skip_auto_headers)
        if skip_auto_headers is not None:
            for i in skip_auto_headers:
                skip_headers.add(istr(i))

        if proxy is not None:
            try:
                proxy = URL(proxy)
            except ValueError:
                raise InvalidURL(proxy)

        if timeout is sentinel:
            real_timeout = self._timeout  # type: ClientTimeout
        else:
            if not isinstance(timeout, ClientTimeout):
                real_timeout = ClientTimeout(total=timeout)  # type: ignore
            else:
                real_timeout = timeout
        # timeout is cumulative for all request operations
        # (request, redirects, responses, data consuming)
        tm = TimeoutHandle(self._loop, real_timeout.total)
        handle = tm.start()

        traces = [
            Trace(
                self,
                trace_config,
                trace_config.trace_config_ctx(
                    trace_request_ctx=trace_request_ctx)
            )
            for trace_config in self._trace_configs
        ]

        for trace in traces:
            await trace.send_request_start(
                method,
                url,
                headers
            )

        timer = tm.timer()
        try:
            with timer:
                while True:
                    url, auth_from_url = strip_auth_from_url(url)
                    if auth and auth_from_url:
                        raise ValueError("Cannot combine AUTH argument with "
                                         "credentials encoded in URL")

                    if auth is None:
                        auth = auth_from_url
                    if auth is None:
                        auth = self._default_auth
                    # It would be confusing if we support explicit
                    # Authorization header with auth argument
                    if (headers is not None and
                            auth is not None and
                            hdrs.AUTHORIZATION in headers):
                        raise ValueError("Cannot combine AUTHORIZATION header "
                                         "with AUTH argument or credentials "
                                         "encoded in URL")

                    all_cookies = self._cookie_jar.filter_cookies(url)

                    if cookies is not None:
                        tmp_cookie_jar = CookieJar()
                        tmp_cookie_jar.update_cookies(cookies)
                        req_cookies = tmp_cookie_jar.filter_cookies(url)
                        if req_cookies:
                            all_cookies.load(req_cookies)

                    if proxy is not None:
                        proxy = URL(proxy)
                    elif self._trust_env:
                        for scheme, proxy_info in proxies_from_env().items():
                            if scheme == url.scheme:
                                proxy = proxy_info.proxy
                                proxy_auth = proxy_info.proxy_auth
                                break

                    req = self._request_class(
                        method, url, params=params, headers=headers,
                        skip_auto_headers=skip_headers, data=data,
                        cookies=all_cookies, auth=auth, version=version,
                        compress=compress, chunked=chunked,
                        expect100=expect100, loop=self._loop,
                        response_class=self._response_class,
                        proxy=proxy, proxy_auth=proxy_auth, timer=timer,
                        session=self,
                        ssl=ssl, proxy_headers=proxy_headers, traces=traces)

                    # connection timeout
                    try:
                        with CeilTimeout(real_timeout.connect,
                                         loop=self._loop):
                            assert self._connector is not None
                            conn = await self._connector.connect(
                                req,
                                traces=traces,
                                timeout=real_timeout
                            )
                    except asyncio.TimeoutError as exc:
                        raise ServerTimeoutError(
                            'Connection timeout '
                            'to host {0}'.format(url)) from exc

                    assert conn.transport is not None

                    assert conn.protocol is not None
                    conn.protocol.set_response_params(
                        timer=timer,
                        skip_payload=method.upper() == 'HEAD',
                        read_until_eof=read_until_eof,
                        auto_decompress=self._auto_decompress,
                        read_timeout=real_timeout.sock_read)

                    try:
                        try:
                            resp = await req.send(conn)
                            try:
                                await resp.start(conn)
                            except BaseException:
                                resp.close()
                                raise
                        except BaseException:
                            conn.close()
                            raise
                    except ClientError:
                        raise
                    except OSError as exc:
                        raise ClientOSError(*exc.args) from exc

                    self._cookie_jar.update_cookies(resp.cookies, resp.url)

                    # redirects
                    if resp.status in (
                            301, 302, 303, 307, 308) and allow_redirects:

                        for trace in traces:
                            await trace.send_request_redirect(
                                method,
                                url,
                                headers,
                                resp
                            )

                        redirects += 1
                        history.append(resp)
                        if max_redirects and redirects >= max_redirects:
                            resp.close()
                            raise TooManyRedirects(
                                history[0].request_info, tuple(history))

                        # For 301 and 302, mimic IE, now changed in RFC
                        # https://github.com/kennethreitz/requests/pull/269
                        if (resp.status == 303 and
                                resp.method != hdrs.METH_HEAD) \
                                or (resp.status in (301, 302) and
                                    resp.method == hdrs.METH_POST):
                            method = hdrs.METH_GET
                            data = None
                            if headers.get(hdrs.CONTENT_LENGTH):
                                headers.pop(hdrs.CONTENT_LENGTH)

                        r_url = (resp.headers.get(hdrs.LOCATION) or
                                 resp.headers.get(hdrs.URI))
                        if r_url is None:
                            # see github.com/aio-libs/aiohttp/issues/2022
                            break
                        else:
                            # reading from correct redirection
                            # response is forbidden
                            resp.release()

                        try:
                            r_url = URL(
                                r_url, encoded=not self._requote_redirect_url)

                        except ValueError:
                            raise InvalidURL(r_url)

                        scheme = r_url.scheme
                        if scheme not in ('http', 'https', ''):
                            resp.close()
                            raise ValueError(
                                'Can redirect only to http or https')
                        elif not scheme:
                            r_url = url.join(r_url)

                        if url.origin() != r_url.origin():
                            auth = None
                            headers.pop(hdrs.AUTHORIZATION, None)

                        url = r_url
                        params = None
                        resp.release()
                        continue

                    break

            # check response status
            if raise_for_status is None:
                raise_for_status = self._raise_for_status

            if raise_for_status is True:
                resp.raise_for_status()
            elif raise_for_status is not False:
                await raise_for_status(resp)  # type: ignore

            # register connection
            if handle is not None:
                if resp.connection is not None:
                    resp.connection.add_callback(handle.cancel)
                else:
                    handle.cancel()

            resp._history = tuple(history)

            for trace in traces:
                await trace.send_request_end(
                    method,
                    url,
                    headers,
                    resp
                )
            return resp

        except BaseException as e:
            # cleanup timer
            tm.close()
            if handle:
                handle.cancel()
                handle = None

            for trace in traces:
                await trace.send_request_exception(
                    method,
                    url,
                    headers,
                    e
                )
            raise

    def ws_connect(
            self,
            url: StrOrURL, *,
            method: str=hdrs.METH_GET,
            protocols: Iterable[str]=(),
            timeout: float=10.0,
            receive_timeout: Optional[float]=None,
            autoclose: bool=True,
            autoping: bool=True,
            heartbeat: Optional[float]=None,
            auth: Optional[BasicAuth]=None,
            origin: Optional[str]=None,
            headers: Optional[LooseHeaders]=None,
            proxy: Optional[StrOrURL]=None,
            proxy_auth: Optional[BasicAuth]=None,
            ssl: Union[SSLContext, bool, None, Fingerprint]=None,
            proxy_headers: Optional[LooseHeaders]=None,
            compress: int=0,
            max_msg_size: int=4*1024*1024) -> '_WSRequestContextManager':
        """Initiate websocket connection."""
        return _WSRequestContextManager(
            self._ws_connect(url,
                             method=method,
                             protocols=protocols,
                             timeout=timeout,
                             receive_timeout=receive_timeout,
                             autoclose=autoclose,
                             autoping=autoping,
                             heartbeat=heartbeat,
                             auth=auth,
                             origin=origin,
                             headers=headers,
                             proxy=proxy,
                             proxy_auth=proxy_auth,
                             ssl=ssl,
                             proxy_headers=proxy_headers,
                             compress=compress,
                             max_msg_size=max_msg_size))

    async def _ws_connect(
            self,
            url: StrOrURL, *,
            method: str=hdrs.METH_GET,
            protocols: Iterable[str]=(),
            timeout: float=10.0,
            receive_timeout: Optional[float]=None,
            autoclose: bool=True,
            autoping: bool=True,
            heartbeat: Optional[float]=None,
            auth: Optional[BasicAuth]=None,
            origin: Optional[str]=None,
            headers: Optional[LooseHeaders]=None,
            proxy: Optional[StrOrURL]=None,
            proxy_auth: Optional[BasicAuth]=None,
            ssl: Union[SSLContext, bool, None, Fingerprint]=None,
            proxy_headers: Optional[LooseHeaders]=None,
            compress: int=0,
            max_msg_size: int=4*1024*1024
    ) -> ClientWebSocketResponse:

        if headers is None:
            real_headers = CIMultiDict()  # type: CIMultiDict[str]
        else:
            real_headers = CIMultiDict(headers)

        default_headers = {
            hdrs.UPGRADE: hdrs.WEBSOCKET,
            hdrs.CONNECTION: hdrs.UPGRADE,
            hdrs.SEC_WEBSOCKET_VERSION: '13',
        }

        for key, value in default_headers.items():
            real_headers.setdefault(key, value)

        sec_key = base64.b64encode(os.urandom(16))
        real_headers[hdrs.SEC_WEBSOCKET_KEY] = sec_key.decode()

        if protocols:
            real_headers[hdrs.SEC_WEBSOCKET_PROTOCOL] = ','.join(protocols)
        if origin is not None:
            real_headers[hdrs.ORIGIN] = origin
        if compress:
            extstr = ws_ext_gen(compress=compress)
            real_headers[hdrs.SEC_WEBSOCKET_EXTENSIONS] = extstr

        if not isinstance(ssl, SSL_ALLOWED_TYPES):
            raise TypeError("ssl should be SSLContext, bool, Fingerprint, "
                            "or None, got {!r} instead.".format(ssl))

        # send request
        resp = await self.request(method, url,
                                  headers=real_headers,
                                  read_until_eof=False,
                                  auth=auth,
                                  proxy=proxy,
                                  proxy_auth=proxy_auth,
                                  ssl=ssl,
                                  proxy_headers=proxy_headers)

        try:
            # check handshake
            if resp.status != 101:
                raise WSServerHandshakeError(
                    resp.request_info,
                    resp.history,
                    message='Invalid response status',
                    status=resp.status,
                    headers=resp.headers)

            if resp.headers.get(hdrs.UPGRADE, '').lower() != 'websocket':
                raise WSServerHandshakeError(
                    resp.request_info,
                    resp.history,
                    message='Invalid upgrade header',
                    status=resp.status,
                    headers=resp.headers)

            if resp.headers.get(hdrs.CONNECTION, '').lower() != 'upgrade':
                raise WSServerHandshakeError(
                    resp.request_info,
                    resp.history,
                    message='Invalid connection header',
                    status=resp.status,
                    headers=resp.headers)

            # key calculation
            key = resp.headers.get(hdrs.SEC_WEBSOCKET_ACCEPT, '')
            match = base64.b64encode(
                hashlib.sha1(sec_key + WS_KEY).digest()).decode()
            if key != match:
                raise WSServerHandshakeError(
                    resp.request_info,
                    resp.history,
                    message='Invalid challenge response',
                    status=resp.status,
                    headers=resp.headers)

            # websocket protocol
            protocol = None
            if protocols and hdrs.SEC_WEBSOCKET_PROTOCOL in resp.headers:
                resp_protocols = [
                    proto.strip() for proto in
                    resp.headers[hdrs.SEC_WEBSOCKET_PROTOCOL].split(',')]

                for proto in resp_protocols:
                    if proto in protocols:
                        protocol = proto
                        break

            # websocket compress
            notakeover = False
            if compress:
                compress_hdrs = resp.headers.get(hdrs.SEC_WEBSOCKET_EXTENSIONS)
                if compress_hdrs:
                    try:
                        compress, notakeover = ws_ext_parse(compress_hdrs)
                    except WSHandshakeError as exc:
                        raise WSServerHandshakeError(
                            resp.request_info,
                            resp.history,
                            message=exc.args[0],
                            status=resp.status,
                            headers=resp.headers)
                else:
                    compress = 0
                    notakeover = False

            conn = resp.connection
            assert conn is not None
            proto = conn.protocol
            assert proto is not None
            transport = conn.transport
            assert transport is not None
            reader = FlowControlDataQueue(
                proto, limit=2 ** 16, loop=self._loop)  # type: FlowControlDataQueue[WSMessage]  # noqa
            proto.set_parser(WebSocketReader(reader, max_msg_size), reader)
            writer = WebSocketWriter(
                proto, transport, use_mask=True,
                compress=compress, notakeover=notakeover)
        except BaseException:
            resp.close()
            raise
        else:
            return self._ws_response_class(reader,
                                           writer,
                                           protocol,
                                           resp,
                                           timeout,
                                           autoclose,
                                           autoping,
                                           self._loop,
                                           receive_timeout=receive_timeout,
                                           heartbeat=heartbeat,
                                           compress=compress,
                                           client_notakeover=notakeover)

    def _prepare_headers(
            self,
            headers: Optional[LooseHeaders]) -> 'CIMultiDict[str]':
        """ Add default headers and transform it to CIMultiDict
        """
        # Convert headers to MultiDict
        result = CIMultiDict(self._default_headers)
        if headers:
            if not isinstance(headers, (MultiDictProxy, MultiDict)):
                headers = CIMultiDict(headers)
            added_names = set()  # type: Set[str]
            for key, value in headers.items():
                if key in added_names:
                    result.add(key, value)
                else:
                    result[key] = value
                    added_names.add(key)
        return result

    def get(self, url: StrOrURL, *, allow_redirects: bool=True,
            **kwargs: Any) -> '_RequestContextManager':
        """Perform HTTP GET request."""
        return _RequestContextManager(
            self._request(hdrs.METH_GET, url,
                          allow_redirects=allow_redirects,
                          **kwargs))

    def options(self, url: StrOrURL, *, allow_redirects: bool=True,
                **kwargs: Any) -> '_RequestContextManager':
        """Perform HTTP OPTIONS request."""
        return _RequestContextManager(
            self._request(hdrs.METH_OPTIONS, url,
                          allow_redirects=allow_redirects,
                          **kwargs))

    def head(self, url: StrOrURL, *, allow_redirects: bool=False,
             **kwargs: Any) -> '_RequestContextManager':
        """Perform HTTP HEAD request."""
        return _RequestContextManager(
            self._request(hdrs.METH_HEAD, url,
                          allow_redirects=allow_redirects,
                          **kwargs))

    def post(self, url: StrOrURL,
             *, data: Any=None, **kwargs: Any) -> '_RequestContextManager':
        """Perform HTTP POST request."""
        return _RequestContextManager(
            self._request(hdrs.METH_POST, url,
                          data=data,
                          **kwargs))

    def put(self, url: StrOrURL,
            *, data: Any=None, **kwargs: Any) -> '_RequestContextManager':
        """Perform HTTP PUT request."""
        return _RequestContextManager(
            self._request(hdrs.METH_PUT, url,
                          data=data,
                          **kwargs))

    def patch(self, url: StrOrURL,
              *, data: Any=None, **kwargs: Any) -> '_RequestContextManager':
        """Perform HTTP PATCH request."""
        return _RequestContextManager(
            self._request(hdrs.METH_PATCH, url,
                          data=data,
                          **kwargs))

    def delete(self, url: StrOrURL, **kwargs: Any) -> '_RequestContextManager':
        """Perform HTTP DELETE request."""
        return _RequestContextManager(
            self._request(hdrs.METH_DELETE, url,
                          **kwargs))

    async def close(self) -> None:
        """Close underlying connector.

        Release all acquired resources.
        """
        if not self.closed:
            if self._connector is not None and self._connector_owner:
                await self._connector.close()
            self._connector = None

    @property
    def closed(self) -> bool:
        """Is client session closed.

        A readonly property.
        """
        return self._connector is None or self._connector.closed

    @property
    def connector(self) -> Optional[BaseConnector]:
        """Connector instance used for the session."""
        return self._connector

    @property
    def cookie_jar(self) -> AbstractCookieJar:
        """The session cookies."""
        return self._cookie_jar

    @property
    def version(self) -> Tuple[int, int]:
        """The session HTTP protocol version."""
        return self._version

    @property
    def requote_redirect_url(self) -> bool:
        """Do URL requoting on redirection handling."""
        return self._requote_redirect_url

    def detach(self) -> None:
        """Detach connector from session without closing the former.

        Session is switched to closed state anyway.
        """
        self._connector = None

    async def __aenter__(self) -> 'ClientSession':
        return self

    async def __aexit__(self,
                        exc_type: Optional[Type[BaseException]],
                        exc_val: Optional[BaseException],
                        exc_tb: Optional[TracebackType]) -> None:
        await self.close()


class _BaseRequestContextManager(Coroutine[Any,
                                           Any,
                                           _RetType],
                                 Generic[_RetType]):

    __slots__ = ('_coro', '_resp')

    def __init__(
            self,
            coro: Coroutine['asyncio.Future[Any]', None, _RetType]
    ) -> None:
        self._coro = coro

    def send(self, arg: None) -> 'asyncio.Future[Any]':
        return self._coro.send(arg)

    def throw(self, arg: BaseException) -> None:  # type: ignore
        self._coro.throw(arg)  # type: ignore

    def close(self) -> None:
        return self._coro.close()

    def __await__(self) -> Generator[Any, None, _RetType]:
        ret = self._coro.__await__()
        return ret

    def __iter__(self) -> Generator[Any, None, _RetType]:
        return self.__await__()

    async def __aenter__(self) -> _RetType:
        self._resp = await self._coro
        return self._resp


class _RequestContextManager(_BaseRequestContextManager[ClientResponse]):
    async def __aexit__(self,
                        exc_type: Optional[Type[BaseException]],
                        exc: Optional[BaseException],
                        tb: Optional[TracebackType]) -> None:
        # We're basing behavior on the exception as it can be caused by
        # user code unrelated to the status of the connection.  If you
        # would like to close a connection you must do that
        # explicitly.  Otherwise connection error handling should kick in
        # and close/recycle the connection as required.
        self._resp.release()


class _WSRequestContextManager(_BaseRequestContextManager[
        ClientWebSocketResponse]):
    async def __aexit__(self,
                        exc_type: Optional[Type[BaseException]],
                        exc: Optional[BaseException],
                        tb: Optional[TracebackType]) -> None:
        await self._resp.close()


class _SessionRequestContextManager:

    __slots__ = ('_coro', '_resp', '_session')

    def __init__(self,
                 coro: Coroutine['asyncio.Future[Any]', None, ClientResponse],
                 session: ClientSession) -> None:
        self._coro = coro
        self._resp = None  # type: Optional[ClientResponse]
        self._session = session

    async def __aenter__(self) -> ClientResponse:
        try:
            self._resp = await self._coro
        except BaseException:
            await self._session.close()
            raise
        else:
            return self._resp

    async def __aexit__(self,
                        exc_type: Optional[Type[BaseException]],
                        exc: Optional[BaseException],
                        tb: Optional[TracebackType]) -> None:
        assert self._resp is not None
        self._resp.close()
        await self._session.close()


def request(
        method: str,
        url: StrOrURL, *,
        params: Optional[Mapping[str, str]]=None,
        data: Any=None,
        json: Any=None,
        headers: LooseHeaders=None,
        skip_auto_headers: Optional[Iterable[str]]=None,
        auth: Optional[BasicAuth]=None,
        allow_redirects: bool=True,
        max_redirects: int=10,
        compress: Optional[str]=None,
        chunked: Optional[bool]=None,
        expect100: bool=False,
        raise_for_status: Optional[bool]=None,
        read_until_eof: bool=True,
        proxy: Optional[StrOrURL]=None,
        proxy_auth: Optional[BasicAuth]=None,
        timeout: Union[ClientTimeout, object]=sentinel,
        cookies: Optional[LooseCookies]=None,
        version: HttpVersion=http.HttpVersion11,
        connector: Optional[BaseConnector]=None
) -> _SessionRequestContextManager:
    """Constructs and sends a request. Returns response object.
    method - HTTP method
    url - request url
    params - (optional) Dictionary or bytes to be sent in the query
      string of the new request
    data - (optional) Dictionary, bytes, or file-like object to
      send in the body of the request
    json - (optional) Any json compatible python object
    headers - (optional) Dictionary of HTTP Headers to send with
      the request
    cookies - (optional) Dict object to send with the request
    auth - (optional) BasicAuth named tuple represent HTTP Basic Auth
    auth - aiohttp.helpers.BasicAuth
    allow_redirects - (optional) If set to False, do not follow
      redirects
    version - Request HTTP version.
    compress - Set to True if request has to be compressed
       with deflate encoding.
    chunked - Set to chunk size for chunked transfer encoding.
    expect100 - Expect 100-continue response from server.
    connector - BaseConnector sub-class instance to support
       connection pooling.
    read_until_eof - Read response until eof if response
       does not have Content-Length header.
    loop - Optional event loop.
    timeout - Optional ClientTimeout settings structure, 5min
       total timeout by default.
    Usage::
      >>> import aiohttp
      >>> resp = await aiohttp.request('GET', 'http://python.org/')
      >>> resp
      <ClientResponse(python.org/) [200]>
      >>> data = await resp.read()
    """
    connector_owner = False
    if connector is None:
        connector_owner = True
        connector = TCPConnector(force_close=True)

    session = ClientSession(
        cookies=cookies, version=version, timeout=timeout,
        connector=connector, connector_owner=connector_owner)

    return _SessionRequestContextManager(
        session._request(method, url,
                         params=params,
                         data=data,
                         json=json,
                         headers=headers,
                         skip_auto_headers=skip_auto_headers,
                         auth=auth,
                         allow_redirects=allow_redirects,
                         max_redirects=max_redirects,
                         compress=compress,
                         chunked=chunked,
                         expect100=expect100,
                         raise_for_status=raise_for_status,
                         read_until_eof=read_until_eof,
                         proxy=proxy,
                         proxy_auth=proxy_auth,),
        session)<|MERGE_RESOLUTION|>--- conflicted
+++ resolved
@@ -193,13 +193,7 @@
                  version: HttpVersion=http.HttpVersion11,
                  cookie_jar: Optional[AbstractCookieJar]=None,
                  connector_owner: bool=True,
-<<<<<<< HEAD
                  raise_for_status: Union[bool, Callable[[ClientResponse], None]]=False,  # noqa
-                 read_timeout: Union[float, object]=sentinel,
-                 conn_timeout: Optional[float]=None,
-=======
-                 raise_for_status: bool=False,
->>>>>>> e8049814
                  timeout: Union[object, ClientTimeout]=sentinel,
                  auto_decompress: bool=True,
                  trust_env: bool=False,
