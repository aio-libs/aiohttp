--- conflicted
+++ resolved
@@ -161,11 +161,7 @@
 
 
 class _RequestOptions(TypedDict, total=False):
-<<<<<<< HEAD
     params: Query
-=======
-    params: Union[Mapping[str, Union[str, int]], str, None]
->>>>>>> b6196e77
     data: Any
     json: Any
     cookies: Union[LooseCookies, None]
