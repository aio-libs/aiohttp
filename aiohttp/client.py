--- conflicted
+++ resolved
@@ -215,14 +215,10 @@
         trust_env: bool = False,
         requote_redirect_url: bool = True,
         trace_configs: Optional[List[TraceConfig]] = None,
-<<<<<<< HEAD
-        read_bufsize: int = 2 ** 16,
+        read_bufsize: int = 2**16,
         max_line_size: int = 8190,
         max_headers: int = 32768,
         max_field_size: int = 8190,
-=======
-        read_bufsize: int = 2**16,
->>>>>>> 315ae903
     ) -> None:
         if base_url is None or isinstance(base_url, URL):
             self._base_url: Optional[URL] = base_url
@@ -354,13 +350,10 @@
         proxy_headers: Optional[LooseHeaders] = None,
         trace_request_ctx: Optional[SimpleNamespace] = None,
         read_bufsize: Optional[int] = None,
-<<<<<<< HEAD
+        auto_decompress: Optional[bool] = None,
         max_line_size: Optional[int] = None,
         max_headers: Optional[int] = None,
         max_field_size: Optional[int] = None,
-=======
-        auto_decompress: Optional[bool] = None,
->>>>>>> 315ae903
     ) -> ClientResponse:
         # NOTE: timeout clamps existing connect and read timeouts.  We cannot
         # set the default to None because we need to detect if the user wants
@@ -420,7 +413,9 @@
         if read_bufsize is None:
             read_bufsize = self._read_bufsize
 
-<<<<<<< HEAD
+        if auto_decompress is None:
+            auto_decompress = self._auto_decompress
+
         if max_line_size is None:
             max_line_size = self._max_line_size
 
@@ -429,10 +424,6 @@
 
         if max_field_size is None:
             max_field_size = self._max_field_size
-=======
-        if auto_decompress is None:
-            auto_decompress = self._auto_decompress
->>>>>>> 315ae903
 
         traces = [
             Trace(
