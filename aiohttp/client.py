--- conflicted
+++ resolved
@@ -216,8 +216,6 @@
             for i in skip_auto_headers:
                 skip_headers.add(istr(i))
 
-<<<<<<< HEAD
-=======
         if proxy is not None:
             try:
                 proxy = URL(proxy)
@@ -229,7 +227,6 @@
         except ValueError:
             raise InvalidURL(url)
 
->>>>>>> b1f5afd7
         # timeout is cumulative for all request operations
         # (request, redirects, responses, data consuming)
         tm = TimeoutHandle(
