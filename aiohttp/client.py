"""HTTP Client for asyncio."""

import asyncio
import base64
import dataclasses
import hashlib
import json
import os
import sys
import traceback
import warnings
from contextlib import suppress
from types import SimpleNamespace, TracebackType
from typing import (
    Any,
    Awaitable,
    Callable,
    Coroutine,
    FrozenSet,
    Generator,
    Generic,
    Iterable,
    List,
    Mapping,
    Optional,
    Set,
    Tuple,
    Type,
    TypeVar,
    Union,
)

from multidict import CIMultiDict, MultiDict, MultiDictProxy, istr
from typing_extensions import Final, final
from yarl import URL

from . import hdrs, http, payload
from .abc import AbstractCookieJar
from .client_exceptions import (
    ClientConnectionError as ClientConnectionError,
    ClientConnectorCertificateError as ClientConnectorCertificateError,
    ClientConnectorError as ClientConnectorError,
    ClientConnectorSSLError as ClientConnectorSSLError,
    ClientError as ClientError,
    ClientHttpProxyError as ClientHttpProxyError,
    ClientOSError as ClientOSError,
    ClientPayloadError as ClientPayloadError,
    ClientProxyConnectionError as ClientProxyConnectionError,
    ClientResponseError as ClientResponseError,
    ClientSSLError as ClientSSLError,
    ContentTypeError as ContentTypeError,
    InvalidURL as InvalidURL,
    ServerConnectionError as ServerConnectionError,
    ServerDisconnectedError as ServerDisconnectedError,
    ServerFingerprintMismatch as ServerFingerprintMismatch,
    ServerTimeoutError as ServerTimeoutError,
    TooManyRedirects as TooManyRedirects,
    WSServerHandshakeError as WSServerHandshakeError,
)
from .client_reqrep import (
    SSL_ALLOWED_TYPES as SSL_ALLOWED_TYPES,
    ClientRequest as ClientRequest,
    ClientResponse as ClientResponse,
    Fingerprint as Fingerprint,
    RequestInfo as RequestInfo,
)
from .client_ws import (
    DEFAULT_WS_CLIENT_TIMEOUT,
    ClientWebSocketResponse as ClientWebSocketResponse,
    ClientWSTimeout,
)
from .connector import (
    BaseConnector as BaseConnector,
    NamedPipeConnector as NamedPipeConnector,
    TCPConnector as TCPConnector,
    UnixConnector as UnixConnector,
)
from .cookiejar import CookieJar
from .helpers import (
    _SENTINEL,
    BasicAuth,
    TimeoutHandle,
    ceil_timeout,
    get_env_proxy_for_url,
    sentinel,
    strip_auth_from_url,
)
from .http import WS_KEY, HttpVersion, WebSocketReader, WebSocketWriter
from .http_websocket import WSHandshakeError, WSMessage, ws_ext_gen, ws_ext_parse
from .streams import FlowControlDataQueue
from .tracing import Trace, TraceConfig
from .typedefs import JSONEncoder, LooseCookies, LooseHeaders, StrOrURL

__all__ = (
    # client_exceptions
    "ClientConnectionError",
    "ClientConnectorCertificateError",
    "ClientConnectorError",
    "ClientConnectorSSLError",
    "ClientError",
    "ClientHttpProxyError",
    "ClientOSError",
    "ClientPayloadError",
    "ClientProxyConnectionError",
    "ClientResponseError",
    "ClientSSLError",
    "ContentTypeError",
    "InvalidURL",
    "ServerConnectionError",
    "ServerDisconnectedError",
    "ServerFingerprintMismatch",
    "ServerTimeoutError",
    "TooManyRedirects",
    "WSServerHandshakeError",
    # client_reqrep
    "ClientRequest",
    "ClientResponse",
    "Fingerprint",
    "RequestInfo",
    # connector
    "BaseConnector",
    "TCPConnector",
    "UnixConnector",
    "NamedPipeConnector",
    # client_ws
    "ClientWebSocketResponse",
    # client
    "ClientSession",
    "ClientTimeout",
    "request",
)


try:
    from ssl import SSLContext
except ImportError:  # pragma: no cover
    SSLContext = object  # type: ignore[misc,assignment]


@dataclasses.dataclass(frozen=True)
class ClientTimeout:
    total: Optional[float] = None
    connect: Optional[float] = None
    sock_read: Optional[float] = None
    sock_connect: Optional[float] = None

    # pool_queue_timeout: Optional[float] = None
    # dns_resolution_timeout: Optional[float] = None
    # socket_connect_timeout: Optional[float] = None
    # connection_acquiring_timeout: Optional[float] = None
    # new_connection_timeout: Optional[float] = None
    # http_header_timeout: Optional[float] = None
    # response_body_timeout: Optional[float] = None

    # to create a timeout specific for a single request, either
    # - create a completely new one to overwrite the default
    # - or use https://docs.python.org/3/library/dataclasses.html#dataclasses.replace
    # to overwrite the defaults


# 5 Minute default read timeout
DEFAULT_TIMEOUT: Final[ClientTimeout] = ClientTimeout(total=5 * 60)

_RetType = TypeVar("_RetType")


@final
class ClientSession:
    """First-class interface for making HTTP requests."""

    __slots__ = (
        "_base_url",
        "_source_traceback",
        "_connector",
        "_loop",
        "_cookie_jar",
        "_connector_owner",
        "_default_auth",
        "_version",
        "_json_serialize",
        "_requote_redirect_url",
        "_timeout",
        "_raise_for_status",
        "_auto_decompress",
        "_trust_env",
        "_default_headers",
        "_skip_auto_headers",
        "_request_class",
        "_response_class",
        "_ws_response_class",
        "_trace_configs",
        "_read_bufsize",
    )

    def __init__(
        self,
        base_url: Optional[StrOrURL] = None,
        *,
        connector: Optional[BaseConnector] = None,
        cookies: Optional[LooseCookies] = None,
        headers: Optional[LooseHeaders] = None,
        skip_auto_headers: Optional[Iterable[str]] = None,
        auth: Optional[BasicAuth] = None,
        json_serialize: JSONEncoder = json.dumps,
        request_class: Type[ClientRequest] = ClientRequest,
        response_class: Type[ClientResponse] = ClientResponse,
        ws_response_class: Type[ClientWebSocketResponse] = ClientWebSocketResponse,
        version: HttpVersion = http.HttpVersion11,
        cookie_jar: Optional[AbstractCookieJar] = None,
        connector_owner: bool = True,
        raise_for_status: Union[
            bool, Callable[[ClientResponse], Awaitable[None]]
        ] = False,
        timeout: Union[_SENTINEL, ClientTimeout, None] = sentinel,
        auto_decompress: bool = True,
        trust_env: bool = False,
        requote_redirect_url: bool = True,
        trace_configs: Optional[List[TraceConfig]] = None,
        read_bufsize: int = 2 ** 16,
    ) -> None:
        if base_url is None or isinstance(base_url, URL):
            self._base_url: Optional[URL] = base_url
        else:
            self._base_url = URL(base_url)
            assert (
                self._base_url.origin() == self._base_url
            ), "Only absolute URLs without path part are supported"

        loop = asyncio.get_running_loop()

        if connector is None:
            connector = TCPConnector()

        # Initialize these three attrs before raising any exception,
        # they are used in __del__
        self._connector = connector  # type: Optional[BaseConnector]
        self._loop = loop
        if loop.get_debug():
            self._source_traceback = traceback.extract_stack(
                sys._getframe(1)
            )  # type: Optional[traceback.StackSummary]
        else:
            self._source_traceback = None

        if connector._loop is not loop:
            raise RuntimeError("Session and connector have to use same event loop")

        if cookie_jar is None:
            cookie_jar = CookieJar()
        self._cookie_jar = cookie_jar

        if cookies is not None:
            self._cookie_jar.update_cookies(cookies)

        self._connector_owner = connector_owner
        self._default_auth = auth
        self._version = version
        self._json_serialize = json_serialize
        if timeout is sentinel or timeout is None:
            self._timeout = DEFAULT_TIMEOUT
        else:
            self._timeout = timeout
        self._raise_for_status = raise_for_status
        self._auto_decompress = auto_decompress
        self._trust_env = trust_env
        self._requote_redirect_url = requote_redirect_url
        self._read_bufsize = read_bufsize

        # Convert to list of tuples
        if headers:
            real_headers = CIMultiDict(headers)  # type: CIMultiDict[str]
        else:
            real_headers = CIMultiDict()
        self._default_headers = real_headers  # type: CIMultiDict[str]
        if skip_auto_headers is not None:
            self._skip_auto_headers = frozenset(istr(i) for i in skip_auto_headers)
        else:
            self._skip_auto_headers = frozenset()

        self._request_class = request_class
        self._response_class = response_class
        self._ws_response_class = ws_response_class

        self._trace_configs = trace_configs or []
        for trace_config in self._trace_configs:
            trace_config.freeze()

    def __init_subclass__(cls: Type["ClientSession"]) -> None:
        raise TypeError(
            "Inheritance class {} from ClientSession "
            "is forbidden".format(cls.__name__)
        )

    def __del__(self, _warnings: Any = warnings) -> None:
        try:
            if not self.closed:
                _warnings.warn(
                    f"Unclosed client session {self!r}",
                    ResourceWarning,
                    source=self,
                )
                context = {"client_session": self, "message": "Unclosed client session"}
                if self._source_traceback is not None:
                    context["source_traceback"] = self._source_traceback
                self._loop.call_exception_handler(context)
        except AttributeError:
            # loop was not initialized yet,
            # either self._connector or self._loop doesn't exist
            pass

    def request(
        self, method: str, url: StrOrURL, **kwargs: Any
    ) -> "_RequestContextManager":
        """Perform HTTP request."""
        return _RequestContextManager(self._request(method, url, **kwargs))

    def _build_url(self, str_or_url: StrOrURL) -> URL:
        url = URL(str_or_url)
        if self._base_url is None:
            return url
        else:
            assert not url.is_absolute() and url.path.startswith("/")
            return self._base_url.join(url)

    async def _request(
        self,
        method: str,
        str_or_url: StrOrURL,
        *,
        params: Optional[Mapping[str, str]] = None,
        data: Any = None,
        json: Any = None,
        cookies: Optional[LooseCookies] = None,
        headers: Optional[LooseHeaders] = None,
        skip_auto_headers: Optional[Iterable[str]] = None,
        auth: Optional[BasicAuth] = None,
        allow_redirects: bool = True,
        max_redirects: int = 10,
        compress: Optional[str] = None,
        chunked: Optional[bool] = None,
        expect100: bool = False,
        raise_for_status: Union[
            None, bool, Callable[[ClientResponse], Awaitable[None]]
        ] = None,
        read_until_eof: bool = True,
        proxy: Optional[StrOrURL] = None,
        proxy_auth: Optional[BasicAuth] = None,
        timeout: Union[ClientTimeout, _SENTINEL, None] = sentinel,
        ssl: Optional[Union[SSLContext, bool, Fingerprint]] = None,
        proxy_headers: Optional[LooseHeaders] = None,
        trace_request_ctx: Optional[SimpleNamespace] = None,
        read_bufsize: Optional[int] = None,
    ) -> ClientResponse:

        # NOTE: timeout clamps existing connect and read timeouts.  We cannot
        # set the default to None because we need to detect if the user wants
        # to use the existing timeouts by setting timeout to None.

        if self.closed:
            raise RuntimeError("Session is closed")

        if not isinstance(ssl, SSL_ALLOWED_TYPES):
            raise TypeError(
                "ssl should be SSLContext, bool, Fingerprint, "
                "or None, got {!r} instead.".format(ssl)
            )

        if data is not None and json is not None:
            raise ValueError(
                "data and json parameters can not be used at the same time"
            )
        elif json is not None:
            data = payload.JsonPayload(json, dumps=self._json_serialize)

        redirects = 0
        history = []
        version = self._version

        # Merge with default headers and transform to CIMultiDict
        headers = self._prepare_headers(headers)
        proxy_headers = self._prepare_headers(proxy_headers)

        try:
            url = self._build_url(str_or_url)
        except ValueError as e:
            raise InvalidURL(str_or_url) from e

        skip_headers = set(self._skip_auto_headers)
        if skip_auto_headers is not None:
            for i in skip_auto_headers:
                skip_headers.add(istr(i))

        if proxy is not None:
            try:
                proxy = URL(proxy)
            except ValueError as e:
                raise InvalidURL(proxy) from e

<<<<<<< HEAD
        if timeout is sentinel:
=======
        if timeout is sentinel or timeout is None:
>>>>>>> e898151e
            real_timeout: ClientTimeout = self._timeout
        else:
            real_timeout = timeout
        # timeout is cumulative for all request operations
        # (request, redirects, responses, data consuming)
        tm = TimeoutHandle(self._loop, real_timeout.total)
        handle = tm.start()

        if read_bufsize is None:
            read_bufsize = self._read_bufsize

        traces = [
            Trace(
                self,
                trace_config,
                trace_config.trace_config_ctx(trace_request_ctx=trace_request_ctx),
            )
            for trace_config in self._trace_configs
        ]

        for trace in traces:
            await trace.send_request_start(method, url.update_query(params), headers)

        timer = tm.timer()
        try:
            with timer:
                while True:
                    url, auth_from_url = strip_auth_from_url(url)
                    if auth and auth_from_url:
                        raise ValueError(
                            "Cannot combine AUTH argument with "
                            "credentials encoded in URL"
                        )

                    if auth is None:
                        auth = auth_from_url
                    if auth is None:
                        auth = self._default_auth
                    # It would be confusing if we support explicit
                    # Authorization header with auth argument
                    if (
                        headers is not None
                        and auth is not None
                        and hdrs.AUTHORIZATION in headers
                    ):
                        raise ValueError(
                            "Cannot combine AUTHORIZATION header "
                            "with AUTH argument or credentials "
                            "encoded in URL"
                        )

                    all_cookies = self._cookie_jar.filter_cookies(url)

                    if cookies is not None:
                        tmp_cookie_jar = CookieJar()
                        tmp_cookie_jar.update_cookies(cookies)
                        req_cookies = tmp_cookie_jar.filter_cookies(url)
                        if req_cookies:
                            all_cookies.load(req_cookies)

                    if proxy is not None:
                        proxy = URL(proxy)
                    elif self._trust_env:
                        with suppress(LookupError):
                            proxy, proxy_auth = get_env_proxy_for_url(url)

                    req = self._request_class(
                        method,
                        url,
                        params=params,
                        headers=headers,
                        skip_auto_headers=skip_headers,
                        data=data,
                        cookies=all_cookies,
                        auth=auth,
                        version=version,
                        compress=compress,
                        chunked=chunked,
                        expect100=expect100,
                        loop=self._loop,
                        response_class=self._response_class,
                        proxy=proxy,
                        proxy_auth=proxy_auth,
                        timer=timer,
                        session=self,
                        ssl=ssl,
                        proxy_headers=proxy_headers,
                        traces=traces,
                    )

                    # connection timeout
                    try:
                        async with ceil_timeout(real_timeout.connect):
                            assert self._connector is not None
                            conn = await self._connector.connect(
                                req, traces=traces, timeout=real_timeout
                            )
                    except asyncio.TimeoutError as exc:
                        raise ServerTimeoutError(
                            f"Connection timeout to host {url}"
                        ) from exc

                    assert conn.transport is not None

                    assert conn.protocol is not None
                    conn.protocol.set_response_params(
                        timer=timer,
                        skip_payload=method.upper() == "HEAD",
                        read_until_eof=read_until_eof,
                        auto_decompress=self._auto_decompress,
                        read_timeout=real_timeout.sock_read,
                        read_bufsize=read_bufsize,
                    )

                    try:
                        try:
                            resp = await req.send(conn)
                            try:
                                await resp.start(conn)
                            except BaseException:
                                resp.close()
                                raise
                        except BaseException:
                            conn.close()
                            raise
                    except ClientError:
                        raise
                    except OSError as exc:
                        raise ClientOSError(*exc.args) from exc

                    self._cookie_jar.update_cookies(resp.cookies, resp.url)

                    # redirects
                    if resp.status in (301, 302, 303, 307, 308) and allow_redirects:

                        for trace in traces:
                            await trace.send_request_redirect(
                                method, url.update_query(params), headers, resp
                            )

                        redirects += 1
                        history.append(resp)
                        if max_redirects and redirects >= max_redirects:
                            resp.close()
                            raise TooManyRedirects(
                                history[0].request_info, tuple(history)
                            )

                        # For 301 and 302, mimic IE, now changed in RFC
                        # https://github.com/kennethreitz/requests/pull/269
                        if (resp.status == 303 and resp.method != hdrs.METH_HEAD) or (
                            resp.status in (301, 302) and resp.method == hdrs.METH_POST
                        ):
                            method = hdrs.METH_GET
                            data = None
                            if headers.get(hdrs.CONTENT_LENGTH):
                                headers.pop(hdrs.CONTENT_LENGTH)

                        r_url = resp.headers.get(hdrs.LOCATION) or resp.headers.get(
                            hdrs.URI
                        )
                        if r_url is None:
                            # see github.com/aio-libs/aiohttp/issues/2022
                            break
                        else:
                            # reading from correct redirection
                            # response is forbidden
                            resp.release()

                        try:
                            parsed_url = URL(
                                r_url, encoded=not self._requote_redirect_url
                            )

                        except ValueError as e:
                            raise InvalidURL(r_url) from e

                        scheme = parsed_url.scheme
                        if scheme not in ("http", "https", ""):
                            resp.close()
                            raise ValueError("Can redirect only to http or https")
                        elif not scheme:
                            parsed_url = url.join(parsed_url)

                        is_same_host_https_redirect = (
                            url.host == parsed_url.host
                            and parsed_url.scheme == "https"
                            and url.scheme == "http"
                        )

                        if (
                            url.origin() != parsed_url.origin()
                            and not is_same_host_https_redirect
                        ):
                            auth = None
                            headers.pop(hdrs.AUTHORIZATION, None)

                        url = parsed_url
                        params = None
                        resp.release()
                        continue

                    break

            # check response status
            if raise_for_status is None:
                raise_for_status = self._raise_for_status

            if raise_for_status is None:
                pass
            elif callable(raise_for_status):
                await raise_for_status(resp)
            elif raise_for_status:
                resp.raise_for_status()

            # register connection
            if handle is not None:
                if resp.connection is not None:
                    resp.connection.add_callback(handle.cancel)
                else:
                    handle.cancel()

            resp._history = tuple(history)

            for trace in traces:
                await trace.send_request_end(
                    method, url.update_query(params), headers, resp
                )
            return resp

        except BaseException as e:
            # cleanup timer
            tm.close()
            if handle:
                handle.cancel()
                handle = None

            for trace in traces:
                await trace.send_request_exception(
                    method, url.update_query(params), headers, e
                )
            raise

    def ws_connect(
        self,
        url: StrOrURL,
        *,
        method: str = hdrs.METH_GET,
        protocols: Iterable[str] = (),
        timeout: Union[ClientWSTimeout, float, _SENTINEL, None] = sentinel,
        receive_timeout: Optional[float] = None,
        autoclose: bool = True,
        autoping: bool = True,
        heartbeat: Optional[float] = None,
        auth: Optional[BasicAuth] = None,
        origin: Optional[str] = None,
        params: Optional[Mapping[str, str]] = None,
        headers: Optional[LooseHeaders] = None,
        proxy: Optional[StrOrURL] = None,
        proxy_auth: Optional[BasicAuth] = None,
        ssl: Union[SSLContext, bool, None, Fingerprint] = None,
        proxy_headers: Optional[LooseHeaders] = None,
        compress: int = 0,
        max_msg_size: int = 4 * 1024 * 1024,
    ) -> "_WSRequestContextManager":
        """Initiate websocket connection."""
        return _WSRequestContextManager(
            self._ws_connect(
                url,
                method=method,
                protocols=protocols,
                timeout=timeout,
                receive_timeout=receive_timeout,
                autoclose=autoclose,
                autoping=autoping,
                heartbeat=heartbeat,
                auth=auth,
                origin=origin,
                params=params,
                headers=headers,
                proxy=proxy,
                proxy_auth=proxy_auth,
                ssl=ssl,
                proxy_headers=proxy_headers,
                compress=compress,
                max_msg_size=max_msg_size,
            )
        )

    async def _ws_connect(
        self,
        url: StrOrURL,
        *,
        method: str = hdrs.METH_GET,
        protocols: Iterable[str] = (),
        timeout: Union[ClientWSTimeout, float, _SENTINEL, None] = sentinel,
        receive_timeout: Optional[float] = None,
        autoclose: bool = True,
        autoping: bool = True,
        heartbeat: Optional[float] = None,
        auth: Optional[BasicAuth] = None,
        origin: Optional[str] = None,
        params: Optional[Mapping[str, str]] = None,
        headers: Optional[LooseHeaders] = None,
        proxy: Optional[StrOrURL] = None,
        proxy_auth: Optional[BasicAuth] = None,
        ssl: Union[SSLContext, bool, None, Fingerprint] = None,
        proxy_headers: Optional[LooseHeaders] = None,
        compress: int = 0,
        max_msg_size: int = 4 * 1024 * 1024,
    ) -> ClientWebSocketResponse:
        if timeout is sentinel or timeout is None:
            ws_timeout = DEFAULT_WS_CLIENT_TIMEOUT
        else:
            if isinstance(timeout, ClientWSTimeout):
                ws_timeout = timeout
            else:
                warnings.warn(
                    "parameter 'timeout' of type 'float' "
                    "is deprecated, please use "
                    "'timeout=ClientWSTimeout(ws_close=...)'",
                    DeprecationWarning,
                    stacklevel=2,
                )
<<<<<<< HEAD
                ws_timeout = ClientWSTimeout(ws_close=timeout)
        else:
            ws_timeout = DEFAULT_WS_CLIENT_TIMEOUT
=======
                ws_timeout = ClientWSTimeout(ws_close=timeout)  # type: ignore[arg-type]
>>>>>>> e898151e
        if receive_timeout is not None:
            warnings.warn(
                "float parameter 'receive_timeout' "
                "is deprecated, please use parameter "
                "'timeout=ClientWSTimeout(ws_receive=...)'",
                DeprecationWarning,
                stacklevel=2,
            )
            ws_timeout = dataclasses.replace(ws_timeout, ws_receive=receive_timeout)

        if headers is None:
            real_headers = CIMultiDict()  # type: CIMultiDict[str]
        else:
            real_headers = CIMultiDict(headers)

        default_headers = {
            hdrs.UPGRADE: "websocket",
            hdrs.CONNECTION: "upgrade",
            hdrs.SEC_WEBSOCKET_VERSION: "13",
        }

        for key, value in default_headers.items():
            real_headers.setdefault(key, value)

        sec_key = base64.b64encode(os.urandom(16))
        real_headers[hdrs.SEC_WEBSOCKET_KEY] = sec_key.decode()

        if protocols:
            real_headers[hdrs.SEC_WEBSOCKET_PROTOCOL] = ",".join(protocols)
        if origin is not None:
            real_headers[hdrs.ORIGIN] = origin
        if compress:
            extstr = ws_ext_gen(compress=compress)
            real_headers[hdrs.SEC_WEBSOCKET_EXTENSIONS] = extstr

        if not isinstance(ssl, SSL_ALLOWED_TYPES):
            raise TypeError(
                "ssl should be SSLContext, bool, Fingerprint, "
                "or None, got {!r} instead.".format(ssl)
            )

        # send request
        resp = await self.request(
            method,
            url,
            params=params,
            headers=real_headers,
            read_until_eof=False,
            auth=auth,
            proxy=proxy,
            proxy_auth=proxy_auth,
            ssl=ssl,
            proxy_headers=proxy_headers,
        )

        try:
            # check handshake
            if resp.status != 101:
                raise WSServerHandshakeError(
                    resp.request_info,
                    resp.history,
                    message="Invalid response status",
                    status=resp.status,
                    headers=resp.headers,
                )

            if resp.headers.get(hdrs.UPGRADE, "").lower() != "websocket":
                raise WSServerHandshakeError(
                    resp.request_info,
                    resp.history,
                    message="Invalid upgrade header",
                    status=resp.status,
                    headers=resp.headers,
                )

            if resp.headers.get(hdrs.CONNECTION, "").lower() != "upgrade":
                raise WSServerHandshakeError(
                    resp.request_info,
                    resp.history,
                    message="Invalid connection header",
                    status=resp.status,
                    headers=resp.headers,
                )

            # key calculation
            r_key = resp.headers.get(hdrs.SEC_WEBSOCKET_ACCEPT, "")
            match = base64.b64encode(hashlib.sha1(sec_key + WS_KEY).digest()).decode()
            if r_key != match:
                raise WSServerHandshakeError(
                    resp.request_info,
                    resp.history,
                    message="Invalid challenge response",
                    status=resp.status,
                    headers=resp.headers,
                )

            # websocket protocol
            protocol = None
            if protocols and hdrs.SEC_WEBSOCKET_PROTOCOL in resp.headers:
                resp_protocols = [
                    proto.strip()
                    for proto in resp.headers[hdrs.SEC_WEBSOCKET_PROTOCOL].split(",")
                ]

                for proto in resp_protocols:
                    if proto in protocols:
                        protocol = proto
                        break

            # websocket compress
            notakeover = False
            if compress:
                compress_hdrs = resp.headers.get(hdrs.SEC_WEBSOCKET_EXTENSIONS)
                if compress_hdrs:
                    try:
                        compress, notakeover = ws_ext_parse(compress_hdrs)
                    except WSHandshakeError as exc:
                        raise WSServerHandshakeError(
                            resp.request_info,
                            resp.history,
                            message=exc.args[0],
                            status=resp.status,
                            headers=resp.headers,
                        ) from exc
                else:
                    compress = 0
                    notakeover = False

            conn = resp.connection
            assert conn is not None
            conn_proto = conn.protocol
            assert conn_proto is not None
            transport = conn.transport
            assert transport is not None
            reader = FlowControlDataQueue(
                conn_proto, 2 ** 16, loop=self._loop
            )  # type: FlowControlDataQueue[WSMessage]
            conn_proto.set_parser(WebSocketReader(reader, max_msg_size), reader)
            writer = WebSocketWriter(
                conn_proto,
                transport,
                use_mask=True,
                compress=compress,
                notakeover=notakeover,
            )
        except BaseException:
            resp.close()
            raise
        else:
            return self._ws_response_class(
                reader,
                writer,
                protocol,
                resp,
                ws_timeout,
                autoclose,
                autoping,
                self._loop,
                heartbeat=heartbeat,
                compress=compress,
                client_notakeover=notakeover,
            )

    def _prepare_headers(self, headers: Optional[LooseHeaders]) -> "CIMultiDict[str]":
        """Add default headers and transform it to CIMultiDict"""
        # Convert headers to MultiDict
        result = CIMultiDict(self._default_headers)
        if headers:
            if not isinstance(headers, (MultiDictProxy, MultiDict)):
                headers = CIMultiDict(headers)
            added_names = set()  # type: Set[str]
            for key, value in headers.items():
                if key in added_names:
                    result.add(key, value)
                else:
                    result[key] = value
                    added_names.add(key)
        return result

    def get(
        self, url: StrOrURL, *, allow_redirects: bool = True, **kwargs: Any
    ) -> "_RequestContextManager":
        """Perform HTTP GET request."""
        return _RequestContextManager(
            self._request(hdrs.METH_GET, url, allow_redirects=allow_redirects, **kwargs)
        )

    def options(
        self, url: StrOrURL, *, allow_redirects: bool = True, **kwargs: Any
    ) -> "_RequestContextManager":
        """Perform HTTP OPTIONS request."""
        return _RequestContextManager(
            self._request(
                hdrs.METH_OPTIONS, url, allow_redirects=allow_redirects, **kwargs
            )
        )

    def head(
        self, url: StrOrURL, *, allow_redirects: bool = False, **kwargs: Any
    ) -> "_RequestContextManager":
        """Perform HTTP HEAD request."""
        return _RequestContextManager(
            self._request(
                hdrs.METH_HEAD, url, allow_redirects=allow_redirects, **kwargs
            )
        )

    def post(
        self, url: StrOrURL, *, data: Any = None, **kwargs: Any
    ) -> "_RequestContextManager":
        """Perform HTTP POST request."""
        return _RequestContextManager(
            self._request(hdrs.METH_POST, url, data=data, **kwargs)
        )

    def put(
        self, url: StrOrURL, *, data: Any = None, **kwargs: Any
    ) -> "_RequestContextManager":
        """Perform HTTP PUT request."""
        return _RequestContextManager(
            self._request(hdrs.METH_PUT, url, data=data, **kwargs)
        )

    def patch(
        self, url: StrOrURL, *, data: Any = None, **kwargs: Any
    ) -> "_RequestContextManager":
        """Perform HTTP PATCH request."""
        return _RequestContextManager(
            self._request(hdrs.METH_PATCH, url, data=data, **kwargs)
        )

    def delete(self, url: StrOrURL, **kwargs: Any) -> "_RequestContextManager":
        """Perform HTTP DELETE request."""
        return _RequestContextManager(self._request(hdrs.METH_DELETE, url, **kwargs))

    async def close(self) -> None:
        """Close underlying connector.

        Release all acquired resources.
        """
        if not self.closed:
            if self._connector is not None and self._connector_owner:
                await self._connector.close()
            self._connector = None

    @property
    def closed(self) -> bool:
        """Is client session closed.

        A readonly property.
        """
        return self._connector is None or self._connector.closed

    @property
    def connector(self) -> Optional[BaseConnector]:
        """Connector instance used for the session."""
        return self._connector

    @property
    def cookie_jar(self) -> AbstractCookieJar:
        """The session cookies."""
        return self._cookie_jar

    @property
    def version(self) -> Tuple[int, int]:
        """The session HTTP protocol version."""
        return self._version

    @property
    def requote_redirect_url(self) -> bool:
        """Do URL requoting on redirection handling."""
        return self._requote_redirect_url

    @property
    def timeout(self) -> Union[object, ClientTimeout]:
        """Timeout for the session."""
        return self._timeout

    @property
    def headers(self) -> "CIMultiDict[str]":
        """The default headers of the client session."""
        return self._default_headers

    @property
    def skip_auto_headers(self) -> FrozenSet[istr]:
        """Headers for which autogeneration should be skipped"""
        return self._skip_auto_headers

    @property
    def auth(self) -> Optional[BasicAuth]:
        """An object that represents HTTP Basic Authorization"""
        return self._default_auth

    @property
    def json_serialize(self) -> JSONEncoder:
        """Json serializer callable"""
        return self._json_serialize

    @property
    def connector_owner(self) -> bool:
        """Should connector be closed on session closing"""
        return self._connector_owner

    @property
    def raise_for_status(
        self,
    ) -> Union[bool, Callable[[ClientResponse], Awaitable[None]]]:
        """Should `ClientResponse.raise_for_status()` be called for each response."""
        return self._raise_for_status

    @property
    def auto_decompress(self) -> bool:
        """Should the body response be automatically decompressed."""
        return self._auto_decompress

    @property
    def trust_env(self) -> bool:
        """
        Should proxies information from environment or netrc be trusted.

        Information is from HTTP_PROXY / HTTPS_PROXY environment variables
        or ~/.netrc file if present.
        """
        return self._trust_env

    @property
    def trace_configs(self) -> List[TraceConfig]:
        """A list of TraceConfig instances used for client tracing"""
        return self._trace_configs

    def detach(self) -> None:
        """Detach connector from session without closing the former.

        Session is switched to closed state anyway.
        """
        self._connector = None

    async def __aenter__(self) -> "ClientSession":
        return self

    async def __aexit__(
        self,
        exc_type: Optional[Type[BaseException]],
        exc_val: Optional[BaseException],
        exc_tb: Optional[TracebackType],
    ) -> None:
        await self.close()


class _BaseRequestContextManager(Coroutine[Any, Any, _RetType], Generic[_RetType]):

    __slots__ = ("_coro", "_resp")

    def __init__(self, coro: Coroutine["asyncio.Future[Any]", None, _RetType]) -> None:
        self._coro = coro

    def send(self, arg: None) -> "asyncio.Future[Any]":
        return self._coro.send(arg)

    def throw(self, arg: BaseException) -> None:  # type: ignore[arg-type,override]
        self._coro.throw(arg)

    def close(self) -> None:
        return self._coro.close()

    def __await__(self) -> Generator[Any, None, _RetType]:
        ret = self._coro.__await__()
        return ret

    def __iter__(self) -> Generator[Any, None, _RetType]:
        return self.__await__()

    async def __aenter__(self) -> _RetType:
        self._resp = await self._coro
        return self._resp


class _RequestContextManager(_BaseRequestContextManager[ClientResponse]):
    __slots__ = ()

    async def __aexit__(
        self,
        exc_type: Optional[Type[BaseException]],
        exc: Optional[BaseException],
        tb: Optional[TracebackType],
    ) -> None:
        # We're basing behavior on the exception as it can be caused by
        # user code unrelated to the status of the connection.  If you
        # would like to close a connection you must do that
        # explicitly.  Otherwise connection error handling should kick in
        # and close/recycle the connection as required.
        self._resp.release()


class _WSRequestContextManager(_BaseRequestContextManager[ClientWebSocketResponse]):
    __slots__ = ()

    async def __aexit__(
        self,
        exc_type: Optional[Type[BaseException]],
        exc: Optional[BaseException],
        tb: Optional[TracebackType],
    ) -> None:
        await self._resp.close()


class _SessionRequestContextManager:

    __slots__ = ("_coro", "_resp", "_session")

    def __init__(
        self,
        coro: Coroutine["asyncio.Future[Any]", None, ClientResponse],
        session: ClientSession,
    ) -> None:
        self._coro = coro
        self._resp = None  # type: Optional[ClientResponse]
        self._session = session

    async def __aenter__(self) -> ClientResponse:
        try:
            self._resp = await self._coro
        except BaseException:
            await self._session.close()
            raise
        else:
            return self._resp

    async def __aexit__(
        self,
        exc_type: Optional[Type[BaseException]],
        exc: Optional[BaseException],
        tb: Optional[TracebackType],
    ) -> None:
        assert self._resp is not None
        self._resp.close()
        await self._session.close()


def request(
    method: str,
    url: StrOrURL,
    *,
    params: Optional[Mapping[str, str]] = None,
    data: Any = None,
    json: Any = None,
    headers: Optional[LooseHeaders] = None,
    skip_auto_headers: Optional[Iterable[str]] = None,
    auth: Optional[BasicAuth] = None,
    allow_redirects: bool = True,
    max_redirects: int = 10,
    compress: Optional[str] = None,
    chunked: Optional[bool] = None,
    expect100: bool = False,
    raise_for_status: Optional[bool] = None,
    read_until_eof: bool = True,
    proxy: Optional[StrOrURL] = None,
    proxy_auth: Optional[BasicAuth] = None,
    timeout: Union[ClientTimeout, _SENTINEL] = sentinel,
    cookies: Optional[LooseCookies] = None,
    version: HttpVersion = http.HttpVersion11,
    connector: Optional[BaseConnector] = None,
    read_bufsize: Optional[int] = None,
) -> _SessionRequestContextManager:
    """Constructs and sends a request.

    Returns response object.
    method - HTTP method
    url - request url
    params - (optional) Dictionary or bytes to be sent in the query
      string of the new request
    data - (optional) Dictionary, bytes, or file-like object to
      send in the body of the request
    json - (optional) Any json compatible python object
    headers - (optional) Dictionary of HTTP Headers to send with
      the request
    cookies - (optional) Dict object to send with the request
    auth - (optional) BasicAuth named tuple represent HTTP Basic Auth
    auth - aiohttp.helpers.BasicAuth
    allow_redirects - (optional) If set to False, do not follow
      redirects
    version - Request HTTP version.
    compress - Set to True if request has to be compressed
       with deflate encoding.
    chunked - Set to chunk size for chunked transfer encoding.
    expect100 - Expect 100-continue response from server.
    connector - BaseConnector sub-class instance to support
       connection pooling.
    read_until_eof - Read response until eof if response
       does not have Content-Length header.
    loop - Optional event loop.
    timeout - Optional ClientTimeout settings structure, 5min
       total timeout by default.
    Usage::
      >>> import aiohttp
      >>> async with aiohttp.request('GET', 'http://python.org/') as resp:
      ...    print(resp)
      ...    data = await resp.read()
      <ClientResponse(https://www.python.org/) [200 OK]>
    """
    connector_owner = False
    if connector is None:
        connector_owner = True
        connector = TCPConnector(force_close=True)

    session = ClientSession(
        cookies=cookies,
        version=version,
        timeout=timeout,
        connector=connector,
        connector_owner=connector_owner,
    )

    return _SessionRequestContextManager(
        session._request(
            method,
            url,
            params=params,
            data=data,
            json=json,
            headers=headers,
            skip_auto_headers=skip_auto_headers,
            auth=auth,
            allow_redirects=allow_redirects,
            max_redirects=max_redirects,
            compress=compress,
            chunked=chunked,
            expect100=expect100,
            raise_for_status=raise_for_status,
            read_until_eof=read_until_eof,
            proxy=proxy,
            proxy_auth=proxy_auth,
            read_bufsize=read_bufsize,
        ),
        session,
    )<|MERGE_RESOLUTION|>--- conflicted
+++ resolved
@@ -396,11 +396,7 @@
             except ValueError as e:
                 raise InvalidURL(proxy) from e
 
-<<<<<<< HEAD
-        if timeout is sentinel:
-=======
         if timeout is sentinel or timeout is None:
->>>>>>> e898151e
             real_timeout: ClientTimeout = self._timeout
         else:
             real_timeout = timeout
@@ -725,13 +721,8 @@
                     DeprecationWarning,
                     stacklevel=2,
                 )
-<<<<<<< HEAD
                 ws_timeout = ClientWSTimeout(ws_close=timeout)
-        else:
-            ws_timeout = DEFAULT_WS_CLIENT_TIMEOUT
-=======
-                ws_timeout = ClientWSTimeout(ws_close=timeout)  # type: ignore[arg-type]
->>>>>>> e898151e
+
         if receive_timeout is not None:
             warnings.warn(
                 "float parameter 'receive_timeout' "
