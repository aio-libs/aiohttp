--- conflicted
+++ resolved
@@ -11,25 +11,7 @@
 from hashlib import md5, sha1, sha256
 from http.cookies import BaseCookie, SimpleCookie
 from types import MappingProxyType, TracebackType
-<<<<<<< HEAD
-from typing import (
-    TYPE_CHECKING,
-    Any,
-    Callable,
-    Dict,
-    Iterable,
-    List,
-    Mapping,
-    NamedTuple,
-    Optional,
-    Tuple,
-    Type,
-    TypedDict,
-    Union,
-)
-=======
 from typing import TYPE_CHECKING, Any, NamedTuple, TypedDict
->>>>>>> 31152405
 
 from multidict import CIMultiDict, CIMultiDictProxy, MultiDict, MultiDictProxy
 from yarl import URL
@@ -104,10 +86,10 @@
 
 @frozen_dataclass_decorator
 class ClientTimeout:
-    total: Optional[float] = None
-    connect: Optional[float] = None
-    sock_read: Optional[float] = None
-    sock_connect: Optional[float] = None
+    total: float | None = None
+    connect: float | None = None
+    sock_read: float | None = None
+    sock_connect: float | None = None
     ceil_threshold: float = 5
 
     # pool_queue_timeout: Optional[float] = None
@@ -219,55 +201,24 @@
     host: str
     port: int | None
     is_ssl: bool
-<<<<<<< HEAD
-    ssl: Union[SSLContext, bool, Fingerprint]
-    proxy: Optional[URL]
-    proxy_auth: Optional[BasicAuth]
-    proxy_headers_hash: Optional[int]  # hash(CIMultiDict)
+    ssl: SSLContext | bool | Fingerprint
+    proxy: URL | None
+    proxy_auth: BasicAuth | None
+    proxy_headers_hash: int | None  # hash(CIMultiDict)
 
 
 class ResponseParams(TypedDict):
-    timer: Optional[BaseTimerContext]
+    timer: BaseTimerContext | None
     skip_payload: bool
     read_until_eof: bool
     auto_decompress: bool
-    read_timeout: Optional[float]
+    read_timeout: float | None
     read_bufsize: int
     timeout_ceil_threshold: float
     max_line_size: int
     max_field_size: int
 
 
-class ClientRequest:
-    GET_METHODS = {
-        hdrs.METH_GET,
-        hdrs.METH_HEAD,
-        hdrs.METH_OPTIONS,
-        hdrs.METH_TRACE,
-    }
-    POST_METHODS = {hdrs.METH_PATCH, hdrs.METH_POST, hdrs.METH_PUT}
-    ALL_METHODS = GET_METHODS.union(POST_METHODS).union({hdrs.METH_DELETE})
-=======
-    ssl: SSLContext | bool | Fingerprint
-    proxy: URL | None
-    proxy_auth: BasicAuth | None
-    proxy_headers_hash: int | None  # hash(CIMultiDict)
->>>>>>> 31152405
-
-
-<<<<<<< HEAD
-    # Type of body depends on PAYLOAD_REGISTRY, which is dynamic.
-    body: Any = b""
-    auth = None
-    response = None
-    _response_params = None
-
-    # These class defaults help create_autospec() work correctly.
-    # If autospec is improved in future, maybe these can be removed.
-    url = URL()
-    method = "GET"
-    _timeout: Optional[ClientTimeout] = ClientTimeout()
-=======
 class ClientResponse(HeadersMixin):
     # Some of these attributes are None when created,
     # but will be set by the start() method.
@@ -282,7 +233,6 @@
     _headers: CIMultiDictProxy[str] = None  # type: ignore[assignment]
     _history: tuple["ClientResponse", ...] = ()
     _raw_headers: RawHeaders = None  # type: ignore[assignment]
->>>>>>> 31152405
 
     _connection: "Connection | None" = None  # current connection
     _cookies: SimpleCookie | None = None
@@ -310,53 +260,6 @@
         timer: BaseTimerContext | None,
         traces: Sequence["Trace"],
         loop: asyncio.AbstractEventLoop,
-<<<<<<< HEAD
-        response_class: Optional[Type["ClientResponse"]] = None,
-        proxy: Optional[URL] = None,
-        proxy_auth: Optional[BasicAuth] = None,
-        timer: Optional[BaseTimerContext] = None,
-        session: Optional["ClientSession"] = None,
-        ssl: Union[SSLContext, bool, Fingerprint] = True,
-        proxy_headers: Optional[LooseHeaders] = None,
-        traces: Optional[List["Trace"]] = None,
-        trust_env: bool = False,
-        server_hostname: Optional[str] = None,
-        response_params: Optional[ResponseParams] = None,
-        timeout: Optional[ClientTimeout] = None,
-    ):
-        if match := _CONTAINS_CONTROL_CHAR_RE.search(method):
-            raise ValueError(
-                f"Method cannot contain non-token characters {method!r} "
-                f"(found at least {match.group()!r})"
-            )
-        # URL forbids subclasses, so a simple type check is enough.
-        assert type(url) is URL, url
-        if proxy is not None:
-            assert type(proxy) is URL, proxy
-        # FIXME: session is None in tests only, need to fix tests
-        # assert session is not None
-        if TYPE_CHECKING:
-            assert session is not None
-        self._session = session
-        if params:
-            url = url.extend_query(params)
-        self.original_url = url
-        self.url = url.with_fragment(None) if url.raw_fragment else url
-        self.method = method.upper()
-        self.chunked = chunked
-        self.loop = loop
-        self.length = None
-        if response_class is None:
-            real_response_class = ClientResponse
-        else:
-            real_response_class = response_class
-        self.response_class: Type[ClientResponse] = real_response_class
-        self._timer = timer if timer is not None else TimerNoop()
-        self._ssl = ssl
-        self._response_params = response_params
-        self._timeout = timeout
-        self.server_hostname = server_hostname
-=======
         session: "ClientSession | None",
         request_headers: CIMultiDict[str],
         original_url: URL,
@@ -371,7 +274,6 @@
         assert type(url) is URL
 
         self.method = method
->>>>>>> 31152405
 
         self._real_url = url
         self._url = url.with_fragment(None) if url.raw_fragment else url
@@ -1091,6 +993,8 @@
     _EMPTY_BODY = payload.PAYLOAD_REGISTRY.get(b"", disposition=None)
     _body = _EMPTY_BODY
     _continue = None  # waiter future for '100 Continue' response
+    _response_params = None
+    _timeout: ClientTimeout | None = ClientTimeout()
 
     GET_METHODS = {
         hdrs.METH_GET,
@@ -1122,7 +1026,9 @@
         response_class: type[ClientResponse],
         proxy: URL | None,
         proxy_auth: BasicAuth | None,
+        response_params: ResponseParams | None,
         timer: BaseTimerContext,
+        timeout: ClientTimeout | None,
         session: "ClientSession",
         ssl: SSLContext | bool | Fingerprint,
         proxy_headers: CIMultiDict[str] | None,
@@ -1146,7 +1052,9 @@
         self._session = session
         self.chunked = chunked
         self.response_class = response_class
+        self._response_params = response_params
         self._timer = timer
+        self._timeout = timeout
         self.server_hostname = server_hostname
         self.version = version
 
