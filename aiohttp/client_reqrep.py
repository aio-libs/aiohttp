--- conflicted
+++ resolved
@@ -766,11 +766,8 @@
     _raw_headers: RawHeaders = None  # type: ignore[assignment]
 
     _connection: Optional["Connection"] = None  # current connection
-<<<<<<< HEAD
     _cookies: Optional[SimpleCookie] = None
-=======
     _continue: Optional["asyncio.Future[bool]"] = None
->>>>>>> cdc01cde
     _source_traceback: Optional[traceback.StackSummary] = None
     _session: Optional["ClientSession"] = None
     # set up by ClientRequest after ClientResponse object creation
