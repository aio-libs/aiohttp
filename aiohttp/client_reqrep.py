import asyncio
import codecs
import contextlib
import functools
import io
import re
import sys
import traceback
import warnings
from collections.abc import Callable, Iterable, Mapping, Sequence
from hashlib import md5, sha1, sha256
from http.cookies import BaseCookie, SimpleCookie
from types import MappingProxyType, TracebackType
from typing import TYPE_CHECKING, Any, Literal, NamedTuple, TypedDict

from multidict import CIMultiDict, CIMultiDictProxy, MultiDict, MultiDictProxy
from yarl import URL

from . import hdrs, multipart, payload
from ._cookie_helpers import (
    parse_cookie_header,
    parse_set_cookie_headers,
    preserve_morsel_with_coded_value,
)
from .abc import AbstractStreamWriter
from .base_protocol import BaseProtocol
from .client_exceptions import (
    ClientConnectionError,
    ClientOSError,
    ClientResponseError,
    ContentTypeError,
    InvalidURL,
    ServerFingerprintMismatch,
)
from .compression_utils import HAS_BROTLI, HAS_ZSTD
from .formdata import FormData
from .helpers import (
    _SENTINEL,
    BaseTimerContext,
    BasicAuth,
    HeadersMixin,
    TimerNoop,
    frozen_dataclass_decorator,
    is_expected_content_type,
    parse_mimetype,
    reify,
    sentinel,
    set_exception,
    set_result,
)
from .http import (
    SERVER_SOFTWARE,
    HttpProcessingError,
    HttpVersion,
    HttpVersion10,
    HttpVersion11,
    StreamWriter,
)
from .streams import StreamReader
from .typedefs import DEFAULT_JSON_DECODER, JSONDecoder, Query, RawHeaders

if TYPE_CHECKING:
    import ssl
    from ssl import SSLContext
else:
    try:
        import ssl
        from ssl import SSLContext
    except ImportError:  # pragma: no cover
        ssl = None  # type: ignore[assignment]
        SSLContext = object  # type: ignore[misc,assignment]


__all__ = ("ClientRequest", "ClientResponse", "RequestInfo", "Fingerprint")


if TYPE_CHECKING:
    from .client import ClientSession
    from .connector import Connection
    from .tracing import Trace


_CONNECTION_CLOSED_EXCEPTION = ClientConnectionError("Connection closed")
_CONTAINS_CONTROL_CHAR_RE = re.compile(r"[^-!#$%&'*+.^_`|~0-9a-zA-Z]")


def _gen_default_accept_encoding() -> str:
    encodings = [
        "gzip",
        "deflate",
    ]
    if HAS_BROTLI:
        encodings.append("br")
    if HAS_ZSTD:
        encodings.append("zstd")
    return ", ".join(encodings)


@frozen_dataclass_decorator
class ContentDisposition:
    type: str | None
    parameters: "MappingProxyType[str, str]"
    filename: str | None


class _RequestInfo(NamedTuple):
    url: URL
    method: str
    headers: "CIMultiDictProxy[str]"
    real_url: URL


class RequestInfo(_RequestInfo):

    def __new__(
        cls,
        url: URL,
        method: str,
        headers: "CIMultiDictProxy[str]",
        real_url: URL | _SENTINEL = sentinel,
    ) -> "RequestInfo":
        """Create a new RequestInfo instance.

        For backwards compatibility, the real_url parameter is optional.
        """
        return tuple.__new__(
            cls, (url, method, headers, url if real_url is sentinel else real_url)
        )


class Fingerprint:
    HASHFUNC_BY_DIGESTLEN = {
        16: md5,
        20: sha1,
        32: sha256,
    }

    def __init__(self, fingerprint: bytes) -> None:
        digestlen = len(fingerprint)
        hashfunc = self.HASHFUNC_BY_DIGESTLEN.get(digestlen)
        if not hashfunc:
            raise ValueError("fingerprint has invalid length")
        elif hashfunc is md5 or hashfunc is sha1:
            raise ValueError("md5 and sha1 are insecure and not supported. Use sha256.")
        self._hashfunc = hashfunc
        self._fingerprint = fingerprint

    @property
    def fingerprint(self) -> bytes:
        return self._fingerprint

    def check(self, transport: asyncio.Transport) -> None:
        if not transport.get_extra_info("sslcontext"):
            return
        sslobj = transport.get_extra_info("ssl_object")
        cert = sslobj.getpeercert(binary_form=True)
        got = self._hashfunc(cert).digest()
        if got != self._fingerprint:
            host, port, *_ = transport.get_extra_info("peername")
            raise ServerFingerprintMismatch(self._fingerprint, got, host, port)


if ssl is not None:
    SSL_ALLOWED_TYPES = (ssl.SSLContext, bool, Fingerprint)
else:  # pragma: no cover
    SSL_ALLOWED_TYPES = (bool,)  # type: ignore[unreachable]


_CONNECTION_CLOSED_EXCEPTION = ClientConnectionError("Connection closed")
_SSL_SCHEMES = frozenset(("https", "wss"))


# ConnectionKey is a NamedTuple because it is used as a key in a dict
# and a set in the connector. Since a NamedTuple is a tuple it uses
# the fast native tuple __hash__ and __eq__ implementation in CPython.
class ConnectionKey(NamedTuple):
    # the key should contain an information about used proxy / TLS
    # to prevent reusing wrong connections from a pool
    host: str
    port: int | None
    is_ssl: bool
    ssl: SSLContext | bool | Fingerprint
    proxy: URL | None
    proxy_auth: BasicAuth | None
    proxy_headers_hash: int | None  # hash(CIMultiDict)


def _warn_if_unclosed_payload(payload: payload.Payload, stacklevel: int = 2) -> None:
    """Warn if the payload is not closed.

    Callers must check that the body is a Payload before calling this method.

    Args:
        payload: The payload to check
        stacklevel: Stack level for the warning (default 2 for direct callers)
    """
    if not payload.autoclose and not payload.consumed:
        warnings.warn(
            "The previous request body contains unclosed resources. "
            "Use await request.update_body() instead of setting request.body "
            "directly to properly close resources and avoid leaks.",
            ResourceWarning,
            stacklevel=stacklevel,
        )


class ClientResponse(HeadersMixin):
    # Some of these attributes are None when created,
    # but will be set by the start() method.
    # As the end user will likely never see the None values, we cheat the types below.
    # from the Status-Line of the response
    version: HttpVersion | None = None  # HTTP-Version
    status: int = None  # type: ignore[assignment] # Status-Code
    reason: str | None = None  # Reason-Phrase

    content: StreamReader = None  # type: ignore[assignment] # Payload stream
    _body: bytes | None = None
    _headers: CIMultiDictProxy[str] = None  # type: ignore[assignment]
    _history: tuple["ClientResponse", ...] = ()
    _raw_headers: RawHeaders = None  # type: ignore[assignment]

    _connection: "Connection | None" = None  # current connection
    _cookies: SimpleCookie | None = None
    _raw_cookie_headers: tuple[str, ...] | None = None
    _continue: "asyncio.Future[bool] | None" = None
    _source_traceback: traceback.StackSummary | None = None
    _session: "ClientSession | None" = None
    # set up by ClientRequest after ClientResponse object creation
    # post-init stage allows to not change ctor signature
    _closed = True  # to allow __del__ for non-initialized properly response
    _released = False
    _in_context = False

    _resolve_charset: Callable[["ClientResponse", bytes], str] = lambda *_: "utf-8"

    __writer: "asyncio.Task[None] | None" = None

    def __init__(
        self,
        method: str,
        url: URL,
        *,
        writer: "asyncio.Task[None] | None",
        continue100: "asyncio.Future[bool] | None",
        timer: BaseTimerContext | None,
        request_info: RequestInfo,
        traces: Sequence["Trace"],
        loop: asyncio.AbstractEventLoop,
        session: "ClientSession | None",
    ) -> None:
        # URL forbids subclasses, so a simple type check is enough.
        assert type(url) is URL

        self.method = method

        self._real_url = url
        self._url = url.with_fragment(None) if url.raw_fragment else url
        if writer is not None:
            self._writer = writer
        if continue100 is not None:
            self._continue = continue100
        self._request_info = request_info
        self._timer = timer if timer is not None else TimerNoop()
        self._cache: dict[str, Any] = {}
        self._traces = traces
        self._loop = loop
        # Save reference to _resolve_charset, so that get_encoding() will still
        # work after the response has finished reading the body.
        if session is not None:
            # store a reference to session #1985
            self._session = session
            self._resolve_charset = session._resolve_charset
        if loop.get_debug():
            self._source_traceback = traceback.extract_stack(sys._getframe(1))

    def __reset_writer(self, _: object = None) -> None:
        self.__writer = None

    @property
    def _writer(self) -> "asyncio.Task[None] | None":
        """The writer task for streaming data.

        _writer is only provided for backwards compatibility
        for subclasses that may need to access it.
        """
        return self.__writer

    @_writer.setter
    def _writer(self, writer: "asyncio.Task[None] | None") -> None:
        """Set the writer task for streaming data."""
        if self.__writer is not None:
            self.__writer.remove_done_callback(self.__reset_writer)
        self.__writer = writer
        if writer is None:
            return
        if writer.done():
            # The writer is already done, so we can clear it immediately.
            self.__writer = None
        else:
            writer.add_done_callback(self.__reset_writer)

    @property
    def cookies(self) -> SimpleCookie:
        if self._cookies is None:
            if self._raw_cookie_headers is not None:
                # Parse cookies for response.cookies (SimpleCookie for backward compatibility)
                cookies = SimpleCookie()
                # Use parse_set_cookie_headers for more lenient parsing that handles
                # malformed cookies better than SimpleCookie.load
                cookies.update(parse_set_cookie_headers(self._raw_cookie_headers))
                self._cookies = cookies
            else:
                self._cookies = SimpleCookie()
        return self._cookies

    @cookies.setter
    def cookies(self, cookies: SimpleCookie) -> None:
        self._cookies = cookies
        # Generate raw cookie headers from the SimpleCookie
        if cookies:
            self._raw_cookie_headers = tuple(
                morsel.OutputString() for morsel in cookies.values()
            )
        else:
            self._raw_cookie_headers = None

    @reify
    def url(self) -> URL:
        return self._url

    @reify
    def real_url(self) -> URL:
        return self._real_url

    @reify
    def host(self) -> str:
        assert self._url.host is not None
        return self._url.host

    @reify
    def headers(self) -> "CIMultiDictProxy[str]":
        return self._headers

    @reify
    def raw_headers(self) -> RawHeaders:
        return self._raw_headers

    @reify
    def request_info(self) -> RequestInfo:
        return self._request_info

    @reify
    def content_disposition(self) -> ContentDisposition | None:
        raw = self._headers.get(hdrs.CONTENT_DISPOSITION)
        if raw is None:
            return None
        disposition_type, params_dct = multipart.parse_content_disposition(raw)
        params = MappingProxyType(params_dct)
        filename = multipart.content_disposition_filename(params)
        return ContentDisposition(disposition_type, params, filename)

    def __del__(self, _warnings: Any = warnings) -> None:
        if self._closed:
            return

        if self._connection is not None:
            self._connection.release()
            self._cleanup_writer()

            if self._loop.get_debug():
                _warnings.warn(
                    f"Unclosed response {self!r}", ResourceWarning, source=self
                )
                context = {"client_response": self, "message": "Unclosed response"}
                if self._source_traceback:
                    context["source_traceback"] = self._source_traceback
                self._loop.call_exception_handler(context)

    def __repr__(self) -> str:
        out = io.StringIO()
        ascii_encodable_url = str(self.url)
        if self.reason:
            ascii_encodable_reason = self.reason.encode(
                "ascii", "backslashreplace"
            ).decode("ascii")
        else:
            ascii_encodable_reason = "None"
        print(
            f"<ClientResponse({ascii_encodable_url}) [{self.status} {ascii_encodable_reason}]>",
            file=out,
        )
        print(self.headers, file=out)
        return out.getvalue()

    @property
    def connection(self) -> "Connection | None":
        return self._connection

    @reify
    def history(self) -> tuple["ClientResponse", ...]:
        """A sequence of responses, if redirects occurred."""
        return self._history

    @reify
    def links(self) -> "MultiDictProxy[MultiDictProxy[str | URL]]":
        links_str = ", ".join(self.headers.getall("link", []))

        if not links_str:
            return MultiDictProxy(MultiDict())

        links: MultiDict[MultiDictProxy[str | URL]] = MultiDict()

        for val in re.split(r",(?=\s*<)", links_str):
            match = re.match(r"\s*<(.*)>(.*)", val)
            if match is None:  # Malformed link
                continue
            url, params_str = match.groups()
            params = params_str.split(";")[1:]

            link: MultiDict[str | URL] = MultiDict()

            for param in params:
                match = re.match(r"^\s*(\S*)\s*=\s*(['\"]?)(.*?)(\2)\s*$", param, re.M)
                if match is None:  # Malformed param
                    continue
                key, _, value, _ = match.groups()

                link.add(key, value)

            key = link.get("rel", url)

            link.add("url", self.url.join(URL(url)))

            links.add(str(key), MultiDictProxy(link))

        return MultiDictProxy(links)

    async def start(self, connection: "Connection") -> "ClientResponse":
        """Start response processing."""
        self._closed = False
        self._protocol = connection.protocol
        self._connection = connection

        with self._timer:
            while True:
                # read response
                try:
                    protocol = self._protocol
                    message, payload = await protocol.read()  # type: ignore[union-attr]
                except HttpProcessingError as exc:
                    raise ClientResponseError(
                        self.request_info,
                        self.history,
                        status=exc.code,
                        message=exc.message,
                        headers=exc.headers,
                    ) from exc

                if message.code < 100 or message.code > 199 or message.code == 101:
                    break

                if self._continue is not None:
                    set_result(self._continue, True)
                    self._continue = None

        # payload eof handler
        payload.on_eof(self._response_eof)

        # response status
        self.version = message.version
        self.status = message.code
        self.reason = message.reason

        # headers
        self._headers = message.headers  # type is CIMultiDictProxy
        self._raw_headers = message.raw_headers  # type is Tuple[bytes, bytes]

        # payload
        self.content = payload

        # cookies
        if cookie_hdrs := self.headers.getall(hdrs.SET_COOKIE, ()):
            # Store raw cookie headers for CookieJar
            self._raw_cookie_headers = tuple(cookie_hdrs)
        return self

    def _response_eof(self) -> None:
        if self._closed:
            return

        # protocol could be None because connection could be detached
        protocol = self._connection and self._connection.protocol
        if protocol is not None and protocol.upgraded:
            return

        self._closed = True
        self._cleanup_writer()
        self._release_connection()

    @property
    def closed(self) -> bool:
        return self._closed

    def close(self) -> None:
        if not self._released:
            self._notify_content()

        self._closed = True
        if self._loop.is_closed():
            return

        self._cleanup_writer()
        if self._connection is not None:
            self._connection.close()
            self._connection = None

    def release(self) -> None:
        if not self._released:
            self._notify_content()

        self._closed = True

        self._cleanup_writer()
        self._release_connection()

    @property
    def ok(self) -> bool:
        """Returns ``True`` if ``status`` is less than ``400``, ``False`` if not.

        This is **not** a check for ``200 OK`` but a check that the response
        status is under 400.
        """
        return 400 > self.status

    def raise_for_status(self) -> None:
        if not self.ok:
            # reason should always be not None for a started response
            assert self.reason is not None

            # If we're in a context we can rely on __aexit__() to release as the
            # exception propagates.
            if not self._in_context:
                self.release()

            raise ClientResponseError(
                self.request_info,
                self.history,
                status=self.status,
                message=self.reason,
                headers=self.headers,
            )

    def _release_connection(self) -> None:
        if self._connection is not None:
            if self.__writer is None:
                self._connection.release()
                self._connection = None
            else:
                self.__writer.add_done_callback(lambda f: self._release_connection())

    async def _wait_released(self) -> None:
        if self.__writer is not None:
            try:
                await self.__writer
            except asyncio.CancelledError:
                if (
                    sys.version_info >= (3, 11)
                    and (task := asyncio.current_task())
                    and task.cancelling()
                ):
                    raise
        self._release_connection()

    def _cleanup_writer(self) -> None:
        if self.__writer is not None:
            self.__writer.cancel()
        self._session = None

    def _notify_content(self) -> None:
        content = self.content
        # content can be None here, but the types are cheated elsewhere.
        if content and content.exception() is None:  # type: ignore[truthy-bool]
            set_exception(content, _CONNECTION_CLOSED_EXCEPTION)
        self._released = True

    async def wait_for_close(self) -> None:
        if self.__writer is not None:
            try:
                await self.__writer
            except asyncio.CancelledError:
                if (
                    sys.version_info >= (3, 11)
                    and (task := asyncio.current_task())
                    and task.cancelling()
                ):
                    raise
        self.release()

    async def read(self) -> bytes:
        """Read response payload."""
        if self._body is None:
            try:
                self._body = await self.content.read()
                for trace in self._traces:
                    await trace.send_response_chunk_received(
                        self.method, self.url, self._body
                    )
            except BaseException:
                self.close()
                raise
        elif self._released:  # Response explicitly released
            raise ClientConnectionError("Connection closed")

        protocol = self._connection and self._connection.protocol
        if protocol is None or not protocol.upgraded:
            await self._wait_released()  # Underlying connection released
        return self._body

    def get_encoding(self) -> str:
        ctype = self.headers.get(hdrs.CONTENT_TYPE, "").lower()
        mimetype = parse_mimetype(ctype)

        encoding = mimetype.parameters.get("charset")
        if encoding:
            with contextlib.suppress(LookupError, ValueError):
                return codecs.lookup(encoding).name

        if mimetype.type == "application" and (
            mimetype.subtype == "json" or mimetype.subtype == "rdap"
        ):
            # RFC 7159 states that the default encoding is UTF-8.
            # RFC 7483 defines application/rdap+json
            return "utf-8"

        if self._body is None:
            raise RuntimeError(
                "Cannot compute fallback encoding of a not yet read body"
            )

        return self._resolve_charset(self, self._body)

    async def text(self, encoding: str | None = None, errors: str = "strict") -> str:
        """Read response payload and decode."""
        await self.read()

        if encoding is None:
            encoding = self.get_encoding()

        return self._body.decode(encoding, errors=errors)  # type: ignore[union-attr]

    async def json(
        self,
        *,
        encoding: str | None = None,
        loads: JSONDecoder = DEFAULT_JSON_DECODER,
        content_type: str | None = "application/json",
    ) -> Any:
        """Read and decodes JSON response."""
        await self.read()

        if content_type:
            if not is_expected_content_type(self.content_type, content_type):
                raise ContentTypeError(
                    self.request_info,
                    self.history,
                    status=self.status,
                    message=(
                        "Attempt to decode JSON with "
                        "unexpected mimetype: %s" % self.content_type
                    ),
                    headers=self.headers,
                )

        if encoding is None:
            encoding = self.get_encoding()

        return loads(self._body.decode(encoding))  # type: ignore[union-attr]

    async def __aenter__(self) -> "ClientResponse":
        self._in_context = True
        return self

    async def __aexit__(
        self,
        exc_type: type[BaseException] | None,
        exc_val: BaseException | None,
        exc_tb: TracebackType | None,
    ) -> None:
        self._in_context = False
        # similar to _RequestContextManager, we do not need to check
        # for exceptions, response object can close connection
        # if state is broken
        self.release()
        await self.wait_for_close()


class ClientRequestBase:
    """An internal class for proxy requests."""

    POST_METHODS = {hdrs.METH_PATCH, hdrs.METH_POST, hdrs.METH_PUT}

    auth = None
    proxy: URL | None = None
    response_class = ClientResponse
    server_hostname: str | None = None  # Needed in connector.py
    version = HttpVersion11
    _response = None

    # These class defaults help create_autospec() work correctly.
    # If autospec is improved in future, maybe these can be removed.
    url = URL()
    method = "GET"

    _writer_task: "asyncio.Task[None] | None" = None  # async task for streaming data

    _skip_auto_headers: "CIMultiDict[None] | None" = None

    # N.B.
    # Adding __del__ method with self._writer closing doesn't make sense
    # because _writer is instance method, thus it keeps a reference to self.
    # Until writer has finished finalizer will not be called.

    def __init__(
        self,
        method: str,
        url: URL,
        *,
        headers: CIMultiDict[str],
        auth: BasicAuth | None,
        loop: asyncio.AbstractEventLoop,
        ssl: SSLContext | bool | Fingerprint,
        trust_env: bool = False,
    ):
        if match := _CONTAINS_CONTROL_CHAR_RE.search(method):
            raise ValueError(
                f"Method cannot contain non-token characters {method!r} "
                f"(found at least {match.group()!r})"
            )
        # URL forbids subclasses, so a simple type check is enough.
        assert type(url) is URL, url
        self.original_url = url
        self.url = url.with_fragment(None) if url.raw_fragment else url
        self.method = method.upper()
        self.loop = loop
        self._ssl = ssl

        if loop.get_debug():
            self._source_traceback = traceback.extract_stack(sys._getframe(1))

        self._update_host(url)
        self._update_headers(headers)
        self._update_auth(auth, trust_env)

    def _reset_writer(self, _: object = None) -> None:
        self._writer_task = None

    def _get_content_length(self) -> int | None:
        """Extract and validate Content-Length header value.

        Returns parsed Content-Length value or None if not set.
        Raises ValueError if header exists but cannot be parsed as an integer.
        """
        if hdrs.CONTENT_LENGTH not in self.headers:
            return None

        content_length_hdr = self.headers[hdrs.CONTENT_LENGTH]
        try:
            return int(content_length_hdr)
        except ValueError:
            raise ValueError(
                f"Invalid Content-Length header: {content_length_hdr}"
            ) from None

    @property
    def _writer(self) -> "asyncio.Task[None] | None":
        return self._writer_task

    @_writer.setter
    def _writer(self, writer: "asyncio.Task[None]") -> None:
        if self._writer_task is not None:
            self._writer_task.remove_done_callback(self._reset_writer)
        self._writer_task = writer
        writer.add_done_callback(self._reset_writer)

    def is_ssl(self) -> bool:
        return self.url.scheme in _SSL_SCHEMES

    @property
    def ssl(self) -> "SSLContext | bool | Fingerprint":
        return self._ssl

    @property
    def connection_key(self) -> ConnectionKey:
        url = self.url
        return tuple.__new__(
            ConnectionKey,
            (
                url.raw_host or "",
                url.port,
                url.scheme in _SSL_SCHEMES,
                self._ssl,
                None,
                None,
                None,
            ),
        )

    @property
    def _request_info(self) -> RequestInfo:
        headers: CIMultiDictProxy[str] = CIMultiDictProxy(self.headers)
        # These are created on every request, so we use a NamedTuple
        # for performance reasons. We don't use the RequestInfo.__new__
        # method because it has a different signature which is provided
        # for backwards compatibility only.
        return tuple.__new__(
            RequestInfo, (self.url, self.method, headers, self.original_url)
        )

    def _update_auth(self, auth: BasicAuth | None, trust_env: bool = False) -> None:
        """Set basic auth."""
        if auth is None:
            auth = self.auth
        if auth is None and trust_env and self.url.host is not None:
            netrc_obj = netrc_from_env()
            with contextlib.suppress(LookupError):
                auth = basicauth_from_netrc(netrc_obj, self.url.host)
        if auth is None:
            return

        if not isinstance(auth, BasicAuth):
            raise TypeError("BasicAuth() tuple is required instead")

        self.headers[hdrs.AUTHORIZATION] = auth.encode()

    def _update_host(self, url: URL) -> None:
        """Update destination host, port and connection type (ssl)."""
        # get host/port
        if not url.raw_host:
            raise InvalidURL(url)

        # basic auth info
        if url.raw_user or url.raw_password:
            self.auth = BasicAuth(url.user or "", url.password or "")

    def _update_headers(self, headers: CIMultiDict[str]) -> None:
        """Update request headers."""
        self.headers: CIMultiDict[str] = CIMultiDict()

        # Build the host header
        host = self.url.host_port_subcomponent

        # host_port_subcomponent is None when the URL is a relative URL.
        # but we know we do not have a relative URL here.
        assert host is not None
        self.headers[hdrs.HOST] = headers.pop(hdrs.HOST, host)
        self.headers.extend(headers)

    def _create_response(self, task: asyncio.Task[None] | None) -> ClientResponse:
        return self.response_class(
            self.method,
            self.original_url,
            writer=task,
            continue100=None,
            timer=TimerNoop(),
            request_info=self._request_info,
            traces=(),
            loop=self.loop,
            session=None,
        )

    def _create_writer(self, protocol: BaseProtocol) -> StreamWriter:
        return StreamWriter(protocol, self.loop)

    def _should_write(self, protocol: BaseProtocol) -> bool:
        return protocol.writing_paused

    async def _send(self, conn: "Connection") -> ClientResponse:
        # Specify request target:
        # - CONNECT request must send authority form URI
        # - not CONNECT proxy must send absolute form URI
        # - most common is origin form URI
        if self.method == hdrs.METH_CONNECT:
            connect_host = self.url.host_subcomponent
            assert connect_host is not None
            path = f"{connect_host}:{self.url.port}"
        elif self.proxy and not self.is_ssl():
            path = str(self.url)
        else:
            path = self.url.raw_path_qs

        protocol = conn.protocol
        assert protocol is not None
        writer = self._create_writer(protocol)

        # set default content-type
        if (
            self.method in self.POST_METHODS
            and (
                self._skip_auto_headers is None
                or hdrs.CONTENT_TYPE not in self._skip_auto_headers
            )
            and hdrs.CONTENT_TYPE not in self.headers
        ):
            self.headers[hdrs.CONTENT_TYPE] = "application/octet-stream"

        v = self.version
        if hdrs.CONNECTION not in self.headers:
            if conn._connector.force_close:
                if v == HttpVersion11:
                    self.headers[hdrs.CONNECTION] = "close"
            elif v == HttpVersion10:
                self.headers[hdrs.CONNECTION] = "keep-alive"

        # status + headers
        status_line = f"{self.method} {path} HTTP/{v.major}.{v.minor}"

        # Buffer headers for potential coalescing with body
        await writer.write_headers(status_line, self.headers)

        task: "asyncio.Task[None] | None"
        if self._should_write(protocol):
            coro = self._write_bytes(writer, conn, self._get_content_length())
            if sys.version_info >= (3, 12):
                # Optimization for Python 3.12, try to write
                # bytes immediately to avoid having to schedule
                # the task on the event loop.
                task = asyncio.Task(coro, loop=self.loop, eager_start=True)
            else:
                task = self.loop.create_task(coro)
            if task.done():
                task = None
            else:
                self._writer = task
        else:
            # We have nothing to write because
            # - there is no body
            # - the protocol does not have writing paused
            # - we are not waiting for a 100-continue response
            protocol.start_timeout()
            writer.set_eof()
            task = None
        self._response = self._create_response(task)
        return self._response

    async def _write_bytes(
        self,
        writer: AbstractStreamWriter,
        conn: "Connection",
        content_length: int | None,
    ) -> None:
        # Base class never has a body, this will never be run.
        assert False


class ClientRequestArgs(TypedDict, total=False):
    params: Query
    headers: CIMultiDict[str]
    skip_auto_headers: Iterable[str] | None
    data: Any
    cookies: BaseCookie[str]
    auth: BasicAuth | None
    version: HttpVersion
    compress: str | bool
    chunked: bool | None
    expect100: bool
    loop: asyncio.AbstractEventLoop
    response_class: type[ClientResponse]
    proxy: URL | None
    proxy_auth: BasicAuth | None
    timer: BaseTimerContext
    session: "ClientSession"
    ssl: SSLContext | bool | Fingerprint
    proxy_headers: CIMultiDict[str] | None
    traces: list["Trace"]
    trust_env: bool
    server_hostname: str | None


class ClientRequest(ClientRequestBase):
    _body = payload.PAYLOAD_REGISTRY.get(b"", disposition=None)
    _continue = None  # waiter future for '100 Continue' response

    GET_METHODS = {
        hdrs.METH_GET,
        hdrs.METH_HEAD,
        hdrs.METH_OPTIONS,
        hdrs.METH_TRACE,
    }
    DEFAULT_HEADERS = {
        hdrs.ACCEPT: "*/*",
        hdrs.ACCEPT_ENCODING: _gen_default_accept_encoding(),
    }

    def __init__(
        self,
        method: str,
        url: URL,
        *,
        params: Query,
        headers: CIMultiDict[str],
        skip_auto_headers: Iterable[str] | None,
        data: Any,
        cookies: BaseCookie[str],
        auth: BasicAuth | None,
        version: HttpVersion,
        compress: str | bool,
        chunked: bool | None,
        expect100: bool,
        loop: asyncio.AbstractEventLoop,
        response_class: type[ClientResponse],
        proxy: URL | None,
        proxy_auth: BasicAuth | None,
        timer: BaseTimerContext,
        session: "ClientSession",
        ssl: SSLContext | bool | Fingerprint,
        proxy_headers: CIMultiDict[str] | None,
        traces: list["Trace"],
        trust_env: bool,
        server_hostname: str | None,
        **kwargs: object,
    ):
        # kwargs exists so authors of subclasses should expect to pass through unknown
        # arguments. This allows us to safely add new arguments in future releases.
        # But, we should never receive unknown arguments here in the parent class, this
        # would indicate an argument has been named wrong or similar in the subclass.
        assert not kwargs, "Unexpected arguments to ClientRequest"

        if params:
            url = url.extend_query(params)
        super().__init__(method, url, headers=headers, auth=auth, loop=loop, ssl=ssl)

        if proxy is not None:
            assert type(proxy) is URL, proxy
        self._session = session
        self.chunked = chunked
        self.response_class = response_class
        self._timer = timer
        self.server_hostname = server_hostname
        self.version = version

        self._update_auto_headers(skip_auto_headers)
        self._update_cookies(cookies)
        self._update_content_encoding(data, compress)
        self._update_proxy(proxy, proxy_auth, proxy_headers)

        self._update_body_from_data(data)
        if data is not None or self.method not in self.GET_METHODS:
            self._update_transfer_encoding()
        self._update_expect_continue(expect100)
        self._traces = traces

    @property
    def body(self) -> payload.Payload:
        return self._body

    @property
    def skip_auto_headers(self) -> CIMultiDict[None]:
        return self._skip_auto_headers or CIMultiDict()

    @property
    def connection_key(self) -> ConnectionKey:
        if proxy_headers := self.proxy_headers:
            h: int | None = hash(tuple(proxy_headers.items()))
        else:
            h = None
        url = self.url
        return tuple.__new__(
            ConnectionKey,
            (
                url.raw_host or "",
                url.port,
                url.scheme in _SSL_SCHEMES,
                self._ssl,
                self.proxy,
                self.proxy_auth,
                h,
            ),
        )

    @property
    def session(self) -> "ClientSession":
        """Return the ClientSession instance.

        This property provides access to the ClientSession that initiated
        this request, allowing middleware to make additional requests
        using the same session.
        """
        return self._session

    def _update_auto_headers(self, skip_auto_headers: Iterable[str] | None) -> None:
        if skip_auto_headers is not None:
            self._skip_auto_headers = CIMultiDict(
                (hdr, None) for hdr in sorted(skip_auto_headers)
            )
            used_headers = self.headers.copy()
            used_headers.extend(self._skip_auto_headers)  # type: ignore[arg-type]
        else:
            # Fast path when there are no headers to skip
            # which is the most common case.
            used_headers = self.headers

        for hdr, val in self.DEFAULT_HEADERS.items():
            if hdr not in used_headers:
                self.headers[hdr] = val

        if hdrs.USER_AGENT not in used_headers:
            self.headers[hdrs.USER_AGENT] = SERVER_SOFTWARE

    def _update_cookies(self, cookies: BaseCookie[str]) -> None:
        """Update request cookies header."""
        if not cookies:
            return

        c = SimpleCookie()
        if hdrs.COOKIE in self.headers:
            # parse_cookie_header for RFC 6265 compliant Cookie header parsing
            c.update(parse_cookie_header(self.headers.get(hdrs.COOKIE, "")))
            del self.headers[hdrs.COOKIE]

        for name, value in cookies.items():
            # Use helper to preserve coded_value exactly as sent by server
            c[name] = preserve_morsel_with_coded_value(value)

        self.headers[hdrs.COOKIE] = c.output(header="", sep=";").strip()

    def _update_content_encoding(self, data: Any, compress: bool | str) -> None:
        """Set request content encoding."""
        self.compress = None
        if not data:
            return

        if self.headers.get(hdrs.CONTENT_ENCODING):
            if compress:
                raise ValueError(
                    "compress can not be set if Content-Encoding header is set"
                )
        elif compress:
            self.compress = compress if isinstance(compress, str) else "deflate"
            self.headers[hdrs.CONTENT_ENCODING] = self.compress
            self.chunked = True  # enable chunked, no need to deal with length

    def _update_transfer_encoding(self) -> None:
        """Analyze transfer-encoding header."""
        te = self.headers.get(hdrs.TRANSFER_ENCODING, "").lower()

        if "chunked" in te:
            if self.chunked:
                raise ValueError(
                    "chunked can not be set "
                    'if "Transfer-Encoding: chunked" header is set'
                )

        elif self.chunked:
            if hdrs.CONTENT_LENGTH in self.headers:
                raise ValueError(
                    "chunked can not be set if Content-Length header is set"
                )

            self.headers[hdrs.TRANSFER_ENCODING] = "chunked"

<<<<<<< HEAD
    def _update_body_from_data(self, body: Any, _stacklevel: int = 3) -> None:
=======
    def update_auth(self, auth: BasicAuth | None, trust_env: bool = False) -> None:
        """Set basic auth."""
        if auth is None:
            auth = self.auth
        if auth is None:
            return

        if not isinstance(auth, helpers.BasicAuth):
            raise TypeError("BasicAuth() tuple is required instead")

        self.headers[hdrs.AUTHORIZATION] = auth.encode()

    def update_body_from_data(self, body: Any, _stacklevel: int = 3) -> None:
>>>>>>> 149a8105
        """Update request body from data."""
        if self._body is not None:
            _warn_if_unclosed_payload(self._body, stacklevel=_stacklevel)

        if body is None:
            self._body = payload.PAYLOAD_REGISTRY.get(b"", disposition=None)
            # Set Content-Length to 0 when body is None for methods that expect a body
            if (
                self.method not in self.GET_METHODS
                and not self.chunked
                and hdrs.CONTENT_LENGTH not in self.headers
            ):
                self.headers[hdrs.CONTENT_LENGTH] = "0"
            return

        # FormData
        if isinstance(body, FormData):
            body = body()
        else:
            try:
                body = payload.PAYLOAD_REGISTRY.get(body, disposition=None)
            except payload.LookupError:
                boundary = None
                if hdrs.CONTENT_TYPE in self.headers:
                    boundary = parse_mimetype(
                        self.headers[hdrs.CONTENT_TYPE]
                    ).parameters.get("boundary")
                body = FormData(body, boundary=boundary)()

        self._body = body

        # enable chunked encoding if needed
        if not self.chunked and hdrs.CONTENT_LENGTH not in self.headers:
            if (size := body.size) is not None:
                self.headers[hdrs.CONTENT_LENGTH] = str(size)
            else:
                self.chunked = True

        # copy payload headers
        assert body.headers
        headers = self.headers
        skip_headers = self._skip_auto_headers
        for key, value in body.headers.items():
            if key in headers or (skip_headers is not None and key in skip_headers):
                continue
            headers[key] = value

    def _update_body(self, body: Any) -> None:
        """Update request body after its already been set."""
        # Remove existing Content-Length header since body is changing
        if hdrs.CONTENT_LENGTH in self.headers:
            del self.headers[hdrs.CONTENT_LENGTH]

        # Remove existing Transfer-Encoding header to avoid conflicts
        if self.chunked and hdrs.TRANSFER_ENCODING in self.headers:
            del self.headers[hdrs.TRANSFER_ENCODING]

        # Now update the body using the existing method
        # Called from _update_body, add 1 to stacklevel from caller
        self._update_body_from_data(body, _stacklevel=4)

        # Update transfer encoding headers if needed (same logic as __init__)
        if body is not None or self.method not in self.GET_METHODS:
            self._update_transfer_encoding()

    async def update_body(self, body: Any) -> None:
        """
        Update request body and close previous payload if needed.

        This method safely updates the request body by first closing any existing
        payload to prevent resource leaks, then setting the new body.

        IMPORTANT: Always use this method instead of setting request.body directly.
        Direct assignment to request.body will leak resources if the previous body
        contains file handles, streams, or other resources that need cleanup.

        Args:
            body: The new body content. Can be:
                - bytes/bytearray: Raw binary data
                - str: Text data (will be encoded using charset from Content-Type)
                - FormData: Form data that will be encoded as multipart/form-data
                - Payload: A pre-configured payload object
                - AsyncIterable: An async iterable of bytes chunks
                - File-like object: Will be read and sent as binary data
                - None: Clears the body

        Usage:
            # CORRECT: Use update_body
            await request.update_body(b"new request data")

            # WRONG: Don't set body directly
            # request.body = b"new request data"  # This will leak resources!

            # Update with form data
            form_data = FormData()
            form_data.add_field('field', 'value')
            await request.update_body(form_data)

            # Clear body
            await request.update_body(None)

        Note:
            This method is async because it may need to close file handles or
            other resources associated with the previous payload. Always await
            this method to ensure proper cleanup.

        Warning:
            Setting request.body directly is highly discouraged and can lead to:
            - Resource leaks (unclosed file handles, streams)
            - Memory leaks (unreleased buffers)
            - Unexpected behavior with streaming payloads

            It is not recommended to change the payload type in middleware. If the
            body was already set (e.g., as bytes), it's best to keep the same type
            rather than converting it (e.g., to str) as this may result in unexpected
            behavior.

        See Also:
            - update_body_from_data: Synchronous body update without cleanup
            - body property: Direct body access (STRONGLY DISCOURAGED)

        """
        # Close existing payload if it exists and needs closing
        if self._body is not None:
            await self._body.close()
        self._update_body(body)

    def _update_expect_continue(self, expect: bool = False) -> None:
        if expect:
            self.headers[hdrs.EXPECT] = "100-continue"
        elif (
            hdrs.EXPECT in self.headers
            and self.headers[hdrs.EXPECT].lower() == "100-continue"
        ):
            expect = True

        if expect:
            self._continue = self.loop.create_future()

    def _update_proxy(
        self,
        proxy: URL | None,
        proxy_auth: BasicAuth | None,
        proxy_headers: CIMultiDict[str] | None,
    ) -> None:
        self.proxy = proxy
        if proxy is None:
            self.proxy_auth = None
            self.proxy_headers = None
            return

        if proxy_auth and not isinstance(proxy_auth, BasicAuth):
            raise ValueError("proxy_auth must be None or BasicAuth() tuple")
        self.proxy_auth = proxy_auth
        self.proxy_headers = proxy_headers

    def _create_response(self, task: asyncio.Task[None] | None) -> ClientResponse:
        return self.response_class(
            self.method,
            self.original_url,
            writer=task,
            continue100=self._continue,
            timer=self._timer,
            request_info=self._request_info,
            traces=self._traces,
            loop=self.loop,
            session=self._session,
        )

    def _create_writer(self, protocol: BaseProtocol) -> StreamWriter:
        writer = StreamWriter(
            protocol,
            self.loop,
            on_chunk_sent=(
                functools.partial(self._on_chunk_request_sent, self.method, self.url)
                if self._traces
                else None
            ),
            on_headers_sent=(
                functools.partial(self._on_headers_request_sent, self.method, self.url)
                if self._traces
                else None
            ),
        )

        if self.compress:
            writer.enable_compression(self.compress)

        if self.chunked is not None:
            writer.enable_chunking()
        return writer

    def _should_write(self, protocol: BaseProtocol) -> bool:
        return (
            self.body.size != 0 or self._continue is not None or protocol.writing_paused
        )

    async def _write_bytes(
        self,
        writer: AbstractStreamWriter,
        conn: "Connection",
        content_length: int | None,
    ) -> None:
        """
        Write the request body to the connection stream.

        This method handles writing different types of request bodies:
        1. Payload objects (using their specialized write_with_length method)
        2. Bytes/bytearray objects
        3. Iterable body content

        Args:
            writer: The stream writer to write the body to
            conn: The connection being used for this request
            content_length: Optional maximum number of bytes to write from the body
                            (None means write the entire body)

        The method properly handles:
        - Waiting for 100-Continue responses if required
        - Content length constraints for chunked encoding
        - Error handling for network issues, cancellation, and other exceptions
        - Signaling EOF and timeout management

        Raises:
            ClientOSError: When there's an OS-level error writing the body
            ClientConnectionError: When there's a general connection error
            asyncio.CancelledError: When the operation is cancelled

        """
        # 100 response
        if self._continue is not None:
            # Force headers to be sent before waiting for 100-continue
            writer.send_headers()
            await writer.drain()
            await self._continue

        protocol = conn.protocol
        assert protocol is not None
        try:
            await self._body.write_with_length(writer, content_length)
        except OSError as underlying_exc:
            reraised_exc = underlying_exc

            # Distinguish between timeout and other OS errors for better error reporting
            exc_is_not_timeout = underlying_exc.errno is not None or not isinstance(
                underlying_exc, asyncio.TimeoutError
            )
            if exc_is_not_timeout:
                reraised_exc = ClientOSError(
                    underlying_exc.errno,
                    f"Can not write request body for {self.url !s}",
                )

            set_exception(protocol, reraised_exc, underlying_exc)
        except asyncio.CancelledError:
            # Body hasn't been fully sent, so connection can't be reused
            conn.close()
            raise
        except Exception as underlying_exc:
            set_exception(
                protocol,
                ClientConnectionError(
                    "Failed to send bytes into the underlying connection "
                    f"{conn !s}: {underlying_exc!r}",
                ),
                underlying_exc,
            )
        else:
            # Successfully wrote the body, signal EOF and start response timeout
            await writer.write_eof()
            protocol.start_timeout()

    async def _close(self) -> None:
        if self._writer_task is not None:
            try:
                await self._writer_task
            except asyncio.CancelledError:
                if (
                    sys.version_info >= (3, 11)
                    and (task := asyncio.current_task())
                    and task.cancelling()
                ):
                    raise

    def _terminate(self) -> None:
        if self._writer_task is not None:
            if not self.loop.is_closed():
                self._writer_task.cancel()
            self._writer_task.remove_done_callback(self._reset_writer)
            self._writer_task = None

    async def _on_chunk_request_sent(self, method: str, url: URL, chunk: bytes) -> None:
        for trace in self._traces:
            await trace.send_request_chunk_sent(method, url, chunk)

    async def _on_headers_request_sent(
        self, method: str, url: URL, headers: "CIMultiDict[str]"
    ) -> None:
        for trace in self._traces:
            await trace.send_request_headers(method, url, headers)<|MERGE_RESOLUTION|>--- conflicted
+++ resolved
@@ -820,10 +820,6 @@
         """Set basic auth."""
         if auth is None:
             auth = self.auth
-        if auth is None and trust_env and self.url.host is not None:
-            netrc_obj = netrc_from_env()
-            with contextlib.suppress(LookupError):
-                auth = basicauth_from_netrc(netrc_obj, self.url.host)
         if auth is None:
             return
 
@@ -1158,23 +1154,7 @@
 
             self.headers[hdrs.TRANSFER_ENCODING] = "chunked"
 
-<<<<<<< HEAD
     def _update_body_from_data(self, body: Any, _stacklevel: int = 3) -> None:
-=======
-    def update_auth(self, auth: BasicAuth | None, trust_env: bool = False) -> None:
-        """Set basic auth."""
-        if auth is None:
-            auth = self.auth
-        if auth is None:
-            return
-
-        if not isinstance(auth, helpers.BasicAuth):
-            raise TypeError("BasicAuth() tuple is required instead")
-
-        self.headers[hdrs.AUTHORIZATION] = auth.encode()
-
-    def update_body_from_data(self, body: Any, _stacklevel: int = 3) -> None:
->>>>>>> 149a8105
         """Update request body from data."""
         if self._body is not None:
             _warn_if_unclosed_payload(self._body, stacklevel=_stacklevel)
