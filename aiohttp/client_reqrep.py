--- conflicted
+++ resolved
@@ -407,14 +407,10 @@
                 for chunk in self.body:
                     writer.write(chunk)
 
-<<<<<<< HEAD
             if self._on_content_sent is not None:
                 self._on_content_sent.send(self._trace_context)
 
-            yield from writer.write_eof()
-=======
             await writer.write_eof()
->>>>>>> bd430392
         except OSError as exc:
             new_exc = ClientOSError(
                 exc.errno,
