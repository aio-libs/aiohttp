--- conflicted
+++ resolved
@@ -77,11 +77,7 @@
                  auth=None, version=http.HttpVersion11, compress=None,
                  chunked=None, expect100=False,
                  loop=None, response_class=None,
-<<<<<<< HEAD
                  proxy=None, proxy_auth=None,
-                 timer=None, session=None, auto_decompress=True):
-=======
-                 proxy=None, proxy_auth=None, proxy_from_env=False,
                  timer=None, session=None, auto_decompress=True,
                  verify_ssl=None, fingerprint=None, ssl_context=None,
                  proxy_headers=None):
@@ -90,7 +86,6 @@
             raise ValueError(
                 "Either disable ssl certificate validation by "
                 "verify_ssl=False or specify ssl_context, not both.")
->>>>>>> b1f5afd7
 
         if loop is None:
             loop = asyncio.get_event_loop()
@@ -126,12 +121,8 @@
         self.update_cookies(cookies)
         self.update_content_encoding(data)
         self.update_auth(auth)
-<<<<<<< HEAD
-        self.update_proxy(proxy, proxy_auth)
-=======
-        self.update_proxy(proxy, proxy_auth, proxy_from_env, proxy_headers)
+        self.update_proxy(proxy, proxy_auth, proxy_headers)
         self.update_fingerprint(fingerprint)
->>>>>>> b1f5afd7
 
         self.update_body_from_data(data)
         self.update_transfer_encoding()
@@ -326,14 +317,7 @@
         if expect:
             self._continue = helpers.create_future(self.loop)
 
-<<<<<<< HEAD
-    def update_proxy(self, proxy, proxy_auth):
-=======
-    def update_proxy(self, proxy, proxy_auth, proxy_from_env, proxy_headers):
-        if proxy_from_env and not proxy:
-            proxy_url = getproxies().get(self.original_url.scheme)
-            proxy = URL(proxy_url) if proxy_url else None
->>>>>>> b1f5afd7
+    def update_proxy(self, proxy, proxy_auth, proxy_headers):
         if proxy and not proxy.scheme == 'http':
             raise ValueError("Only http proxies are supported")
         if proxy_auth and not isinstance(proxy_auth, helpers.BasicAuth):
