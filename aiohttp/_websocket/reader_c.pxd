--- conflicted
+++ resolved
@@ -56,11 +56,7 @@
     cdef object _decompressobj
     cdef bint _compress
 
-<<<<<<< HEAD
-    cpdef feed_data(self, object data)
-=======
     cpdef tuple feed_data(self, object data)
->>>>>>> 107fb266
 
     @cython.locals(
         is_continuation=bint,
