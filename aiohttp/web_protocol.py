--- conflicted
+++ resolved
@@ -286,17 +286,12 @@
             self._keepalive_handle.cancel()
 
         # Wait for graceful handler completion
-<<<<<<< HEAD
-        if self._handler_waiter is not None:
-            try:
-=======
         if self._request_in_progress:
             # The future is only created when we are shutting
             # down while the handler is still processing a request
             # to avoid creating a future for every request.
             self._handler_waiter = self._loop.create_future()
-            with suppress(asyncio.CancelledError, asyncio.TimeoutError):
->>>>>>> e079c413
+            try:
                 async with ceil_timeout(timeout):
                     await self._handler_waiter
             except (asyncio.CancelledError, asyncio.TimeoutError):
