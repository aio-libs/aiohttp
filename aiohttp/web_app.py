import asyncio
import logging
import warnings
from collections import MutableMapping
from functools import partial
from typing import (TYPE_CHECKING, Any, Awaitable, Callable, List, Mapping,
                    Optional, Sequence, Tuple, Union)

from . import hdrs
from .abc import AbstractAccessLogger, AbstractMatchInfo, AbstractRouter
from .frozenlist import FrozenList
from .helpers import DEBUG, AccessLogger
from .log import web_logger
from .signals import Signal
from .web_middlewares import _fix_request_current_app
from .web_request import Request
from .web_response import StreamResponse
from .web_server import Server
from .web_urldispatcher import PrefixedSubAppResource, UrlDispatcher


__all__ = ('Application', 'CleanupError')


if TYPE_CHECKING:  # pragma: no branch
    _AppSignal = Signal[Callable[['Application'], Awaitable[None]]]
    _RespPrepareSignal = Signal[Callable[[Request, StreamResponse],
                                         Awaitable[None]]]
    _Handler = Callable[[Request], Awaitable[StreamResponse]]
    _Middleware = Union[Callable[[Request, _Handler],
                                 Awaitable[StreamResponse]],
                        Callable[['Application', _Handler],  # old-style
                                 Awaitable[_Handler]]]
    _Middlewares = FrozenList[_Middleware]
    _MiddlewaresHandlers = Optional[Sequence[Tuple[_Middleware, bool]]]
    _Subapps = List['Application']
else:
    # No type checker mode, skip types
    _AppSignal = Signal
    _RespPrepareSignal = Signal
    _Handler = Callable
    _Middleware = Callable
    _Middlewares = FrozenList
    _MiddlewaresHandlers = Optional[Sequence]
    _Subapps = List


class Application(MutableMapping):
    ATTRS = frozenset([
        'logger', '_debug', '_router', '_loop', '_handler_args',
        '_middlewares', '_middlewares_handlers', '_run_middlewares',
        '_state', '_frozen', '_pre_frozen', '_subapps',
        '_on_response_prepare', '_on_startup', '_on_shutdown',
        '_on_cleanup', '_client_max_size', '_cleanup_ctx'])

    def __init__(self, *,
                 logger: logging.Logger=web_logger,
                 router: Optional[UrlDispatcher]=None,
                 middlewares: Sequence[_Middleware]=(),
                 handler_args: Mapping[str, Any]=None,
                 client_max_size: int=1024**2,
                 loop: Optional[asyncio.AbstractEventLoop]=None,
                 debug=...  # type: ignore
                 ) -> None:
        if router is None:
            router = UrlDispatcher()
        else:
            warnings.warn("router argument is deprecated", DeprecationWarning,
                          stacklevel=2)
        assert isinstance(router, AbstractRouter), router

        if loop is not None:
            warnings.warn("loop argument is deprecated", DeprecationWarning,
                          stacklevel=2)

        self._debug = debug
        self._router = router  # type: UrlDispatcher
        self._loop = loop
        self._handler_args = handler_args
        self.logger = logger

        self._middlewares = FrozenList(middlewares)  # type: _Middlewares

        # initialized on freezing
        self._middlewares_handlers = None  # type: _MiddlewaresHandlers
        # initialized on freezing
        self._run_middlewares = None  # type: Optional[bool]

        self._state = {}  # type: Mapping
        self._frozen = False
<<<<<<< HEAD
        self._subapps = []  # type: _Subapps
=======
        self._pre_frozen = False
        self._subapps = []
>>>>>>> 558519ad

        self._on_response_prepare = Signal(self)  # type: _RespPrepareSignal
        self._on_startup = Signal(self)  # type: _AppSignal
        self._on_shutdown = Signal(self)  # type: _AppSignal
        self._on_cleanup = Signal(self)  # type: _AppSignal
        self._cleanup_ctx = CleanupContext()
        self._on_startup.append(self._cleanup_ctx._on_startup)
        self._on_cleanup.append(self._cleanup_ctx._on_cleanup)
        self._client_max_size = client_max_size

    def __init_subclass__(cls):
        warnings.warn("Inheritance class {} from web.Application "
                      "is discouraged".format(cls.__name__),
                      DeprecationWarning,
                      stacklevel=2)

    if DEBUG:
        def __setattr__(self, name, val):
            if name not in self.ATTRS:
                warnings.warn("Setting custom web.Application.{} attribute "
                              "is discouraged".format(name),
                              DeprecationWarning,
                              stacklevel=2)
            super().__setattr__(name, val)

    # MutableMapping API

    def __eq__(self, other):
        return self is other

    def __getitem__(self, key):
        return self._state[key]

    def _check_frozen(self):
        if self._frozen:
            warnings.warn("Changing state of started or joined "
                          "application is deprecated",
                          DeprecationWarning,
                          stacklevel=3)

    def __setitem__(self, key, value):
        self._check_frozen()
        self._state[key] = value

    def __delitem__(self, key):
        self._check_frozen()
        del self._state[key]

    def __len__(self):
        return len(self._state)

    def __iter__(self):
        return iter(self._state)

    ########
    @property
    def loop(self):
        return self._loop

    def _set_loop(self, loop):
        if loop is None:
            loop = asyncio.get_event_loop()
        if self._loop is not None and self._loop is not loop:
            raise RuntimeError(
                "web.Application instance initialized with different loop")

        self._loop = loop

        # set loop debug
        if self._debug is ...:
            self._debug = loop.get_debug()

        # set loop to sub applications
        for subapp in self._subapps:
            subapp._set_loop(loop)

    @property
    def pre_frozen(self) -> bool:
        return self._pre_frozen

    def pre_freeze(self) -> None:
        if self._pre_frozen:
            return

        self._pre_frozen = True
        self._middlewares.freeze()
        self._router.freeze()
        self._on_response_prepare.freeze()
        self._cleanup_ctx.freeze()
        self._on_startup.freeze()
        self._on_shutdown.freeze()
        self._on_cleanup.freeze()
        self._middlewares_handlers = tuple(self._prepare_middleware())

        # If current app and any subapp do not have middlewares avoid run all
        # of the code footprint that it implies, which have a middleware
        # hardcoded per app that sets up the current_app attribute. If no
        # middlewares are configured the handler will receive the proper
        # current_app without needing all of this code.
        self._run_middlewares = True if self.middlewares else False

        for subapp in self._subapps:
            subapp.pre_freeze()
            self._run_middlewares =\
                self._run_middlewares or subapp._run_middlewares

    @property
    def frozen(self) -> bool:
        return self._frozen

    def freeze(self) -> None:
        if self._frozen:
            return

        self.pre_freeze()
        self._frozen = True
        for subapp in self._subapps:
            subapp.freeze()

    @property
    def debug(self) -> bool:
        return self._debug

    def _reg_subapp_signals(self, subapp):

        def reg_handler(signame):
            subsig = getattr(subapp, signame)

            async def handler(app):
                await subsig.send(subapp)
            appsig = getattr(self, signame)
            appsig.append(handler)

        reg_handler('on_startup')
        reg_handler('on_shutdown')
        reg_handler('on_cleanup')

    def add_subapp(self, prefix: str, subapp: 'Application'):
        if self.frozen:
            raise RuntimeError(
                "Cannot add sub application to frozen application")
        if subapp.frozen:
            raise RuntimeError("Cannot add frozen application")
        if prefix.endswith('/'):
            prefix = prefix[:-1]
        if prefix in ('', '/'):
            raise ValueError("Prefix cannot be empty")

        resource = PrefixedSubAppResource(prefix, subapp)
        self.router.register_resource(resource)
        self._reg_subapp_signals(subapp)
        self._subapps.append(subapp)
        subapp.pre_freeze()
        if self._loop is not None:
            subapp._set_loop(self._loop)
        return resource

    def add_routes(self, routes):
        self.router.add_routes(routes)

    @property
    def on_response_prepare(self) -> _RespPrepareSignal:
        return self._on_response_prepare

    @property
    def on_startup(self) -> _AppSignal:
        return self._on_startup

    @property
    def on_shutdown(self) -> _AppSignal:
        return self._on_shutdown

    @property
    def on_cleanup(self) -> _AppSignal:
        return self._on_cleanup

    @property
    def cleanup_ctx(self):
        return self._cleanup_ctx

    @property
    def router(self) -> UrlDispatcher:
        return self._router

    @property
    def middlewares(self):
        return self._middlewares

    def _make_handler(self, *,
                      loop=None,
                      access_log_class=AccessLogger,
                      **kwargs):

        if not issubclass(access_log_class, AbstractAccessLogger):
            raise TypeError(
                'access_log_class must be subclass of '
                'aiohttp.abc.AbstractAccessLogger, got {}'.format(
                    access_log_class))

        self._set_loop(loop)
        self.freeze()

        kwargs['debug'] = self.debug
        if self._handler_args:
            for k, v in self._handler_args.items():
                kwargs[k] = v

        return Server(self._handle, request_factory=self._make_request,
                      access_log_class=access_log_class,
                      loop=self.loop, **kwargs)

    def make_handler(self, *,
                     loop=None,
                     access_log_class=AccessLogger,
                     **kwargs):

        warnings.warn("Application.make_handler(...) is deprecated, "
                      "use AppRunner API instead",
                      DeprecationWarning,
                      stacklevel=2)

        return self._make_handler(loop=loop,
                                  access_log_class=access_log_class,
                                  **kwargs)

    async def startup(self) -> None:
        """Causes on_startup signal

        Should be called in the event loop along with the request handler.
        """
        await self.on_startup.send(self)

    async def shutdown(self) -> None:
        """Causes on_shutdown signal

        Should be called before cleanup()
        """
        await self.on_shutdown.send(self)

    async def cleanup(self) -> None:
        """Causes on_cleanup signal

        Should be called after shutdown()
        """
        await self.on_cleanup.send(self)

    def _make_request(self, message, payload, protocol, writer, task,
                      _cls=Request):
        return _cls(
            message, payload, protocol, writer, task,
            self._loop,
            client_max_size=self._client_max_size)

    def _prepare_middleware(self):
        for m in reversed(self._middlewares):
            if getattr(m, '__middleware_version__', None) == 1:
                yield m, True
            else:
                warnings.warn('old-style middleware "{!r}" deprecated, '
                              'see #2252'.format(m),
                              DeprecationWarning, stacklevel=2)
                yield m, False

        yield _fix_request_current_app(self), True

    async def _handle(self, request):
        match_info = await self._router.resolve(request)
        if DEBUG:  # pragma: no cover
            if not isinstance(match_info, AbstractMatchInfo):
                raise TypeError("match_info should be AbstractMatchInfo "
                                "instance, not {!r}".format(match_info))
        match_info.add_app(self)

        match_info.freeze()

        resp = None
        request._match_info = match_info
        expect = request.headers.get(hdrs.EXPECT)
        if expect:
            resp = await match_info.expect_handler(request)
            await request.writer.drain()

        if resp is None:
            handler = match_info.handler

            if self._run_middlewares:
                for app in match_info.apps[::-1]:
                    for m, new_style in app._middlewares_handlers:
                        if new_style:
                            handler = partial(m, handler=handler)
                        else:
                            handler = await m(app, handler)

            resp = await handler(request)

        if DEBUG:
            if not isinstance(resp, StreamResponse):
                msg = ("Handler {!r} should return response instance, "
                       "got {!r} [middlewares {!r}]").format(
                           match_info.handler, type(resp),
                           [middleware
                            for app in match_info.apps
                            for middleware in app.middlewares])
                raise TypeError(msg)
        return resp

    def __call__(self):
        """gunicorn compatibility"""
        return self

    def __repr__(self):
        return "<Application 0x{:x}>".format(id(self))


class CleanupError(RuntimeError):
    @property
    def exceptions(self):
        return self.args[1]


class CleanupContext(FrozenList):

    def __init__(self):
        super().__init__()
        self._exits = []

    async def _on_startup(self, app):
        for cb in self:
            it = cb(app).__aiter__()
            await it.__anext__()
            self._exits.append(it)

    async def _on_cleanup(self, app):
        errors = []
        for it in reversed(self._exits):
            try:
                await it.__anext__()
            except StopAsyncIteration:
                pass
            except Exception as exc:
                errors.append(exc)
            else:
                errors.append(RuntimeError("{!r} has more than one 'yield'"
                                           .format(it)))
        if errors:
            if len(errors) == 1:
                raise errors[0]
            else:
                raise CleanupError("Multiple errors on cleanup stage", errors)<|MERGE_RESOLUTION|>--- conflicted
+++ resolved
@@ -88,12 +88,8 @@
 
         self._state = {}  # type: Mapping
         self._frozen = False
-<<<<<<< HEAD
+        self._pre_frozen = False
         self._subapps = []  # type: _Subapps
-=======
-        self._pre_frozen = False
-        self._subapps = []
->>>>>>> 558519ad
 
         self._on_response_prepare = Signal(self)  # type: _RespPrepareSignal
         self._on_startup = Signal(self)  # type: _AppSignal
