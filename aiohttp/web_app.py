import asyncio
import logging
import warnings
from functools import partial, update_wrapper
from typing import (  # noqa
    TYPE_CHECKING,
    Any,
    AsyncIterator,
    Awaitable,
    Callable,
    Dict,
    Iterable,
    Iterator,
    List,
    Mapping,
    MutableMapping,
    Optional,
    Sequence,
    Tuple,
    Type,
    Union,
    cast,
)

from aiosignal import Signal
from frozenlist import FrozenList
from typing_extensions import final

from . import hdrs
from .log import web_logger
from .web_middlewares import _fix_request_current_app
from .web_request import Request
from .web_response import StreamResponse
from .web_routedef import AbstractRouteDef
from .web_urldispatcher import (
    AbstractResource,
    AbstractRoute,
    Domain,
    MaskDomain,
    MatchedSubAppResource,
    PrefixedSubAppResource,
    UrlDispatcher,
)

__all__ = ("Application", "CleanupError")


if TYPE_CHECKING:  # pragma: no cover
    from .typedefs import Handler

    _AppSignal = Signal[Callable[["Application"], Awaitable[None]]]
    _RespPrepareSignal = Signal[Callable[[Request, StreamResponse], Awaitable[None]]]
    _Middleware = Callable[[Request, Handler], Awaitable[StreamResponse]]
    _Middlewares = FrozenList[_Middleware]
    _MiddlewaresHandlers = Sequence[_Middleware]
    _Subapps = List["Application"]
else:
    # No type checker mode, skip types
    _AppSignal = Signal
    _RespPrepareSignal = Signal
    _Handler = Callable
    _Middleware = Callable
    _Middlewares = FrozenList
    _MiddlewaresHandlers = Sequence
    _Subapps = List


@final
class Application(MutableMapping[str, Any]):
    __slots__ = (
        "logger",
        "_debug",
        "_router",
        "_loop",
        "_handler_args",
        "_middlewares",
        "_middlewares_handlers",
        "_run_middlewares",
        "_state",
        "_frozen",
        "_pre_frozen",
        "_subapps",
        "_on_response_prepare",
        "_on_startup",
        "_on_shutdown",
        "_on_cleanup",
        "_client_max_size",
        "_cleanup_ctx",
    )

    def __init__(
        self,
        *,
        logger: logging.Logger = web_logger,
        middlewares: Iterable[_Middleware] = (),
        handler_args: Optional[Mapping[str, Any]] = None,
        client_max_size: int = 1024 ** 2,
        debug: Any = ...,  # mypy doesn't support ellipsis
    ) -> None:

        if debug is not ...:
            warnings.warn(
                "debug argument is no-op since 4.0 " "and scheduled for removal in 5.0",
                DeprecationWarning,
                stacklevel=2,
            )
        self._router = UrlDispatcher()
        self._handler_args = handler_args
        self.logger = logger

        self._middlewares = FrozenList(middlewares)  # type: _Middlewares

        # initialized on freezing
        self._middlewares_handlers = tuple()  # type: _MiddlewaresHandlers
        # initialized on freezing
        self._run_middlewares = None  # type: Optional[bool]

        self._state = {}  # type: Dict[str, Any]
        self._frozen = False
        self._pre_frozen = False
        self._subapps = []  # type: _Subapps

        self._on_response_prepare = Signal(self)  # type: _RespPrepareSignal
        self._on_startup = Signal(self)  # type: _AppSignal
        self._on_shutdown = Signal(self)  # type: _AppSignal
        self._on_cleanup = Signal(self)  # type: _AppSignal
        self._cleanup_ctx = CleanupContext()
        self._on_startup.append(self._cleanup_ctx._on_startup)
        self._on_cleanup.append(self._cleanup_ctx._on_cleanup)
        self._client_max_size = client_max_size

    def __init_subclass__(cls: Type["Application"]) -> None:
        raise TypeError(
            "Inheritance class {} from web.Application "
            "is forbidden".format(cls.__name__)
        )

    # MutableMapping API

    def __eq__(self, other: object) -> bool:
        return self is other

    def __getitem__(self, key: str) -> Any:
        return self._state[key]

    def _check_frozen(self) -> None:
        if self._frozen:
            raise RuntimeError(
                "Changing state of started or joined " "application is forbidden"
            )

    def __setitem__(self, key: str, value: Any) -> None:
        self._check_frozen()
        self._state[key] = value

    def __delitem__(self, key: str) -> None:
        self._check_frozen()
        del self._state[key]

    def __len__(self) -> int:
        return len(self._state)

    def __iter__(self) -> Iterator[str]:
        return iter(self._state)

    ########
    def _set_loop(self, loop: Optional[asyncio.AbstractEventLoop]) -> None:
        warnings.warn(
            "_set_loop() is no-op since 4.0 " "and scheduled for removal in 5.0",
            DeprecationWarning,
            stacklevel=2,
        )

    @property
    def pre_frozen(self) -> bool:
        return self._pre_frozen

    def pre_freeze(self) -> None:
        if self._pre_frozen:
            return

        self._pre_frozen = True
        self._middlewares.freeze()
        self._router.freeze()
        self._on_response_prepare.freeze()
        self._cleanup_ctx.freeze()
        self._on_startup.freeze()
        self._on_shutdown.freeze()
        self._on_cleanup.freeze()
        self._middlewares_handlers = tuple(self._prepare_middleware())

        # If current app and any subapp do not have middlewares avoid run all
        # of the code footprint that it implies, which have a middleware
        # hardcoded per app that sets up the current_app attribute. If no
        # middlewares are configured the handler will receive the proper
        # current_app without needing all of this code.
        self._run_middlewares = True if self.middlewares else False

        for subapp in self._subapps:
            subapp.pre_freeze()
            self._run_middlewares = self._run_middlewares or subapp._run_middlewares

    @property
    def frozen(self) -> bool:
        return self._frozen

    def freeze(self) -> None:
        if self._frozen:
            return

        self.pre_freeze()
        self._frozen = True
        for subapp in self._subapps:
            subapp.freeze()

    @property
    def debug(self) -> bool:
        warnings.warn(
            "debug property is deprecated since 4.0" "and scheduled for removal in 5.0",
            DeprecationWarning,
            stacklevel=2,
        )
        return asyncio.get_event_loop().get_debug()

    def _reg_subapp_signals(self, subapp: "Application") -> None:
        def reg_handler(signame: str) -> None:
            subsig = getattr(subapp, signame)

            async def handler(app: "Application") -> None:
                await subsig.send(subapp)

            appsig = getattr(self, signame)
            appsig.append(handler)

        reg_handler("on_startup")
        reg_handler("on_shutdown")
        reg_handler("on_cleanup")

    def add_subapp(self, prefix: str, subapp: "Application") -> AbstractResource:
        if not isinstance(prefix, str):
            raise TypeError("Prefix must be str")
        prefix = prefix.rstrip("/")
        if not prefix:
            raise ValueError("Prefix cannot be empty")
        factory = partial(PrefixedSubAppResource, prefix, subapp)
        return self._add_subapp(factory, subapp)

    def _add_subapp(
        self, resource_factory: Callable[[], AbstractResource], subapp: "Application"
    ) -> AbstractResource:
        if self.frozen:
            raise RuntimeError("Cannot add sub application to frozen application")
        if subapp.frozen:
            raise RuntimeError("Cannot add frozen application")
        resource = resource_factory()
        self.router.register_resource(resource)
        self._reg_subapp_signals(subapp)
        self._subapps.append(subapp)
        subapp.pre_freeze()
        return resource

    def add_domain(self, domain: str, subapp: "Application") -> AbstractResource:
        if not isinstance(domain, str):
            raise TypeError("Domain must be str")
        elif "*" in domain:
            rule = MaskDomain(domain)  # type: Domain
        else:
            rule = Domain(domain)
        factory = partial(MatchedSubAppResource, rule, subapp)
        return self._add_subapp(factory, subapp)

    def add_routes(self, routes: Iterable[AbstractRouteDef]) -> List[AbstractRoute]:
        return self.router.add_routes(routes)

    @property
    def on_response_prepare(self) -> _RespPrepareSignal:
        return self._on_response_prepare

    @property
    def on_startup(self) -> _AppSignal:
        return self._on_startup

    @property
    def on_shutdown(self) -> _AppSignal:
        return self._on_shutdown

    @property
    def on_cleanup(self) -> _AppSignal:
        return self._on_cleanup

    @property
    def cleanup_ctx(self) -> "CleanupContext":
        return self._cleanup_ctx

    @property
    def router(self) -> UrlDispatcher:
        return self._router

    @property
    def middlewares(self) -> _Middlewares:
        return self._middlewares

    async def startup(self) -> None:
        """Causes on_startup signal

        Should be called in the event loop along with the request handler.
        """
        await self.on_startup.send(self)

    async def shutdown(self) -> None:
        """Causes on_shutdown signal

        Should be called before cleanup()
        """
        await self.on_shutdown.send(self)

    async def cleanup(self) -> None:
        """Causes on_cleanup signal

        Should be called after shutdown()
        """
        if self.on_cleanup.frozen:
            await self.on_cleanup.send(self)
        else:
            # If an exception occurs in startup, ensure cleanup contexts are completed.
            await self._cleanup_ctx._on_cleanup(self)

    def _prepare_middleware(self) -> Iterator[_Middleware]:
        yield from reversed(self._middlewares)
        yield _fix_request_current_app(self)

    async def _handle(self, request: Request) -> StreamResponse:
        match_info = await self._router.resolve(request)
        match_info.add_app(self)
        match_info.freeze()

        resp = None
<<<<<<< HEAD
        request._match_info = match_info
=======
        request._match_info = match_info  # type: ignore[assignment]
>>>>>>> dab21a4d
        expect = request.headers.get(hdrs.EXPECT)
        if expect:
            resp = await match_info.expect_handler(request)
            await request.writer.drain()

        if resp is None:
            handler = match_info.handler

            if self._run_middlewares:
                for app in match_info.apps[::-1]:
                    assert app.pre_frozen, "middleware handlers are not ready"
                    for m in app._middlewares_handlers:
                        handler = update_wrapper(partial(m, handler=handler), handler)

            resp = await handler(request)

        return resp

    def __call__(self) -> "Application":
        """gunicorn compatibility"""
        return self

    def __repr__(self) -> str:
        return "<Application 0x{:x}>".format(id(self))

    def __bool__(self) -> bool:
        return True


class CleanupError(RuntimeError):
    @property
    def exceptions(self) -> List[BaseException]:
        return cast(List[BaseException], self.args[1])


if TYPE_CHECKING:  # pragma: no cover
    _CleanupContextBase = FrozenList[Callable[[Application], AsyncIterator[None]]]
else:
    _CleanupContextBase = FrozenList


class CleanupContext(_CleanupContextBase):
    def __init__(self) -> None:
        super().__init__()
        self._exits = []  # type: List[AsyncIterator[None]]

    async def _on_startup(self, app: Application) -> None:
        for cb in self:
            it = cb(app).__aiter__()
            await it.__anext__()
            self._exits.append(it)

    async def _on_cleanup(self, app: Application) -> None:
        errors = []
        for it in reversed(self._exits):
            try:
                await it.__anext__()
            except StopAsyncIteration:
                pass
            except Exception as exc:
                errors.append(exc)
            else:
                errors.append(RuntimeError(f"{it!r} has more than one 'yield'"))
        if errors:
            if len(errors) == 1:
                raise errors[0]
            else:
                raise CleanupError("Multiple errors on cleanup stage", errors)<|MERGE_RESOLUTION|>--- conflicted
+++ resolved
@@ -335,11 +335,7 @@
         match_info.freeze()
 
         resp = None
-<<<<<<< HEAD
         request._match_info = match_info
-=======
-        request._match_info = match_info  # type: ignore[assignment]
->>>>>>> dab21a4d
         expect = request.headers.get(hdrs.EXPECT)
         if expect:
             resp = await match_info.expect_handler(request)
