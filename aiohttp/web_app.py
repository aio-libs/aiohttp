--- conflicted
+++ resolved
@@ -406,7 +406,6 @@
         return cast(list[BaseException], self.args[1])
 
 
-<<<<<<< HEAD
 if TYPE_CHECKING:
     # cleanup contexts may be either async generators (async iterator)
     # or async context managers (contextlib.asynccontextmanager). For
@@ -417,9 +416,6 @@
     _CleanupContextBase = FrozenList[Callable[[Application], Any]]
 else:
     _CleanupContextBase = FrozenList
-=======
-_CleanupContextBase = FrozenList[Callable[[Application], AsyncIterator[None]]]
->>>>>>> 1fbb1bb2
 
 
 class CleanupContext(_CleanupContextBase):
