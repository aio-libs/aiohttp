import asyncio
import base64
import binascii
import hashlib
import json
import sys
from typing import Any, Final, Iterable, Optional, Tuple, Union

from multidict import CIMultiDict

from . import hdrs
from ._websocket.reader import WebSocketDataQueue
from ._websocket.writer import DEFAULT_LIMIT
from .abc import AbstractStreamWriter
<<<<<<< HEAD
from .helpers import (
    calculate_timeout_when,
    frozen_dataclass_decorator,
    set_exception,
    set_result,
)
=======
from .client_exceptions import WSMessageTypeError
from .helpers import calculate_timeout_when, set_exception, set_result
>>>>>>> 00fd4eb6
from .http import (
    WS_CLOSED_MESSAGE,
    WS_CLOSING_MESSAGE,
    WS_KEY,
    WebSocketError,
    WebSocketReader,
    WebSocketWriter,
    WSCloseCode,
    WSMessage,
    WSMsgType,
    ws_ext_gen,
    ws_ext_parse,
)
from .http_websocket import _INTERNAL_RECEIVE_TYPES, WSMessageError
from .log import ws_logger
from .streams import EofStream
from .typedefs import JSONDecoder, JSONEncoder
from .web_exceptions import HTTPBadRequest, HTTPException
from .web_request import BaseRequest
from .web_response import StreamResponse

if sys.version_info >= (3, 11):
    import asyncio as async_timeout
else:
    import async_timeout

__all__ = (
    "WebSocketResponse",
    "WebSocketReady",
    "WSMsgType",
)

THRESHOLD_CONNLOST_ACCESS: Final[int] = 5


@frozen_dataclass_decorator
class WebSocketReady:
    ok: bool
    protocol: Optional[str]

    def __bool__(self) -> bool:
        return self.ok


class WebSocketResponse(StreamResponse):
    __slots__ = (
        "_protocols",
        "_ws_protocol",
        "_writer",
        "_reader",
        "_closed",
        "_closing",
        "_conn_lost",
        "_close_code",
        "_loop",
        "_waiting",
        "_close_wait",
        "_exception",
        "_timeout",
        "_receive_timeout",
        "_autoclose",
        "_autoping",
        "_heartbeat",
        "_heartbeat_when",
        "_heartbeat_cb",
        "_pong_heartbeat",
        "_pong_response_cb",
        "_compress",
        "_max_msg_size",
        "_ping_task",
        "_writer_limit",
    )

    def __init__(
        self,
        *,
        timeout: float = 10.0,
        receive_timeout: Optional[float] = None,
        autoclose: bool = True,
        autoping: bool = True,
        heartbeat: Optional[float] = None,
        protocols: Iterable[str] = (),
        compress: bool = True,
        max_msg_size: int = 4 * 1024 * 1024,
        writer_limit: int = DEFAULT_LIMIT,
    ) -> None:
        super().__init__(status=101)
        self._length_check = False
        self._protocols = protocols
        self._ws_protocol: Optional[str] = None
        self._writer: Optional[WebSocketWriter] = None
        self._reader: Optional[WebSocketDataQueue] = None
        self._closed = False
        self._closing = False
        self._conn_lost = 0
        self._close_code: Optional[int] = None
        self._loop: Optional[asyncio.AbstractEventLoop] = None
        self._waiting: bool = False
        self._close_wait: Optional[asyncio.Future[None]] = None
        self._exception: Optional[BaseException] = None
        self._timeout = timeout
        self._receive_timeout = receive_timeout
        self._autoclose = autoclose
        self._autoping = autoping
        self._heartbeat = heartbeat
        self._heartbeat_when = 0.0
        self._heartbeat_cb: Optional[asyncio.TimerHandle] = None
        if heartbeat is not None:
            self._pong_heartbeat = heartbeat / 2.0
        self._pong_response_cb: Optional[asyncio.TimerHandle] = None
        self._compress: Union[bool, int] = compress
        self._max_msg_size = max_msg_size
        self._ping_task: Optional[asyncio.Task[None]] = None
        self._writer_limit = writer_limit

    def _cancel_heartbeat(self) -> None:
        self._cancel_pong_response_cb()
        if self._heartbeat_cb is not None:
            self._heartbeat_cb.cancel()
            self._heartbeat_cb = None
        if self._ping_task is not None:
            self._ping_task.cancel()
            self._ping_task = None

    def _cancel_pong_response_cb(self) -> None:
        if self._pong_response_cb is not None:
            self._pong_response_cb.cancel()
            self._pong_response_cb = None

    def _reset_heartbeat(self) -> None:
        if self._heartbeat is None:
            return
        self._cancel_pong_response_cb()
        req = self._req
        timeout_ceil_threshold = (
            req._protocol._timeout_ceil_threshold if req is not None else 5
        )
        loop = self._loop
        assert loop is not None
        now = loop.time()
        when = calculate_timeout_when(now, self._heartbeat, timeout_ceil_threshold)
        self._heartbeat_when = when
        if self._heartbeat_cb is None:
            # We do not cancel the previous heartbeat_cb here because
            # it generates a significant amount of TimerHandle churn
            # which causes asyncio to rebuild the heap frequently.
            # Instead _send_heartbeat() will reschedule the next
            # heartbeat if it fires too early.
            self._heartbeat_cb = loop.call_at(when, self._send_heartbeat)

    def _send_heartbeat(self) -> None:
        self._heartbeat_cb = None
        loop = self._loop
        assert loop is not None and self._writer is not None
        now = loop.time()
        if now < self._heartbeat_when:
            # Heartbeat fired too early, reschedule
            self._heartbeat_cb = loop.call_at(
                self._heartbeat_when, self._send_heartbeat
            )
            return

        req = self._req
        timeout_ceil_threshold = (
            req._protocol._timeout_ceil_threshold if req is not None else 5
        )
        when = calculate_timeout_when(now, self._pong_heartbeat, timeout_ceil_threshold)
        self._cancel_pong_response_cb()
        self._pong_response_cb = loop.call_at(when, self._pong_not_received)

        coro = self._writer.send_frame(b"", WSMsgType.PING)
        if sys.version_info >= (3, 12):
            # Optimization for Python 3.12, try to send the ping
            # immediately to avoid having to schedule
            # the task on the event loop.
            ping_task = asyncio.Task(coro, loop=loop, eager_start=True)
        else:
            ping_task = loop.create_task(coro)

        if not ping_task.done():
            self._ping_task = ping_task
            ping_task.add_done_callback(self._ping_task_done)
        else:
            self._ping_task_done(ping_task)

    def _ping_task_done(self, task: "asyncio.Task[None]") -> None:
        """Callback for when the ping task completes."""
        if not task.cancelled() and (exc := task.exception()):
            self._handle_ping_pong_exception(exc)
        self._ping_task = None

    def _pong_not_received(self) -> None:
        if self._req is not None and self._req.transport is not None:
            self._handle_ping_pong_exception(asyncio.TimeoutError())

    def _handle_ping_pong_exception(self, exc: BaseException) -> None:
        """Handle exceptions raised during ping/pong processing."""
        if self._closed:
            return
        self._set_closed()
        self._set_code_close_transport(WSCloseCode.ABNORMAL_CLOSURE)
        self._exception = exc
        if self._waiting and not self._closing and self._reader is not None:
            self._reader.feed_data(WSMessageError(data=exc, extra=None))

    def _set_closed(self) -> None:
        """Set the connection to closed.

        Cancel any heartbeat timers and set the closed flag.
        """
        self._closed = True
        self._cancel_heartbeat()

    async def prepare(self, request: BaseRequest) -> AbstractStreamWriter:
        # make pre-check to don't hide it by do_handshake() exceptions
        if self._payload_writer is not None:
            return self._payload_writer

        protocol, writer = self._pre_start(request)
        payload_writer = await super().prepare(request)
        assert payload_writer is not None
        self._post_start(request, protocol, writer)
        await payload_writer.drain()
        return payload_writer

    def _handshake(
        self, request: BaseRequest
    ) -> Tuple["CIMultiDict[str]", Optional[str], int, bool]:
        headers = request.headers
        if "websocket" != headers.get(hdrs.UPGRADE, "").lower().strip():
            raise HTTPBadRequest(
                text=(
                    "No WebSocket UPGRADE hdr: {}\n Can "
                    '"Upgrade" only to "WebSocket".'
                ).format(headers.get(hdrs.UPGRADE))
            )

        if "upgrade" not in headers.get(hdrs.CONNECTION, "").lower():
            raise HTTPBadRequest(
                text="No CONNECTION upgrade hdr: {}".format(
                    headers.get(hdrs.CONNECTION)
                )
            )

        # find common sub-protocol between client and server
        protocol: Optional[str] = None
        if hdrs.SEC_WEBSOCKET_PROTOCOL in headers:
            req_protocols = [
                str(proto.strip())
                for proto in headers[hdrs.SEC_WEBSOCKET_PROTOCOL].split(",")
            ]

            for proto in req_protocols:
                if proto in self._protocols:
                    protocol = proto
                    break
            else:
                # No overlap found: Return no protocol as per spec
                ws_logger.warning(
                    "Client protocols %r don’t overlap server-known ones %r",
                    req_protocols,
                    self._protocols,
                )

        # check supported version
        version = headers.get(hdrs.SEC_WEBSOCKET_VERSION, "")
        if version not in ("13", "8", "7"):
            raise HTTPBadRequest(text=f"Unsupported version: {version}")

        # check client handshake for validity
        key = headers.get(hdrs.SEC_WEBSOCKET_KEY)
        try:
            if not key or len(base64.b64decode(key)) != 16:
                raise HTTPBadRequest(text=f"Handshake error: {key!r}")
        except binascii.Error:
            raise HTTPBadRequest(text=f"Handshake error: {key!r}") from None

        accept_val = base64.b64encode(
            hashlib.sha1(key.encode() + WS_KEY).digest()
        ).decode()
        response_headers = CIMultiDict(
            {
                hdrs.UPGRADE: "websocket",
                hdrs.CONNECTION: "upgrade",
                hdrs.SEC_WEBSOCKET_ACCEPT: accept_val,
            }
        )

        notakeover = False
        compress = 0
        if self._compress:
            extensions = headers.get(hdrs.SEC_WEBSOCKET_EXTENSIONS)
            # Server side always get return with no exception.
            # If something happened, just drop compress extension
            compress, notakeover = ws_ext_parse(extensions, isserver=True)
            if compress:
                enabledext = ws_ext_gen(
                    compress=compress, isserver=True, server_notakeover=notakeover
                )
                response_headers[hdrs.SEC_WEBSOCKET_EXTENSIONS] = enabledext

        if protocol:
            response_headers[hdrs.SEC_WEBSOCKET_PROTOCOL] = protocol
        return (
            response_headers,
            protocol,
            compress,
            notakeover,
        )

    def _pre_start(self, request: BaseRequest) -> Tuple[Optional[str], WebSocketWriter]:
        self._loop = request._loop

        headers, protocol, compress, notakeover = self._handshake(request)

        self.set_status(101)
        self.headers.update(headers)
        self.force_close()
        self._compress = compress
        transport = request._protocol.transport
        assert transport is not None
        writer = WebSocketWriter(
            request._protocol,
            transport,
            compress=compress,
            notakeover=notakeover,
            limit=self._writer_limit,
        )

        return protocol, writer

    def _post_start(
        self, request: BaseRequest, protocol: Optional[str], writer: WebSocketWriter
    ) -> None:
        self._ws_protocol = protocol
        self._writer = writer

        self._reset_heartbeat()

        loop = self._loop
        assert loop is not None
        self._reader = WebSocketDataQueue(request._protocol, 2**16, loop=loop)
        request.protocol.set_parser(
            WebSocketReader(
                self._reader, self._max_msg_size, compress=bool(self._compress)
            )
        )
        # disable HTTP keepalive for WebSocket
        request.protocol.keep_alive(False)

    def can_prepare(self, request: BaseRequest) -> WebSocketReady:
        if self._writer is not None:
            raise RuntimeError("Already started")
        try:
            _, protocol, _, _ = self._handshake(request)
        except HTTPException:
            return WebSocketReady(False, None)
        else:
            return WebSocketReady(True, protocol)

    @property
    def closed(self) -> bool:
        return self._closed

    @property
    def close_code(self) -> Optional[int]:
        return self._close_code

    @property
    def ws_protocol(self) -> Optional[str]:
        return self._ws_protocol

    @property
    def compress(self) -> Union[int, bool]:
        return self._compress

    def get_extra_info(self, name: str, default: Any = None) -> Any:
        """Get optional transport information.

        If no value associated with ``name`` is found, ``default`` is returned.
        """
        writer = self._writer
        if writer is None:
            return default
        return writer.transport.get_extra_info(name, default)

    def exception(self) -> Optional[BaseException]:
        return self._exception

    async def ping(self, message: bytes = b"") -> None:
        if self._writer is None:
            raise RuntimeError("Call .prepare() first")
        await self._writer.send_frame(message, WSMsgType.PING)

    async def pong(self, message: bytes = b"") -> None:
        # unsolicited pong
        if self._writer is None:
            raise RuntimeError("Call .prepare() first")
        await self._writer.send_frame(message, WSMsgType.PONG)

    async def send_frame(
        self, message: bytes, opcode: WSMsgType, compress: Optional[int] = None
    ) -> None:
        """Send a frame over the websocket."""
        if self._writer is None:
            raise RuntimeError("Call .prepare() first")
        await self._writer.send_frame(message, opcode, compress)

    async def send_str(self, data: str, compress: Optional[int] = None) -> None:
        if self._writer is None:
            raise RuntimeError("Call .prepare() first")
        if not isinstance(data, str):
            raise TypeError("data argument must be str (%r)" % type(data))
        await self._writer.send_frame(
            data.encode("utf-8"), WSMsgType.TEXT, compress=compress
        )

    async def send_bytes(self, data: bytes, compress: Optional[int] = None) -> None:
        if self._writer is None:
            raise RuntimeError("Call .prepare() first")
        if not isinstance(data, (bytes, bytearray, memoryview)):
            raise TypeError("data argument must be byte-ish (%r)" % type(data))
        await self._writer.send_frame(data, WSMsgType.BINARY, compress=compress)

    async def send_json(
        self,
        data: Any,
        compress: Optional[int] = None,
        *,
        dumps: JSONEncoder = json.dumps,
    ) -> None:
        await self.send_str(dumps(data), compress=compress)

    async def write_eof(self) -> None:  # type: ignore[override]
        if self._eof_sent:
            return
        if self._payload_writer is None:
            raise RuntimeError("Response has not been started")

        await self.close()
        self._eof_sent = True

    async def close(
        self, *, code: int = WSCloseCode.OK, message: bytes = b"", drain: bool = True
    ) -> bool:
        """Close websocket connection."""
        if self._writer is None:
            raise RuntimeError("Call .prepare() first")

        if self._closed:
            return False
        self._set_closed()

        try:
            await self._writer.close(code, message)
            writer = self._payload_writer
            assert writer is not None
            if drain:
                await writer.drain()
        except (asyncio.CancelledError, asyncio.TimeoutError):
            self._set_code_close_transport(WSCloseCode.ABNORMAL_CLOSURE)
            raise
        except Exception as exc:
            self._exception = exc
            self._set_code_close_transport(WSCloseCode.ABNORMAL_CLOSURE)
            return True

        reader = self._reader
        assert reader is not None
        # we need to break `receive()` cycle before we can call
        # `reader.read()` as `close()` may be called from different task
        if self._waiting:
            assert self._loop is not None
            assert self._close_wait is None
            self._close_wait = self._loop.create_future()
            reader.feed_data(WS_CLOSING_MESSAGE)
            await self._close_wait

        if self._closing:
            self._close_transport()
            return True

        try:
            async with async_timeout.timeout(self._timeout):
                while True:
                    msg = await reader.read()
                    if msg.type is WSMsgType.CLOSE:
                        self._set_code_close_transport(msg.data)
                        return True
        except asyncio.CancelledError:
            self._set_code_close_transport(WSCloseCode.ABNORMAL_CLOSURE)
            raise
        except Exception as exc:
            self._exception = exc
            self._set_code_close_transport(WSCloseCode.ABNORMAL_CLOSURE)
            return True

    def _set_closing(self, code: int) -> None:
        """Set the close code and mark the connection as closing."""
        self._closing = True
        self._close_code = code
        self._cancel_heartbeat()

    def _set_code_close_transport(self, code: int) -> None:
        """Set the close code and close the transport."""
        self._close_code = code
        self._close_transport()

    def _close_transport(self) -> None:
        """Close the transport."""
        if self._req is not None and self._req.transport is not None:
            self._req.transport.close()

    async def receive(self, timeout: Optional[float] = None) -> WSMessage:
        if self._reader is None:
            raise RuntimeError("Call .prepare() first")

        receive_timeout = timeout or self._receive_timeout
        while True:
            if self._waiting:
                raise RuntimeError("Concurrent call to receive() is not allowed")

            if self._closed:
                self._conn_lost += 1
                if self._conn_lost >= THRESHOLD_CONNLOST_ACCESS:
                    raise RuntimeError("WebSocket connection is closed.")
                return WS_CLOSED_MESSAGE
            elif self._closing:
                return WS_CLOSING_MESSAGE

            try:
                self._waiting = True
                try:
                    if receive_timeout:
                        # Entering the context manager and creating
                        # Timeout() object can take almost 50% of the
                        # run time in this loop so we avoid it if
                        # there is no read timeout.
                        async with async_timeout.timeout(receive_timeout):
                            msg = await self._reader.read()
                    else:
                        msg = await self._reader.read()
                    self._reset_heartbeat()
                finally:
                    self._waiting = False
                    if self._close_wait:
                        set_result(self._close_wait, None)
            except asyncio.TimeoutError:
                raise
            except EofStream:
                self._close_code = WSCloseCode.OK
                await self.close()
                return WS_CLOSED_MESSAGE
            except WebSocketError as exc:
                self._close_code = exc.code
                await self.close(code=exc.code)
                return WSMessageError(data=exc)
            except Exception as exc:
                self._exception = exc
                self._set_closing(WSCloseCode.ABNORMAL_CLOSURE)
                await self.close()
                return WSMessageError(data=exc)

            if msg.type not in _INTERNAL_RECEIVE_TYPES:
                # If its not a close/closing/ping/pong message
                # we can return it immediately
                return msg

            if msg.type is WSMsgType.CLOSE:
                self._set_closing(msg.data)
                # Could be closed while awaiting reader.
                if not self._closed and self._autoclose:  # type: ignore[redundant-expr]
                    # The client is likely going to close the
                    # connection out from under us so we do not
                    # want to drain any pending writes as it will
                    # likely result writing to a broken pipe.
                    await self.close(drain=False)
            elif msg.type is WSMsgType.CLOSING:
                self._set_closing(WSCloseCode.OK)
            elif msg.type is WSMsgType.PING and self._autoping:
                await self.pong(msg.data)
                continue
            elif msg.type is WSMsgType.PONG and self._autoping:
                continue

            return msg

    async def receive_str(self, *, timeout: Optional[float] = None) -> str:
        msg = await self.receive(timeout)
        if msg.type is not WSMsgType.TEXT:
            raise WSMessageTypeError(
                f"Received message {msg.type}:{msg.data!r} is not WSMsgType.TEXT"
            )
        return msg.data

    async def receive_bytes(self, *, timeout: Optional[float] = None) -> bytes:
        msg = await self.receive(timeout)
        if msg.type is not WSMsgType.BINARY:
            raise WSMessageTypeError(
                f"Received message {msg.type}:{msg.data!r} is not WSMsgType.BINARY"
            )
        return msg.data

    async def receive_json(
        self, *, loads: JSONDecoder = json.loads, timeout: Optional[float] = None
    ) -> Any:
        data = await self.receive_str(timeout=timeout)
        return loads(data)

    async def write(self, data: bytes) -> None:
        raise RuntimeError("Cannot call .write() for websocket")

    def __aiter__(self) -> "WebSocketResponse":
        return self

    async def __anext__(self) -> WSMessage:
        msg = await self.receive()
        if msg.type in (WSMsgType.CLOSE, WSMsgType.CLOSING, WSMsgType.CLOSED):
            raise StopAsyncIteration
        return msg

    def _cancel(self, exc: BaseException) -> None:
        # web_protocol calls this from connection_lost
        # or when the server is shutting down.
        self._closing = True
        self._cancel_heartbeat()
        if self._reader is not None:
            set_exception(self._reader, exc)<|MERGE_RESOLUTION|>--- conflicted
+++ resolved
@@ -12,17 +12,13 @@
 from ._websocket.reader import WebSocketDataQueue
 from ._websocket.writer import DEFAULT_LIMIT
 from .abc import AbstractStreamWriter
-<<<<<<< HEAD
+from .client_exceptions import WSMessageTypeError
 from .helpers import (
     calculate_timeout_when,
     frozen_dataclass_decorator,
     set_exception,
     set_result,
 )
-=======
-from .client_exceptions import WSMessageTypeError
-from .helpers import calculate_timeout_when, set_exception, set_result
->>>>>>> 00fd4eb6
 from .http import (
     WS_CLOSED_MESSAGE,
     WS_CLOSING_MESSAGE,
