import asyncio
import base64
import binascii
import dataclasses
import hashlib
import json
import sys
from typing import Any, Final, Iterable, Optional, Tuple, cast

from multidict import CIMultiDict

from . import hdrs
from .abc import AbstractStreamWriter
from .helpers import calculate_timeout_when, set_exception, set_result
from .http import (
    WS_KEY,
    WebSocketError,
    WebSocketReader,
    WebSocketWriter,
    WSCloseCode,
    WSMessageClosed,
    WSMessageClosing,
    WSMessageType,
    WSMsgType,
    ws_ext_gen,
    ws_ext_parse,
)
from .http_websocket import WSMessageError
from .log import ws_logger
from .streams import EofStream, FlowControlDataQueue
from .typedefs import JSONDecoder, JSONEncoder
from .web_exceptions import HTTPBadRequest, HTTPException
from .web_request import BaseRequest
from .web_response import StreamResponse

if sys.version_info >= (3, 11):
    import asyncio as async_timeout
else:
    import async_timeout

__all__ = (
    "WebSocketResponse",
    "WebSocketReady",
    "WSMsgType",
)

THRESHOLD_CONNLOST_ACCESS: Final[int] = 5


@dataclasses.dataclass(frozen=True)
class WebSocketReady:
    ok: bool
    protocol: Optional[str]

    def __bool__(self) -> bool:
        return self.ok


class WebSocketResponse(StreamResponse):
    __slots__ = (
        "_protocols",
        "_ws_protocol",
        "_writer",
        "_reader",
        "_closed",
        "_closing",
        "_conn_lost",
        "_close_code",
        "_loop",
        "_waiting",
        "_close_wait",
        "_exception",
        "_timeout",
        "_receive_timeout",
        "_autoclose",
        "_autoping",
        "_heartbeat",
        "_heartbeat_when",
        "_heartbeat_cb",
        "_pong_heartbeat",
        "_pong_response_cb",
        "_compress",
        "_max_msg_size",
        "_ping_task",
    )

    def __init__(
        self,
        *,
        timeout: float = 10.0,
        receive_timeout: Optional[float] = None,
        autoclose: bool = True,
        autoping: bool = True,
        heartbeat: Optional[float] = None,
        protocols: Iterable[str] = (),
        compress: bool = True,
        max_msg_size: int = 4 * 1024 * 1024,
    ) -> None:
        super().__init__(status=101)
        self._length_check = False
        self._protocols = protocols
        self._ws_protocol: Optional[str] = None
        self._writer: Optional[WebSocketWriter] = None
        self._reader: Optional[FlowControlDataQueue[WSMessageType]] = None
        self._closed = False
        self._closing = False
        self._conn_lost = 0
        self._close_code: Optional[int] = None
        self._loop: Optional[asyncio.AbstractEventLoop] = None
        self._waiting: bool = False
        self._close_wait: Optional[asyncio.Future[None]] = None
        self._exception: Optional[BaseException] = None
        self._timeout = timeout
        self._receive_timeout = receive_timeout
        self._autoclose = autoclose
        self._autoping = autoping
        self._heartbeat = heartbeat
        self._heartbeat_when = 0.0
        self._heartbeat_cb: Optional[asyncio.TimerHandle] = None
        if heartbeat is not None:
            self._pong_heartbeat = heartbeat / 2.0
        self._pong_response_cb: Optional[asyncio.TimerHandle] = None
        self._compress = compress
        self._max_msg_size = max_msg_size
        self._ping_task: Optional[asyncio.Task[None]] = None

    def _cancel_heartbeat(self) -> None:
        self._cancel_pong_response_cb()
        if self._heartbeat_cb is not None:
            self._heartbeat_cb.cancel()
            self._heartbeat_cb = None
        if self._ping_task is not None:
            self._ping_task.cancel()
            self._ping_task = None

    def _cancel_pong_response_cb(self) -> None:
        if self._pong_response_cb is not None:
            self._pong_response_cb.cancel()
            self._pong_response_cb = None

    def _reset_heartbeat(self) -> None:
        if self._heartbeat is None:
            return
        self._cancel_pong_response_cb()
        req = self._req
        timeout_ceil_threshold = (
            req._protocol._timeout_ceil_threshold if req is not None else 5
        )
        loop = self._loop
        assert loop is not None
        now = loop.time()
        when = calculate_timeout_when(now, self._heartbeat, timeout_ceil_threshold)
        self._heartbeat_when = when
        if self._heartbeat_cb is None:
            # We do not cancel the previous heartbeat_cb here because
            # it generates a significant amount of TimerHandle churn
            # which causes asyncio to rebuild the heap frequently.
            # Instead _send_heartbeat() will reschedule the next
            # heartbeat if it fires too early.
            self._heartbeat_cb = loop.call_at(when, self._send_heartbeat)

    def _send_heartbeat(self) -> None:
        self._heartbeat_cb = None
        loop = self._loop
        assert loop is not None and self._writer is not None
        now = loop.time()
        if now < self._heartbeat_when:
            # Heartbeat fired too early, reschedule
            self._heartbeat_cb = loop.call_at(
                self._heartbeat_when, self._send_heartbeat
            )
            return

        req = self._req
        timeout_ceil_threshold = (
            req._protocol._timeout_ceil_threshold if req is not None else 5
        )
        when = calculate_timeout_when(now, self._pong_heartbeat, timeout_ceil_threshold)
        self._cancel_pong_response_cb()
        self._pong_response_cb = loop.call_at(when, self._pong_not_received)

        if sys.version_info >= (3, 12):
            # Optimization for Python 3.12, try to send the ping
            # immediately to avoid having to schedule
            # the task on the event loop.
            ping_task = asyncio.Task(self._writer.ping(), loop=loop, eager_start=True)
        else:
            ping_task = loop.create_task(self._writer.ping())

        if not ping_task.done():
            self._ping_task = ping_task
            ping_task.add_done_callback(self._ping_task_done)
        else:
            self._ping_task_done(ping_task)

    def _ping_task_done(self, task: "asyncio.Task[None]") -> None:
        """Callback for when the ping task completes."""
        if not task.cancelled() and (exc := task.exception()):
            self._handle_ping_pong_exception(exc)
        self._ping_task = None

    def _pong_not_received(self) -> None:
        if self._req is not None and self._req.transport is not None:
            self._handle_ping_pong_exception(asyncio.TimeoutError())

    def _handle_ping_pong_exception(self, exc: BaseException) -> None:
        """Handle exceptions raised during ping/pong processing."""
        if self._closed:
            return
        self._set_closed()
        self._set_code_close_transport(WSCloseCode.ABNORMAL_CLOSURE)
        self._exception = exc
        if self._waiting and not self._closing and self._reader is not None:
            self._reader.feed_data(WSMessage(WSMsgType.ERROR, exc, None))

    def _set_closed(self) -> None:
        """Set the connection to closed.

        Cancel any heartbeat timers and set the closed flag.
        """
        self._closed = True
        self._cancel_heartbeat()

    async def prepare(self, request: BaseRequest) -> AbstractStreamWriter:
        # make pre-check to don't hide it by do_handshake() exceptions
        if self._payload_writer is not None:
            return self._payload_writer

        protocol, writer = self._pre_start(request)
        payload_writer = await super().prepare(request)
        assert payload_writer is not None
        self._post_start(request, protocol, writer)
        await payload_writer.drain()
        return payload_writer

    def _handshake(
        self, request: BaseRequest
    ) -> Tuple["CIMultiDict[str]", str, bool, bool]:
        headers = request.headers
        if "websocket" != headers.get(hdrs.UPGRADE, "").lower().strip():
            raise HTTPBadRequest(
                text=(
                    "No WebSocket UPGRADE hdr: {}\n Can "
                    '"Upgrade" only to "WebSocket".'
                ).format(headers.get(hdrs.UPGRADE))
            )

        if "upgrade" not in headers.get(hdrs.CONNECTION, "").lower():
            raise HTTPBadRequest(
                text="No CONNECTION upgrade hdr: {}".format(
                    headers.get(hdrs.CONNECTION)
                )
            )

        # find common sub-protocol between client and server
        protocol = None
        if hdrs.SEC_WEBSOCKET_PROTOCOL in headers:
            req_protocols = [
                str(proto.strip())
                for proto in headers[hdrs.SEC_WEBSOCKET_PROTOCOL].split(",")
            ]

            for proto in req_protocols:
                if proto in self._protocols:
                    protocol = proto
                    break
            else:
                # No overlap found: Return no protocol as per spec
                ws_logger.warning(
                    "Client protocols %r don’t overlap server-known ones %r",
                    req_protocols,
                    self._protocols,
                )

        # check supported version
        version = headers.get(hdrs.SEC_WEBSOCKET_VERSION, "")
        if version not in ("13", "8", "7"):
            raise HTTPBadRequest(text=f"Unsupported version: {version}")

        # check client handshake for validity
        key = headers.get(hdrs.SEC_WEBSOCKET_KEY)
        try:
            if not key or len(base64.b64decode(key)) != 16:
                raise HTTPBadRequest(text=f"Handshake error: {key!r}")
        except binascii.Error:
            raise HTTPBadRequest(text=f"Handshake error: {key!r}") from None

        accept_val = base64.b64encode(
            hashlib.sha1(key.encode() + WS_KEY).digest()
        ).decode()
        response_headers = CIMultiDict(
            {
                hdrs.UPGRADE: "websocket",
                hdrs.CONNECTION: "upgrade",
                hdrs.SEC_WEBSOCKET_ACCEPT: accept_val,
            }
        )

        notakeover = False
        compress = 0
        if self._compress:
            extensions = headers.get(hdrs.SEC_WEBSOCKET_EXTENSIONS)
            # Server side always get return with no exception.
            # If something happened, just drop compress extension
            compress, notakeover = ws_ext_parse(extensions, isserver=True)
            if compress:
                enabledext = ws_ext_gen(
                    compress=compress, isserver=True, server_notakeover=notakeover
                )
                response_headers[hdrs.SEC_WEBSOCKET_EXTENSIONS] = enabledext

        if protocol:
            response_headers[hdrs.SEC_WEBSOCKET_PROTOCOL] = protocol
        return (
            response_headers,
            protocol,
            compress,
            notakeover,
        )  # type: ignore[return-value]

    def _pre_start(self, request: BaseRequest) -> Tuple[str, WebSocketWriter]:
        self._loop = request._loop

        headers, protocol, compress, notakeover = self._handshake(request)

        self.set_status(101)
        self.headers.update(headers)
        self.force_close()
        self._compress = compress
        transport = request._protocol.transport
        assert transport is not None
        writer = WebSocketWriter(
            request._protocol, transport, compress=compress, notakeover=notakeover
        )

        return protocol, writer

    def _post_start(
        self, request: BaseRequest, protocol: str, writer: WebSocketWriter
    ) -> None:
        self._ws_protocol = protocol
        self._writer = writer

        self._reset_heartbeat()

        loop = self._loop
        assert loop is not None
        self._reader = FlowControlDataQueue(request._protocol, 2**16, loop=loop)
        request.protocol.set_parser(
            WebSocketReader(self._reader, self._max_msg_size, compress=self._compress)
        )
        # disable HTTP keepalive for WebSocket
        request.protocol.keep_alive(False)

    def can_prepare(self, request: BaseRequest) -> WebSocketReady:
        if self._writer is not None:
            raise RuntimeError("Already started")
        try:
            _, protocol, _, _ = self._handshake(request)
        except HTTPException:
            return WebSocketReady(False, None)
        else:
            return WebSocketReady(True, protocol)

    @property
    def closed(self) -> bool:
        return self._closed

    @property
    def close_code(self) -> Optional[int]:
        return self._close_code

    @property
    def ws_protocol(self) -> Optional[str]:
        return self._ws_protocol

    @property
    def compress(self) -> bool:
        return self._compress

    def get_extra_info(self, name: str, default: Any = None) -> Any:
        """Get optional transport information.

        If no value associated with ``name`` is found, ``default`` is returned.
        """
        writer = self._writer
        if writer is None:
            return default
        transport = writer.transport
        if transport is None:
            return default
        return transport.get_extra_info(name, default)

    def exception(self) -> Optional[BaseException]:
        return self._exception

    async def ping(self, message: bytes = b"") -> None:
        if self._writer is None:
            raise RuntimeError("Call .prepare() first")
        await self._writer.ping(message)

    async def pong(self, message: bytes = b"") -> None:
        # unsolicited pong
        if self._writer is None:
            raise RuntimeError("Call .prepare() first")
        await self._writer.pong(message)

    async def send_frame(
        self, message: bytes, opcode: WSMsgType, compress: Optional[int] = None
    ) -> None:
        """Send a frame over the websocket."""
        if self._writer is None:
            raise RuntimeError("Call .prepare() first")
        await self._writer.send_frame(message, opcode, compress)

    async def send_str(self, data: str, compress: Optional[int] = None) -> None:
        if self._writer is None:
            raise RuntimeError("Call .prepare() first")
        if not isinstance(data, str):
            raise TypeError("data argument must be str (%r)" % type(data))
        await self._writer.send_frame(
            data.encode("utf-8"), WSMsgType.TEXT, compress=compress
        )

    async def send_bytes(self, data: bytes, compress: Optional[int] = None) -> None:
        if self._writer is None:
            raise RuntimeError("Call .prepare() first")
        if not isinstance(data, (bytes, bytearray, memoryview)):
            raise TypeError("data argument must be byte-ish (%r)" % type(data))
        await self._writer.send_frame(data, WSMsgType.BINARY, compress=compress)

    async def send_json(
        self,
        data: Any,
        compress: Optional[int] = None,
        *,
        dumps: JSONEncoder = json.dumps,
    ) -> None:
        await self.send_str(dumps(data), compress=compress)

    async def write_eof(self) -> None:  # type: ignore[override]
        if self._eof_sent:
            return
        if self._payload_writer is None:
            raise RuntimeError("Response has not been started")

        await self.close()
        self._eof_sent = True

    async def close(
        self, *, code: int = WSCloseCode.OK, message: bytes = b"", drain: bool = True
    ) -> bool:
        """Close websocket connection."""
        if self._writer is None:
            raise RuntimeError("Call .prepare() first")

        if self._closed:
            return False
        self._set_closed()

        try:
            await self._writer.close(code, message)
            writer = self._payload_writer
            assert writer is not None
            if drain:
                await writer.drain()
        except (asyncio.CancelledError, asyncio.TimeoutError):
            self._set_code_close_transport(WSCloseCode.ABNORMAL_CLOSURE)
            raise
        except Exception as exc:
            self._exception = exc
            self._set_code_close_transport(WSCloseCode.ABNORMAL_CLOSURE)
            return True

        reader = self._reader
        assert reader is not None
        # we need to break `receive()` cycle before we can call
        # `reader.read()` as `close()` may be called from different task
        if self._waiting:
            assert self._loop is not None
            assert self._close_wait is None
            self._close_wait = self._loop.create_future()
            reader.feed_data(WS_CLOSING_MESSAGE)
            await self._close_wait

<<<<<<< HEAD
        # we need to break `receive()` cycle first,
        # `close()` may be called from different task
        if self._waiting is not None and not self._closed:
            reader.feed_data(WSMessageClosing(), 0)
            await self._waiting
=======
        if self._closing:
            self._close_transport()
            return True
>>>>>>> d639a067

        try:
            async with async_timeout.timeout(self._timeout):
                msg = await reader.read()
        except asyncio.CancelledError:
            self._set_code_close_transport(WSCloseCode.ABNORMAL_CLOSURE)
            raise
        except Exception as exc:
            self._exception = exc
            self._set_code_close_transport(WSCloseCode.ABNORMAL_CLOSURE)
            return True

        if msg.type is WSMsgType.CLOSE:
            self._set_code_close_transport(msg.data)
            return True

        self._set_code_close_transport(WSCloseCode.ABNORMAL_CLOSURE)
        self._exception = asyncio.TimeoutError()
        return True

<<<<<<< HEAD
            if msg.type is WSMsgType.CLOSE:
                self._close_code = msg.data
                return True
=======
    def _set_closing(self, code: WSCloseCode) -> None:
        """Set the close code and mark the connection as closing."""
        self._closing = True
        self._close_code = code
        self._cancel_heartbeat()
>>>>>>> d639a067

    def _set_code_close_transport(self, code: WSCloseCode) -> None:
        """Set the close code and close the transport."""
        self._close_code = code
        self._close_transport()

    def _close_transport(self) -> None:
        """Close the transport."""
        if self._req is not None and self._req.transport is not None:
            self._req.transport.close()

    async def receive(self, timeout: Optional[float] = None) -> WSMessageType:
        if self._reader is None:
            raise RuntimeError("Call .prepare() first")

        loop = self._loop
        assert loop is not None
        receive_timeout = timeout or self._receive_timeout
        while True:
            if self._waiting:
                raise RuntimeError("Concurrent call to receive() is not allowed")

            if self._closed:
                self._conn_lost += 1
                if self._conn_lost >= THRESHOLD_CONNLOST_ACCESS:
                    raise RuntimeError("WebSocket connection is closed.")
                return WSMessageClosed()
            elif self._closing:
                return WSMessageClosing()

            try:
                self._waiting = True
                try:
                    if receive_timeout:
                        # Entering the context manager and creating
                        # Timeout() object can take almost 50% of the
                        # run time in this loop so we avoid it if
                        # there is no read timeout.
                        async with async_timeout.timeout(receive_timeout):
                            msg = await self._reader.read()
                    else:
                        msg = await self._reader.read()
                    self._reset_heartbeat()
                finally:
                    self._waiting = False
                    if self._close_wait:
                        set_result(self._close_wait, None)
            except asyncio.TimeoutError:
                raise
            except EofStream:
                self._close_code = WSCloseCode.OK
                await self.close()
                return WSMessageClosed()
            except WebSocketError as exc:
                self._close_code = exc.code
                await self.close(code=exc.code)
                return WSMessageError(data=exc)
            except Exception as exc:
                self._exception = exc
                self._set_closing(WSCloseCode.ABNORMAL_CLOSURE)
                await self.close()
                return WSMessageError(data=exc)

            if msg.type is WSMsgType.CLOSE:
<<<<<<< HEAD
                self._closing = True
                self._close_code = msg.data
                if not self._closed and self._autoclose:
                    await self.close()
            elif msg.type == WSMsgType.CLOSING:
                self._closing = True
            elif msg.type == WSMsgType.PING and self._autoping:
=======
                self._set_closing(msg.data)
                # Could be closed while awaiting reader.
                if not self._closed and self._autoclose:  # type: ignore[redundant-expr]
                    # The client is likely going to close the
                    # connection out from under us so we do not
                    # want to drain any pending writes as it will
                    # likely result writing to a broken pipe.
                    await self.close(drain=False)
            elif msg.type is WSMsgType.CLOSING:
                self._set_closing(WSCloseCode.OK)
            elif msg.type is WSMsgType.PING and self._autoping:
>>>>>>> d639a067
                await self.pong(msg.data)
                continue
            elif msg.type is WSMsgType.PONG and self._autoping:
                continue

            return msg

    async def receive_str(self, *, timeout: Optional[float] = None) -> str:
        msg = await self.receive(timeout)
        if msg.type is not WSMsgType.TEXT:
            raise TypeError(
                "Received message {}:{!r} is not WSMsgType.TEXT".format(
                    msg.type, msg.data
                )
            )
        return cast(str, msg.data)

    async def receive_bytes(self, *, timeout: Optional[float] = None) -> bytes:
        msg = await self.receive(timeout)
        if msg.type is not WSMsgType.BINARY:
            raise TypeError(f"Received message {msg.type}:{msg.data!r} is not bytes")
        return cast(bytes, msg.data)

    async def receive_json(
        self, *, loads: JSONDecoder = json.loads, timeout: Optional[float] = None
    ) -> Any:
        data = await self.receive_str(timeout=timeout)
        return loads(data)

    async def write(self, data: bytes) -> None:
        raise RuntimeError("Cannot call .write() for websocket")

    def __aiter__(self) -> "WebSocketResponse":
        return self

    async def __anext__(self) -> WSMessageType:
        msg = await self.receive()
        if msg.type in (WSMsgType.CLOSE, WSMsgType.CLOSING, WSMsgType.CLOSED):
            raise StopAsyncIteration
        return msg

    def _cancel(self, exc: BaseException) -> None:
        # web_protocol calls this from connection_lost
        # or when the server is shutting down.
        self._closing = True
        self._cancel_heartbeat()
        if self._reader is not None:
            set_exception(self._reader, exc)<|MERGE_RESOLUTION|>--- conflicted
+++ resolved
@@ -483,17 +483,9 @@
             reader.feed_data(WS_CLOSING_MESSAGE)
             await self._close_wait
 
-<<<<<<< HEAD
-        # we need to break `receive()` cycle first,
-        # `close()` may be called from different task
-        if self._waiting is not None and not self._closed:
-            reader.feed_data(WSMessageClosing(), 0)
-            await self._waiting
-=======
         if self._closing:
             self._close_transport()
             return True
->>>>>>> d639a067
 
         try:
             async with async_timeout.timeout(self._timeout):
@@ -514,17 +506,11 @@
         self._exception = asyncio.TimeoutError()
         return True
 
-<<<<<<< HEAD
-            if msg.type is WSMsgType.CLOSE:
-                self._close_code = msg.data
-                return True
-=======
     def _set_closing(self, code: WSCloseCode) -> None:
         """Set the close code and mark the connection as closing."""
         self._closing = True
         self._close_code = code
         self._cancel_heartbeat()
->>>>>>> d639a067
 
     def _set_code_close_transport(self, code: WSCloseCode) -> None:
         """Set the close code and close the transport."""
@@ -589,15 +575,6 @@
                 return WSMessageError(data=exc)
 
             if msg.type is WSMsgType.CLOSE:
-<<<<<<< HEAD
-                self._closing = True
-                self._close_code = msg.data
-                if not self._closed and self._autoclose:
-                    await self.close()
-            elif msg.type == WSMsgType.CLOSING:
-                self._closing = True
-            elif msg.type == WSMsgType.PING and self._autoping:
-=======
                 self._set_closing(msg.data)
                 # Could be closed while awaiting reader.
                 if not self._closed and self._autoclose:  # type: ignore[redundant-expr]
@@ -609,7 +586,6 @@
             elif msg.type is WSMsgType.CLOSING:
                 self._set_closing(WSCloseCode.OK)
             elif msg.type is WSMsgType.PING and self._autoping:
->>>>>>> d639a067
                 await self.pong(msg.data)
                 continue
             elif msg.type is WSMsgType.PONG and self._autoping:
