--- conflicted
+++ resolved
@@ -26,11 +26,7 @@
     ws_ext_gen,
     ws_ext_parse,
 )
-<<<<<<< HEAD
-from .http_websocket import MESSAGE_TYPES_WITH_CONTENT
-=======
 from .http_websocket import WSMessageError
->>>>>>> 68b33787
 from .log import ws_logger
 from .streams import EofStream, FlowControlDataQueue
 from .typedefs import JSONDecoder, JSONEncoder
@@ -601,7 +597,7 @@
     async def receive_str(self, *, timeout: Optional[float] = None) -> str:
         msg = await self.receive(timeout)
         if msg.type is not WSMsgType.TEXT:
-            if msg.type not in MESSAGE_TYPES_WITH_CONTENT:
+            if msg.type not in [WSMsgType.CONTINUATION, WSMsgType.BINARY]:
                 raise WSMessageTypeError(
                     f"Received message {msg.type}:{msg.data!r} has no content"
                 )
@@ -615,7 +611,7 @@
     async def receive_bytes(self, *, timeout: Optional[float] = None) -> bytes:
         msg = await self.receive(timeout)
         if msg.type is not WSMsgType.BINARY:
-            if msg.type not in MESSAGE_TYPES_WITH_CONTENT:
+            if msg.type not in [WSMsgType.CONTINUATION, WSMsgType.TEXT]:
                 raise WSMessageTypeError(
                     f"Received message {msg.type}:{msg.data!r} has no content"
                 )
