#cython: language_level=3
#
# Based on https://github.com/MagicStack/httptools
#

from cpython cimport (
    Py_buffer,
    PyBUF_SIMPLE,
    PyBuffer_Release,
    PyBytes_AsString,
    PyBytes_AsStringAndSize,
    PyObject_GetBuffer,
)
from cpython.mem cimport PyMem_Free, PyMem_Malloc
from libc.limits cimport ULLONG_MAX
from libc.string cimport memcpy

from multidict import CIMultiDict as _CIMultiDict, CIMultiDictProxy as _CIMultiDictProxy
from yarl import URL as _URL

from aiohttp import hdrs
from aiohttp.helpers import DEBUG, set_exception

from .http_exceptions import (
    BadHttpMessage,
    BadStatusLine,
    ContentLengthError,
    InvalidHeader,
    InvalidURLError,
    LineTooLong,
    PayloadEncodingError,
    TransferEncodingError,
)
from .http_parser import DeflateBuffer as _DeflateBuffer
from .http_writer import (
    HttpVersion as _HttpVersion,
    HttpVersion10 as _HttpVersion10,
    HttpVersion11 as _HttpVersion11,
)
from .streams import EMPTY_PAYLOAD as _EMPTY_PAYLOAD, StreamReader as _StreamReader

cimport cython

from aiohttp cimport _cparser as cparser

include "_headers.pxi"

from aiohttp cimport _find_header

DEF DEFAULT_FREELIST_SIZE = 250

cdef extern from "Python.h":
    int PyByteArray_Resize(object, Py_ssize_t) except -1
    Py_ssize_t PyByteArray_Size(object) except -1
    char* PyByteArray_AsString(object)

__all__ = ('HttpRequestParser', 'HttpResponseParser',
           'RawRequestMessage', 'RawResponseMessage')

cdef object URL = _URL
cdef object URL_build = URL.build
cdef object CIMultiDict = _CIMultiDict
cdef object CIMultiDictProxy = _CIMultiDictProxy
cdef object HttpVersion = _HttpVersion
cdef object HttpVersion10 = _HttpVersion10
cdef object HttpVersion11 = _HttpVersion11
cdef object SEC_WEBSOCKET_KEY1 = hdrs.SEC_WEBSOCKET_KEY1
cdef object CONTENT_ENCODING = hdrs.CONTENT_ENCODING
cdef object EMPTY_PAYLOAD = _EMPTY_PAYLOAD
cdef object StreamReader = _StreamReader
cdef object DeflateBuffer = _DeflateBuffer


cdef inline object extend(object buf, const char* at, size_t length):
    cdef Py_ssize_t s
    cdef char* ptr
    s = PyByteArray_Size(buf)
    PyByteArray_Resize(buf, s + length)
    ptr = PyByteArray_AsString(buf)
    memcpy(ptr + s, at, length)


DEF METHODS_COUNT = 46;

cdef list _http_method = []

for i in range(METHODS_COUNT):
    _http_method.append(
        cparser.llhttp_method_name(<cparser.llhttp_method_t> i).decode('ascii'))


cdef inline str http_method_str(int i):
    if i < METHODS_COUNT:
        return <str>_http_method[i]
    else:
        return "<unknown>"

cdef inline object find_header(bytes raw_header):
    cdef Py_ssize_t size
    cdef char *buf
    cdef int idx
    PyBytes_AsStringAndSize(raw_header, &buf, &size)
    idx = _find_header.find_header(buf, size)
    if idx == -1:
        return raw_header.decode('utf-8', 'surrogateescape')
    return headers[idx]


@cython.freelist(DEFAULT_FREELIST_SIZE)
cdef class RawRequestMessage:
    cdef readonly str method
    cdef readonly str path
    cdef readonly object version  # HttpVersion
    cdef readonly object headers  # CIMultiDict
    cdef readonly object raw_headers  # tuple
    cdef readonly object should_close
    cdef readonly object compression
    cdef readonly object upgrade
    cdef readonly object chunked
    cdef readonly object url  # yarl.URL

    def __init__(self, method, path, version, headers, raw_headers,
                 should_close, compression, upgrade, chunked, url):
        self.method = method
        self.path = path
        self.version = version
        self.headers = headers
        self.raw_headers = raw_headers
        self.should_close = should_close
        self.compression = compression
        self.upgrade = upgrade
        self.chunked = chunked
        self.url = url

    def __repr__(self):
        info = []
        info.append(("method", self.method))
        info.append(("path", self.path))
        info.append(("version", self.version))
        info.append(("headers", self.headers))
        info.append(("raw_headers", self.raw_headers))
        info.append(("should_close", self.should_close))
        info.append(("compression", self.compression))
        info.append(("upgrade", self.upgrade))
        info.append(("chunked", self.chunked))
        info.append(("url", self.url))
        sinfo = ', '.join(name + '=' + repr(val) for name, val in info)
        return '<RawRequestMessage(' + sinfo + ')>'

    def _replace(self, **dct):
        cdef RawRequestMessage ret
        ret = _new_request_message(self.method,
                                   self.path,
                                   self.version,
                                   self.headers,
                                   self.raw_headers,
                                   self.should_close,
                                   self.compression,
                                   self.upgrade,
                                   self.chunked,
                                   self.url)
        if "method" in dct:
            ret.method = dct["method"]
        if "path" in dct:
            ret.path = dct["path"]
        if "version" in dct:
            ret.version = dct["version"]
        if "headers" in dct:
            ret.headers = dct["headers"]
        if "raw_headers" in dct:
            ret.raw_headers = dct["raw_headers"]
        if "should_close" in dct:
            ret.should_close = dct["should_close"]
        if "compression" in dct:
            ret.compression = dct["compression"]
        if "upgrade" in dct:
            ret.upgrade = dct["upgrade"]
        if "chunked" in dct:
            ret.chunked = dct["chunked"]
        if "url" in dct:
            ret.url = dct["url"]
        return ret

cdef _new_request_message(str method,
                           str path,
                           object version,
                           object headers,
                           object raw_headers,
                           bint should_close,
                           object compression,
                           bint upgrade,
                           bint chunked,
                           object url):
    cdef RawRequestMessage ret
    ret = RawRequestMessage.__new__(RawRequestMessage)
    ret.method = method
    ret.path = path
    ret.version = version
    ret.headers = headers
    ret.raw_headers = raw_headers
    ret.should_close = should_close
    ret.compression = compression
    ret.upgrade = upgrade
    ret.chunked = chunked
    ret.url = url
    return ret


@cython.freelist(DEFAULT_FREELIST_SIZE)
cdef class RawResponseMessage:
    cdef readonly object version  # HttpVersion
    cdef readonly int code
    cdef readonly str reason
    cdef readonly object headers  # CIMultiDict
    cdef readonly object raw_headers  # tuple
    cdef readonly object should_close
    cdef readonly object compression
    cdef readonly object upgrade
    cdef readonly object chunked

    def __init__(self, version, code, reason, headers, raw_headers,
                 should_close, compression, upgrade, chunked):
        self.version = version
        self.code = code
        self.reason = reason
        self.headers = headers
        self.raw_headers = raw_headers
        self.should_close = should_close
        self.compression = compression
        self.upgrade = upgrade
        self.chunked = chunked

    def __repr__(self):
        info = []
        info.append(("version", self.version))
        info.append(("code", self.code))
        info.append(("reason", self.reason))
        info.append(("headers", self.headers))
        info.append(("raw_headers", self.raw_headers))
        info.append(("should_close", self.should_close))
        info.append(("compression", self.compression))
        info.append(("upgrade", self.upgrade))
        info.append(("chunked", self.chunked))
        sinfo = ', '.join(name + '=' + repr(val) for name, val in info)
        return '<RawResponseMessage(' + sinfo + ')>'


cdef _new_response_message(object version,
                           int code,
                           str reason,
                           object headers,
                           object raw_headers,
                           bint should_close,
                           object compression,
                           bint upgrade,
                           bint chunked):
    cdef RawResponseMessage ret
    ret = RawResponseMessage.__new__(RawResponseMessage)
    ret.version = version
    ret.code = code
    ret.reason = reason
    ret.headers = headers
    ret.raw_headers = raw_headers
    ret.should_close = should_close
    ret.compression = compression
    ret.upgrade = upgrade
    ret.chunked = chunked
    return ret


@cython.internal
cdef class HttpParser:

    cdef:
        cparser.llhttp_t* _cparser
        cparser.llhttp_settings_t* _csettings

        bytearray _raw_name
        bytearray _raw_value
        bint      _has_value

        object _protocol
        object _loop
        object _timer

        size_t _max_line_size
        size_t _max_field_size
        size_t _max_headers
        bint _response_with_body
        bint _read_until_eof

        bint    _started
        object  _url
        bytearray   _buf
        str     _path
        str     _reason
        object  _headers
        list    _raw_headers
        bint    _upgraded
        list    _messages
        object  _payload
        bint    _payload_error
        object  _payload_exception
        object  _last_error
        bint    _auto_decompress
        int     _limit

        str     _content_encoding

        Py_buffer py_buf

    def __cinit__(self):
        self._cparser = <cparser.llhttp_t*> \
                                PyMem_Malloc(sizeof(cparser.llhttp_t))
        if self._cparser is NULL:
            raise MemoryError()

        self._csettings = <cparser.llhttp_settings_t*> \
                                PyMem_Malloc(sizeof(cparser.llhttp_settings_t))
        if self._csettings is NULL:
            raise MemoryError()

    def __dealloc__(self):
        PyMem_Free(self._cparser)
        PyMem_Free(self._csettings)

    cdef _init(
        self, cparser.llhttp_type mode,
        object protocol, object loop, int limit,
        object timer=None,
        size_t max_line_size=8190, size_t max_headers=32768,
        size_t max_field_size=8190, payload_exception=None,
        bint response_with_body=True, bint read_until_eof=False,
        bint auto_decompress=True,
    ):
        cparser.llhttp_settings_init(self._csettings)
        cparser.llhttp_init(self._cparser, mode, self._csettings)
        self._cparser.data = <void*>self
        self._cparser.content_length = 0

        self._protocol = protocol
        self._loop = loop
        self._timer = timer

        self._buf = bytearray()
        self._payload = None
        self._payload_error = 0
        self._payload_exception = payload_exception
        self._messages = []

        self._raw_name = bytearray()
        self._raw_value = bytearray()
        self._has_value = False

        self._max_line_size = max_line_size
        self._max_headers = max_headers
        self._max_field_size = max_field_size
        self._response_with_body = response_with_body
        self._read_until_eof = read_until_eof
        self._upgraded = False
        self._auto_decompress = auto_decompress
        self._content_encoding = None

        self._csettings.on_url = cb_on_url
        self._csettings.on_status = cb_on_status
        self._csettings.on_header_field = cb_on_header_field
        self._csettings.on_header_value = cb_on_header_value
        self._csettings.on_headers_complete = cb_on_headers_complete
        self._csettings.on_body = cb_on_body
        self._csettings.on_message_begin = cb_on_message_begin
        self._csettings.on_message_complete = cb_on_message_complete
        self._csettings.on_chunk_header = cb_on_chunk_header
        self._csettings.on_chunk_complete = cb_on_chunk_complete

        self._last_error = None
        self._limit = limit

    cdef _process_header(self):
        if self._raw_name:
            raw_name = bytes(self._raw_name)
            raw_value = bytes(self._raw_value)

            name = find_header(raw_name)
            value = raw_value.decode('utf-8', 'surrogateescape')

            self._headers.add(name, value)

            if name is CONTENT_ENCODING:
                self._content_encoding = value

            PyByteArray_Resize(self._raw_name, 0)
            PyByteArray_Resize(self._raw_value, 0)
            self._has_value = False
            self._raw_headers.append((raw_name, raw_value))

    cdef _on_header_field(self, char* at, size_t length):
        cdef Py_ssize_t size
        cdef char *buf
        if self._has_value:
            self._process_header()

        size = PyByteArray_Size(self._raw_name)
        PyByteArray_Resize(self._raw_name, size + length)
        buf = PyByteArray_AsString(self._raw_name)
        memcpy(buf + size, at, length)

    cdef _on_header_value(self, char* at, size_t length):
        cdef Py_ssize_t size
        cdef char *buf

        size = PyByteArray_Size(self._raw_value)
        PyByteArray_Resize(self._raw_value, size + length)
        buf = PyByteArray_AsString(self._raw_value)
        memcpy(buf + size, at, length)
        self._has_value = True

    cdef _on_headers_complete(self):
        self._process_header()

        method = http_method_str(self._cparser.method)
        should_close = not cparser.llhttp_should_keep_alive(self._cparser)
        upgrade = self._cparser.upgrade
        chunked = self._cparser.flags & cparser.F_CHUNKED

        raw_headers = tuple(self._raw_headers)
        headers = CIMultiDictProxy(self._headers)

        if upgrade or self._cparser.method == cparser.HTTP_CONNECT:
            self._upgraded = True

        # do not support old websocket spec
        if SEC_WEBSOCKET_KEY1 in headers:
            raise InvalidHeader(SEC_WEBSOCKET_KEY1)

        encoding = None
        enc = self._content_encoding
        if enc is not None:
            self._content_encoding = None
            enc = enc.lower()
            if enc in ('gzip', 'deflate', 'br'):
                encoding = enc

        if self._cparser.type == cparser.HTTP_REQUEST:
            msg = _new_request_message(
                method, self._path,
                self.http_version(), headers, raw_headers,
                should_close, encoding, upgrade, chunked, self._url)
        else:
            msg = _new_response_message(
                self.http_version(), self._cparser.status_code, self._reason,
                headers, raw_headers, should_close, encoding,
                upgrade, chunked)

        if (
            ULLONG_MAX > self._cparser.content_length > 0 or chunked or
            self._cparser.method == cparser.HTTP_CONNECT or
            (self._cparser.status_code >= 199 and
             self._cparser.content_length == 0 and
             self._read_until_eof)
        ):
            payload = StreamReader(
                self._protocol, timer=self._timer, loop=self._loop,
                limit=self._limit)
        else:
            payload = EMPTY_PAYLOAD

        self._payload = payload
        if encoding is not None and self._auto_decompress:
            self._payload = DeflateBuffer(payload, encoding)

        if not self._response_with_body:
            payload = EMPTY_PAYLOAD

        self._messages.append((msg, payload))

    cdef _on_message_complete(self):
        self._payload.feed_eof()
        self._payload = None

    cdef _on_chunk_header(self):
        self._payload.begin_http_chunk_receiving()

    cdef _on_chunk_complete(self):
        self._payload.end_http_chunk_receiving()

    cdef object _on_status_complete(self):
        pass

    cdef inline http_version(self):
        cdef cparser.llhttp_t* parser = self._cparser

        if parser.http_major == 1:
            if parser.http_minor == 0:
                return HttpVersion10
            elif parser.http_minor == 1:
                return HttpVersion11

        return HttpVersion(parser.http_major, parser.http_minor)

    ### Public API ###

    def feed_eof(self):
        cdef bytes desc

        if self._payload is not None:
            if self._cparser.flags & cparser.F_CHUNKED:
                raise TransferEncodingError(
                    "Not enough data for satisfy transfer length header.")
            elif self._cparser.flags & cparser.F_CONTENT_LENGTH:
                raise ContentLengthError(
                    "Not enough data for satisfy content length header.")
            elif cparser.llhttp_get_errno(self._cparser) != cparser.HPE_OK:
                desc = cparser.llhttp_get_error_reason(self._cparser)
                raise PayloadEncodingError(desc.decode('latin-1'))
            else:
                self._payload.feed_eof()
        elif self._started:
            self._on_headers_complete()
            if self._messages:
                return self._messages[-1][0]

    def feed_data(self, data):
        cdef:
            size_t data_len
            size_t nb
            cdef cparser.llhttp_errno_t errno

        PyObject_GetBuffer(data, &self.py_buf, PyBUF_SIMPLE)
        data_len = <size_t>self.py_buf.len

        errno = cparser.llhttp_execute(
            self._cparser,
            <char*>self.py_buf.buf,
            data_len)

        if errno is cparser.HPE_PAUSED_UPGRADE:
            cparser.llhttp_resume_after_upgrade(self._cparser)

            nb = cparser.llhttp_get_error_pos(self._cparser) - <char*>self.py_buf.buf

        PyBuffer_Release(&self.py_buf)

        if errno not in (cparser.HPE_OK, cparser.HPE_PAUSED_UPGRADE):
            if self._payload_error == 0:
                if self._last_error is not None:
                    ex = self._last_error
                    self._last_error = None
                else:
                    after = cparser.llhttp_get_error_pos(self._cparser)
                    before = data[:after - <char*>self.py_buf.buf]
                    after_b = after.split(b"\r\n", 1)[0]
                    before = before.rsplit(b"\r\n", 1)[-1]
                    data = before + after_b
                    pointer = " " * (len(repr(before))-1) + "^"
                    ex = parser_error_from_errno(self._cparser, data, pointer)
                self._payload = None
                raise ex

        if self._messages:
            messages = self._messages
            self._messages = []
        else:
            messages = ()

        if self._upgraded:
            return messages, True, data[nb:]
        else:
            return messages, False, b''

    def set_upgraded(self, val):
        self._upgraded = val


cdef class HttpRequestParser(HttpParser):

    def __init__(
        self, protocol, loop, int limit, timer=None,
        size_t max_line_size=8190, size_t max_headers=32768,
        size_t max_field_size=8190, payload_exception=None,
        bint response_with_body=True, bint read_until_eof=False,
        bint auto_decompress=True,
    ):
        self._init(cparser.HTTP_REQUEST, protocol, loop, limit, timer,
                   max_line_size, max_headers, max_field_size,
                   payload_exception, response_with_body, read_until_eof,
                   auto_decompress)

    cdef object _on_status_complete(self):
        cdef int idx1, idx2
        if not self._buf:
            return
        self._path = self._buf.decode('utf-8', 'surrogateescape')
        try:
            idx3 = len(self._path)
            if self._cparser.method == cparser.HTTP_CONNECT:
                # authority-form,
                # https://datatracker.ietf.org/doc/html/rfc7230#section-5.3.3
                self._url = URL.build(authority=self._path, encoded=True)
            elif idx3 > 1 and self._path[0] == '/':
                # origin-form,
                # https://datatracker.ietf.org/doc/html/rfc7230#section-5.3.1
                idx1 = self._path.find("?")
                if idx1 == -1:
                    query = ""
                    idx2 = self._path.find("#")
                    if idx2 == -1:
                        path = self._path
                        fragment = ""
                    else:
                        path = self._path[0: idx2]
                        fragment = self._path[idx2+1:]

                else:
                    path = self._path[0:idx1]
                    idx1 += 1
                    idx2 = self._path.find("#", idx1+1)
                    if idx2 == -1:
                        query = self._path[idx1:]
                        fragment = ""
                    else:
                        query = self._path[idx1: idx2]
                        fragment = self._path[idx2+1:]

                self._url = URL.build(
                    path=path,
                    query_string=query,
                    fragment=fragment,
                    encoded=True,
                )
            else:
                # absolute-form for proxy maybe,
                # https://datatracker.ietf.org/doc/html/rfc7230#section-5.3.2
                self._url = URL(self._path, encoded=True)
        finally:
            PyByteArray_Resize(self._buf, 0)


cdef class HttpResponseParser(HttpParser):

    def __init__(
        self, protocol, loop, int limit, timer=None,
            size_t max_line_size=8190, size_t max_headers=32768,
            size_t max_field_size=8190, payload_exception=None,
            bint response_with_body=True, bint read_until_eof=False,
            bint auto_decompress=True
    ):
        self._init(cparser.HTTP_RESPONSE, protocol, loop, limit, timer,
                   max_line_size, max_headers, max_field_size,
                   payload_exception, response_with_body, read_until_eof,
                   auto_decompress)
        # Use strict parsing on dev mode, so users are warned about broken servers.
        if not DEBUG:
            cparser.llhttp_set_lenient_headers(self._cparser, 1)
            cparser.llhttp_set_lenient_optional_cr_before_lf(self._cparser, 1)
            cparser.llhttp_set_lenient_spaces_after_chunk_size(self._cparser, 1)

    cdef object _on_status_complete(self):
        if self._buf:
            self._reason = self._buf.decode('utf-8', 'surrogateescape')
            PyByteArray_Resize(self._buf, 0)
        else:
            self._reason = self._reason or ''

cdef int cb_on_message_begin(cparser.llhttp_t* parser) except -1:
    cdef HttpParser pyparser = <HttpParser>parser.data

    pyparser._started = True
    pyparser._headers = CIMultiDict()
    pyparser._raw_headers = []
    PyByteArray_Resize(pyparser._buf, 0)
    pyparser._path = None
    pyparser._reason = None
    return 0


cdef int cb_on_url(cparser.llhttp_t* parser,
                   const char *at, size_t length) except -1:
    cdef HttpParser pyparser = <HttpParser>parser.data
    try:
        if length > pyparser._max_line_size:
            raise LineTooLong(
                'Status line is too long', pyparser._max_line_size, length)
        extend(pyparser._buf, at, length)
    except BaseException as ex:
        pyparser._last_error = ex
        return -1
    else:
        return 0


cdef int cb_on_status(cparser.llhttp_t* parser,
                      const char *at, size_t length) except -1:
    cdef HttpParser pyparser = <HttpParser>parser.data
    cdef str reason
    try:
        if length > pyparser._max_line_size:
            raise LineTooLong(
                'Status line is too long', pyparser._max_line_size, length)
        extend(pyparser._buf, at, length)
    except BaseException as ex:
        pyparser._last_error = ex
        return -1
    else:
        return 0


cdef int cb_on_header_field(cparser.llhttp_t* parser,
                            const char *at, size_t length) except -1:
    cdef HttpParser pyparser = <HttpParser>parser.data
    cdef Py_ssize_t size
    try:
        pyparser._on_status_complete()
        size = len(pyparser._raw_name) + length
        if size > pyparser._max_field_size:
            raise LineTooLong(
                'Header name is too long', pyparser._max_field_size, size)
        pyparser._on_header_field(at, length)
    except BaseException as ex:
        pyparser._last_error = ex
        return -1
    else:
        return 0


cdef int cb_on_header_value(cparser.llhttp_t* parser,
                            const char *at, size_t length) except -1:
    cdef HttpParser pyparser = <HttpParser>parser.data
    cdef Py_ssize_t size
    try:
        size = len(pyparser._raw_value) + length
        if size > pyparser._max_field_size:
            raise LineTooLong(
                'Header value is too long', pyparser._max_field_size, size)
        pyparser._on_header_value(at, length)
    except BaseException as ex:
        pyparser._last_error = ex
        return -1
    else:
        return 0


cdef int cb_on_headers_complete(cparser.llhttp_t* parser) except -1:
    cdef HttpParser pyparser = <HttpParser>parser.data
    try:
        pyparser._on_status_complete()
        pyparser._on_headers_complete()
    except BaseException as exc:
        pyparser._last_error = exc
        return -1
    else:
        if (
            pyparser._cparser.upgrade or
            pyparser._cparser.method == cparser.HTTP_CONNECT
        ):
            return 2
        else:
            return 0


cdef int cb_on_body(cparser.llhttp_t* parser,
                    const char *at, size_t length) except -1:
    cdef HttpParser pyparser = <HttpParser>parser.data
    cdef bytes body = at[:length]
    try:
<<<<<<< HEAD
        pyparser._payload.feed_data(body)
    except BaseException as exc:
=======
        pyparser._payload.feed_data(body, length)
    except BaseException as underlying_exc:
        reraised_exc = underlying_exc
>>>>>>> 9b6f2c0b
        if pyparser._payload_exception is not None:
            reraised_exc = pyparser._payload_exception(str(underlying_exc))

        set_exception(pyparser._payload, reraised_exc, underlying_exc)

        pyparser._payload_error = 1
        return -1
    else:
        return 0


cdef int cb_on_message_complete(cparser.llhttp_t* parser) except -1:
    cdef HttpParser pyparser = <HttpParser>parser.data
    try:
        pyparser._started = False
        pyparser._on_message_complete()
    except BaseException as exc:
        pyparser._last_error = exc
        return -1
    else:
        return 0


cdef int cb_on_chunk_header(cparser.llhttp_t* parser) except -1:
    cdef HttpParser pyparser = <HttpParser>parser.data
    try:
        pyparser._on_chunk_header()
    except BaseException as exc:
        pyparser._last_error = exc
        return -1
    else:
        return 0


cdef int cb_on_chunk_complete(cparser.llhttp_t* parser) except -1:
    cdef HttpParser pyparser = <HttpParser>parser.data
    try:
        pyparser._on_chunk_complete()
    except BaseException as exc:
        pyparser._last_error = exc
        return -1
    else:
        return 0


cdef parser_error_from_errno(cparser.llhttp_t* parser, data, pointer):
    cdef cparser.llhttp_errno_t errno = cparser.llhttp_get_errno(parser)
    cdef bytes desc = cparser.llhttp_get_error_reason(parser)

    err_msg = "{}:\n\n  {!r}\n  {}".format(desc.decode("latin-1"), data, pointer)

    if errno in {cparser.HPE_CB_MESSAGE_BEGIN,
                 cparser.HPE_CB_HEADERS_COMPLETE,
                 cparser.HPE_CB_MESSAGE_COMPLETE,
                 cparser.HPE_CB_CHUNK_HEADER,
                 cparser.HPE_CB_CHUNK_COMPLETE,
                 cparser.HPE_INVALID_CONSTANT,
                 cparser.HPE_INVALID_HEADER_TOKEN,
                 cparser.HPE_INVALID_CONTENT_LENGTH,
                 cparser.HPE_INVALID_CHUNK_SIZE,
                 cparser.HPE_INVALID_EOF_STATE,
                 cparser.HPE_INVALID_TRANSFER_ENCODING}:
        return BadHttpMessage(err_msg)
    elif errno in {cparser.HPE_INVALID_STATUS,
                   cparser.HPE_INVALID_METHOD,
                   cparser.HPE_INVALID_VERSION}:
        return BadStatusLine(error=err_msg)
    elif errno == cparser.HPE_INVALID_URL:
        return InvalidURLError(err_msg)

    return BadHttpMessage(err_msg)<|MERGE_RESOLUTION|>--- conflicted
+++ resolved
@@ -762,14 +762,9 @@
     cdef HttpParser pyparser = <HttpParser>parser.data
     cdef bytes body = at[:length]
     try:
-<<<<<<< HEAD
         pyparser._payload.feed_data(body)
-    except BaseException as exc:
-=======
-        pyparser._payload.feed_data(body, length)
     except BaseException as underlying_exc:
         reraised_exc = underlying_exc
->>>>>>> 9b6f2c0b
         if pyparser._payload_exception is not None:
             reraised_exc = pyparser._payload_exception(str(underlying_exc))
 
