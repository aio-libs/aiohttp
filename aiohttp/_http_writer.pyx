--- conflicted
+++ resolved
@@ -46,26 +46,18 @@
     Py_ssize_t pos
     bint heap_allocated
 
-<<<<<<< HEAD
-
-cdef inline void _init_writer(Writer* writer) noexcept:
-    writer.buf = &BUFFER[0]
-=======
+
 cdef inline void _init_writer(Writer* writer, char *buf):
     writer.buf = buf
->>>>>>> 230e1ee6
     writer.size = BUF_SIZE
     writer.pos = 0
     writer.heap_allocated = 0
 
 
-<<<<<<< HEAD
-cdef inline void _release_writer(Writer* writer) noexcept:
-    if writer.buf != BUFFER:
-=======
+
+
 cdef inline void _release_writer(Writer* writer):
     if writer.heap_allocated:
->>>>>>> 230e1ee6
         PyMem_Free(writer.buf)
 
 
@@ -166,24 +158,14 @@
 
 # --------------- _serialize_headers ----------------------
 
-<<<<<<< HEAD
-
-
-def _serialize_headers(str status_line, object headers):
+def _serialize_headers(str status_line, headers):
     cdef Writer writer
     cdef PyObject* key
     cdef PyObject* val
     cdef object multidict_iter
-    _init_writer(&writer)
-=======
-def _serialize_headers(str status_line, headers):
-    cdef Writer writer
-    cdef object key
-    cdef object val
     cdef char buf[BUF_SIZE]
 
     _init_writer(&writer, buf)
->>>>>>> 230e1ee6
 
     try:
         multidict_iter = MultiDictIter_New(headers)
