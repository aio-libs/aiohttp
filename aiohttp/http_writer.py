--- conflicted
+++ resolved
@@ -154,10 +154,7 @@
 
         if self._drain_waiter is not None:
             waiter, self._drain_waiter = self._drain_waiter, None
-<<<<<<< HEAD
             set_result(waiter, None)
-=======
-            waiter.set_result(None)
 
     async def get_transport(self):
         if self._transport is None:
@@ -166,7 +163,6 @@
             await self._drain_waiter
 
         return self._transport
->>>>>>> a24af034
 
     @property
     def tcp_nodelay(self):
