import abc
import asyncio
import collections
import inspect
import keyword
import os
import re
import sys
import warnings
from collections.abc import Container, Iterable, Sized
from pathlib import Path
from types import MappingProxyType
from urllib.parse import unquote, urlencode

from . import hdrs
from .abc import AbstractMatchInfo, AbstractRouter, AbstractView
from .file_sender import FileSender
from .protocol import HttpVersion11
<<<<<<< HEAD
from .web_exceptions import (HTTPMethodNotAllowed, HTTPNotFound,
                             HTTPExpectationFailed, HTTPForbidden)
from .web_reqrep import Response, StreamResponse
=======
from .web_exceptions import (HTTPExpectationFailed, HTTPMethodNotAllowed,
                             HTTPNotFound)
from .web_reqrep import StreamResponse
>>>>>>> 3759c40f

__all__ = ('UrlDispatcher', 'UrlMappingMatchInfo',
           'AbstractResource', 'Resource', 'PlainResource', 'DynamicResource',
           'ResourceAdapter',
           'AbstractRoute', 'ResourceRoute',
           'Route', 'PlainRoute', 'DynamicRoute', 'StaticRoute', 'View')


PY_35 = sys.version_info >= (3, 5)


HTTP_METHOD_RE = re.compile(r"^[0-9A-Za-z!#\$%&'\*\+\-\.\^_`\|~]+$")


class AbstractResource(Sized, Iterable):

    def __init__(self, *, name=None):
        self._name = name

    @property
    def name(self):
        return self._name

    @abc.abstractmethod  # pragma: no branch
    def url(self, **kwargs):
        """Construct url for resource with additional params."""

    @asyncio.coroutine
    @abc.abstractmethod  # pragma: no branch
    def resolve(self, method, path):
        """Resolve resource

        Return (UrlMappingMatchInfo, allowed_methods) pair."""

    @abc.abstractmethod
    def get_info(self):
        """Return a dict with additional info useful for introspection"""

    @staticmethod
    def _append_query(url, query):
        if query is not None:
            return url + "?" + urlencode(query)
        else:
            return url


class AbstractRoute(abc.ABC):

    def __init__(self, method, handler, *,
                 expect_handler=None,
                 resource=None):

        if expect_handler is None:
            expect_handler = _defaultExpectHandler

        assert asyncio.iscoroutinefunction(expect_handler), \
            'Coroutine is expected, got {!r}'.format(expect_handler)

        method = method.upper()
        if not HTTP_METHOD_RE.match(method):
            raise ValueError("{} is not allowed HTTP method".format(method))

        assert callable(handler), handler
        if asyncio.iscoroutinefunction(handler):
            pass
        elif inspect.isgeneratorfunction(handler):
            warnings.warn("Bare generators are deprecated, "
                          "use @coroutine wrapper", DeprecationWarning)
        elif (isinstance(handler, type) and
              issubclass(handler, AbstractView)):
            pass
        else:
            @asyncio.coroutine
            def handler_wrapper(*args, **kwargs):
                result = old_handler(*args, **kwargs)
                if asyncio.iscoroutine(result):
                    result = yield from result
                return result
            old_handler = handler
            handler = handler_wrapper

        self._method = method
        self._handler = handler
        self._expect_handler = expect_handler
        self._resource = resource

    @property
    def method(self):
        return self._method

    @property
    def handler(self):
        return self._handler

    @property
    @abc.abstractmethod
    def name(self):
        """Optional route's name, always equals to resource's name."""

    @property
    def resource(self):
        return self._resource

    @abc.abstractmethod
    def get_info(self):
        """Return a dict with additional info useful for introspection"""

    @abc.abstractmethod  # pragma: no branch
    def url(self, **kwargs):
        """Construct url for route with additional params."""

    @asyncio.coroutine
    def handle_expect_header(self, request):
        return (yield from self._expect_handler(request))


class UrlMappingMatchInfo(dict, AbstractMatchInfo):

    def __init__(self, match_dict, route):
        super().__init__(match_dict)
        self._route = route

    @property
    def handler(self):
        return self._route.handler

    @property
    def route(self):
        return self._route

    @property
    def expect_handler(self):
        return self._route.handle_expect_header

    @property
    def http_exception(self):
        return None

    def get_info(self):
        return self._route.get_info()

    def __repr__(self):
        return "<MatchInfo {}: {}>".format(super().__repr__(), self._route)


class MatchInfoError(UrlMappingMatchInfo):

    def __init__(self, http_exception):
        self._exception = http_exception
        super().__init__({}, SystemRoute(self._exception))

    @property
    def http_exception(self):
        return self._exception

    def __repr__(self):
        return "<MatchInfoError {}: {}>".format(self._exception.status,
                                                self._exception.reason)


@asyncio.coroutine
def _defaultExpectHandler(request):
    """Default handler for Expect header.

    Just send "100 Continue" to client.
    raise HTTPExpectationFailed if value of header is not "100-continue"
    """
    expect = request.headers.get(hdrs.EXPECT)
    if request.version == HttpVersion11:
        if expect.lower() == "100-continue":
            request.transport.write(b"HTTP/1.1 100 Continue\r\n\r\n")
        else:
            raise HTTPExpectationFailed(text="Unknown Expect: %s" % expect)


class ResourceAdapter(AbstractResource):

    def __init__(self, route):
        assert isinstance(route, Route), \
            'Instance of Route class is required, got {!r}'.format(route)
        super().__init__(name=route.name)
        self._route = route
        route._resource = self

    def url(self, **kwargs):
        return self._route.url(**kwargs)

    @asyncio.coroutine
    def resolve(self, method, path):
        route_method = self._route.method
        allowed_methods = set()
        match_dict = self._route.match(path)
        if match_dict is not None:
            allowed_methods.add(route_method)
            if route_method == hdrs.METH_ANY or route_method == method:
                return (UrlMappingMatchInfo(match_dict, self._route),
                        allowed_methods)
        return None, allowed_methods

    def get_info(self):
        return self._route.get_info()

    def __len__(self):
        return 1

    def __iter__(self):
        yield self._route


class Resource(AbstractResource):

    def __init__(self, *, name=None):
        super().__init__(name=name)
        self._routes = []

    def add_route(self, method, handler, *,
                  expect_handler=None):

        for route in self._routes:
            if route.method == method or route.method == hdrs.METH_ANY:
                raise RuntimeError("Added route will never be executed, "
                                   "method {route.method} is "
                                   "already registered".format(route=route))

        route = ResourceRoute(method, handler, self,
                              expect_handler=expect_handler)
        self.register_route(route)
        return route

    def register_route(self, route):
        assert isinstance(route, ResourceRoute), \
            'Instance of Route class is required, got {!r}'.format(route)
        self._routes.append(route)

    @asyncio.coroutine
    def resolve(self, method, path):
        allowed_methods = set()

        match_dict = self._match(path)
        if match_dict is None:
            return None, allowed_methods

        for route in self._routes:
            route_method = route.method
            allowed_methods.add(route_method)

            if route_method == method or route_method == hdrs.METH_ANY:
                return UrlMappingMatchInfo(match_dict, route), allowed_methods
        else:
            return None, allowed_methods

    def __len__(self):
        return len(self._routes)

    def __iter__(self):
        return iter(self._routes)


class PlainResource(Resource):

    def __init__(self, path, *, name=None):
        super().__init__(name=name)
        self._path = path

    def _match(self, path):
        # string comparison is about 10 times faster than regexp matching
        if self._path == path:
            return {}
        else:
            return None

    def get_info(self):
        return {'path': self._path}

    def url(self, *, query=None):
        return self._append_query(self._path, query)

    def __repr__(self):
        name = "'" + self.name + "' " if self.name is not None else ""
        return "<PlainResource {name} {path}".format(name=name,
                                                     path=self._path)


class DynamicResource(Resource):

    def __init__(self, pattern, formatter, *, name=None):
        super().__init__(name=name)
        self._pattern = pattern
        self._formatter = formatter

    def _match(self, path):
        match = self._pattern.match(path)
        if match is None:
            return None
        else:
            return {key: unquote(value) for key, value in
                    match.groupdict().items()}

    def get_info(self):
        return {'formatter': self._formatter,
                'pattern': self._pattern}

    def url(self, *, parts, query=None):
        url = self._formatter.format_map(parts)
        return self._append_query(url, query)

    def __repr__(self):
        name = "'" + self.name + "' " if self.name is not None else ""
        return ("<DynamicResource {name} {formatter}"
                .format(name=name, formatter=self._formatter))


class ResourceRoute(AbstractRoute):
    """A route with resource"""

    def __init__(self, method, handler, resource, *,
                 expect_handler=None):
        super().__init__(method, handler, expect_handler=expect_handler,
                         resource=resource)

    def __repr__(self):
        return "<ResourceRoute [{method}] {resource} -> {handler!r}".format(
            method=self.method, resource=self._resource,
            handler=self.handler)

    @property
    def name(self):
        return self._resource.name

    def url(self, **kwargs):
        """Construct url for route with additional params."""
        return self._resource.url(**kwargs)

    def get_info(self):
        return self._resource.get_info()

    _append_query = staticmethod(Resource._append_query)


class Route(AbstractRoute):
    """Old fashion route"""

    def __init__(self, method, handler, name, *, expect_handler=None):
        super().__init__(method, handler, expect_handler=expect_handler)
        self._name = name

    @property
    def name(self):
        return self._name

    @abc.abstractmethod
    def match(self, path):
        """Return dict with info for given path or
        None if route cannot process path."""

    _append_query = staticmethod(Resource._append_query)


class PlainRoute(Route):

    def __init__(self, method, handler, name, path, *, expect_handler=None):
        super().__init__(method, handler, name, expect_handler=expect_handler)
        self._path = path

    def match(self, path):
        # string comparison is about 10 times faster than regexp matching
        if self._path == path:
            return {}
        else:
            return None

    def url(self, *, query=None):
        return self._append_query(self._path, query)

    def get_info(self):
        return {'path': self._path}

    def __repr__(self):
        name = "'" + self.name + "' " if self.name is not None else ""
        return "<PlainRoute {name}[{method}] {path} -> {handler!r}".format(
            name=name, method=self.method, path=self._path,
            handler=self.handler)


class DynamicRoute(Route):

    def __init__(self, method, handler, name, pattern, formatter, *,
                 expect_handler=None):
        super().__init__(method, handler, name, expect_handler=expect_handler)
        self._pattern = pattern
        self._formatter = formatter

    def match(self, path):
        match = self._pattern.match(path)
        if match is None:
            return None
        else:
            return match.groupdict()

    def url(self, *, parts, query=None):
        url = self._formatter.format_map(parts)
        return self._append_query(url, query)

    def get_info(self):
        return {'formatter': self._formatter,
                'pattern': self._pattern}

    def __repr__(self):
        name = "'" + self.name + "' " if self.name is not None else ""
        return ("<DynamicRoute {name}[{method}] {formatter} -> {handler!r}"
                .format(name=name, method=self.method,
                        formatter=self._formatter, handler=self.handler))


class StaticRoute(Route):

    def __init__(self, name, prefix, directory, *,
                 expect_handler=None, chunk_size=256*1024,
                 response_factory=StreamResponse,
                 show_index=False):
        assert prefix.startswith('/'), prefix
        assert prefix.endswith('/'), prefix
        super().__init__(
            'GET', self.handle, name, expect_handler=expect_handler)
        self._prefix = prefix
        self._prefix_len = len(self._prefix)
        try:
            directory = Path(directory)
            if str(directory).startswith('~'):
                directory = Path(os.path.expanduser(str(directory)))
            directory = directory.resolve()
            if not directory.is_dir():
                raise ValueError('Not a directory')
        except (FileNotFoundError, ValueError) as error:
            raise ValueError(
                "No directory exists at '{}'".format(directory)) from error
        self._directory = directory
        self._file_sender = FileSender(resp_factory=response_factory,
                                       chunk_size=chunk_size)
        self._show_index = show_index

    def match(self, path):
        if not path.startswith(self._prefix):
            return None
        return {'filename': path[self._prefix_len:]}

    def url(self, *, filename, query=None):
        if isinstance(filename, Path):
            filename = str(filename)
        while filename.startswith('/'):
            filename = filename[1:]
        url = self._prefix + filename
        return self._append_query(url, query)

    def get_info(self):
        return {'directory': self._directory,
                'prefix': self._prefix}

    @asyncio.coroutine
    def handle(self, request):
        filename = request.match_info['filename']
        try:
            filepath = self._directory.joinpath(filename).resolve()
            filepath.relative_to(self._directory)
        except (ValueError, FileNotFoundError) as error:
            # relatively safe
            raise HTTPNotFound() from error
        except Exception as error:
            # perm error or other kind!
            request.app.logger.exception(error)
            raise HTTPNotFound() from error

        # on opening a dir, load it's contents if allowed
        if filepath.is_dir():
            if self._show_index:
                ret = Response(text=self._directory_as_html(filepath))
            else:
                raise HTTPForbidden()
        elif filepath.is_file():
            ret = yield from self._file_sender.send(request, filepath)
        else:
            raise HTTPNotFound

        return ret

    def _directory_as_html(self, filepath):
        "returns directory's index as html"
        # sanity check
        assert filepath.is_dir()

        posix_dir_len = len(self._directory.as_posix())

        # remove the beginning of posix path, so it would be relative
        # to our added static path
        relative_path_to_dir = filepath.as_posix()[posix_dir_len:]
        index_of = "Index of /{}".format(relative_path_to_dir)
        head = "<head>\n<title>{}</title>\n</head>".format(index_of)
        h1 = "<h1>{}</h1>".format(index_of)

        index_list = []
        dir_index = filepath.iterdir()
        for _file in dir_index:
            # show file url as relative to static path
            file_url = _file.as_posix()[posix_dir_len:]

            # if file is a directory, add '/' to the end of the name
            if _file.is_dir():
                file_name = "{}/".format(_file.name)
            else:
                file_name = _file.name

            index_list.append(
                '<li><a href="{url}">{name}</a></li>'.format(url=file_url,
                                                             name=file_name)
            )
        ul = "<ul>\n{}\n</ul>".format('\n'.join(index_list))
        body = "<body>\n{}\n{}\n</body>".format(h1, ul)

        html = "<html>\n{}\n{}\n</html>".format(head, body)

        return html

    def __repr__(self):
        name = "'" + self.name + "' " if self.name is not None else ""
        return "<StaticRoute {name}[{method}] {path} -> {directory!r}".format(
            name=name, method=self.method, path=self._prefix,
            directory=self._directory)


class SystemRoute(Route):

    def __init__(self, http_exception):
        super().__init__(hdrs.METH_ANY, self._handler, None)
        self._http_exception = http_exception

    def url(self, **kwargs):
        raise RuntimeError(".url() is not allowed for SystemRoute")

    def match(self, path):
        return None

    def get_info(self):
        return {'http_exception': self._http_exception}

    @asyncio.coroutine
    def _handler(self, request):
        raise self._http_exception

    @property
    def status(self):
        return self._http_exception.status

    @property
    def reason(self):
        return self._http_exception.reason

    def __repr__(self):
        return "<SystemRoute {self.status}: {self.reason}>".format(self=self)


class View(AbstractView):

    @asyncio.coroutine
    def __iter__(self):
        if self.request.method not in hdrs.METH_ALL:
            self._raise_allowed_methods()
        method = getattr(self, self.request.method.lower(), None)
        if method is None:
            self._raise_allowed_methods()
        resp = yield from method()
        return resp

    if PY_35:
        def __await__(self):
            return (yield from self.__iter__())

    def _raise_allowed_methods(self):
        allowed_methods = {
            m for m in hdrs.METH_ALL if hasattr(self, m.lower())}
        raise HTTPMethodNotAllowed(self.request.method, allowed_methods)


class ResourcesView(Sized, Iterable, Container):

    def __init__(self, resources):
        self._resources = resources

    def __len__(self):
        return len(self._resources)

    def __iter__(self):
        yield from self._resources

    def __contains__(self, resource):
        return resource in self._resources


class RoutesView(Sized, Iterable, Container):

    def __init__(self, resources):
        self._routes = []
        for resource in resources:
            for route in resource:
                self._routes.append(route)

    def __len__(self):
        return len(self._routes)

    def __iter__(self):
        yield from self._routes

    def __contains__(self, route):
        return route in self._routes


class UrlDispatcher(AbstractRouter, collections.abc.Mapping):

    DYN = re.compile(r'^\{(?P<var>[a-zA-Z][_a-zA-Z0-9]*)\}$')
    DYN_WITH_RE = re.compile(
        r'^\{(?P<var>[a-zA-Z][_a-zA-Z0-9]*):(?P<re>.+)\}$')
    GOOD = r'[^{}/]+'
    ROUTE_RE = re.compile(r'(\{[_a-zA-Z][^{}]*(?:\{[^{}]*\}[^{}]*)*\})')
    NAME_SPLIT_RE = re.compile('[.:-]')

    def __init__(self):
        super().__init__()
        self._resources = []
        self._named_resources = {}

    @asyncio.coroutine
    def resolve(self, request):
        path = request.raw_path
        method = request.method
        allowed_methods = set()

        for resource in self._resources:
            match_dict, allowed = yield from resource.resolve(method, path)
            if match_dict is not None:
                return match_dict
            else:
                allowed_methods |= allowed
        else:
            if allowed_methods:
                return MatchInfoError(HTTPMethodNotAllowed(method,
                                                           allowed_methods))
            else:
                return MatchInfoError(HTTPNotFound())

    def __iter__(self):
        return iter(self._named_resources)

    def __len__(self):
        return len(self._named_resources)

    def __contains__(self, name):
        return name in self._named_resources

    def __getitem__(self, name):
        return self._named_resources[name]

    def resources(self):
        return ResourcesView(self._resources)

    def routes(self):
        return RoutesView(self._resources)

    def named_resources(self):
        return MappingProxyType(self._named_resources)

    def named_routes(self):
        # NB: it's ambiguous but it's really resources.
        warnings.warn("Use .named_resources instead", DeprecationWarning)
        return self.named_resources()

    def register_route(self, route):
        warnings.warn("Use resource-based interface", DeprecationWarning)
        resource = ResourceAdapter(route)
        self._reg_resource(resource)

    def _reg_resource(self, resource):
        assert isinstance(resource, AbstractResource), \
            'Instance of AbstractResource class is required, got {!r}'.format(
                resource)

        name = resource.name

        if name is not None:
            parts = self.NAME_SPLIT_RE.split(name)
            for part in parts:
                if not part.isidentifier() or keyword.iskeyword(part):
                    raise ValueError('Incorrect route name {!r}, '
                                     'the name should be a sequence of '
                                     'python identifiers separated '
                                     'by dash, dot or column'.format(name))
            if name in self._named_resources:
                raise ValueError('Duplicate {!r}, '
                                 'already handled by {!r}'
                                 .format(name, self._named_resources[name]))
            self._named_resources[name] = resource
        self._resources.append(resource)

    def add_resource(self, path, *, name=None):
        if not path.startswith('/'):
            raise ValueError("path should be started with /")
        if not ('{' in path or '}' in path or self.ROUTE_RE.search(path)):
            resource = PlainResource(path, name=name)
            self._reg_resource(resource)
            return resource

        pattern = ''
        formatter = ''
        for part in self.ROUTE_RE.split(path):
            match = self.DYN.match(part)
            if match:
                pattern += '(?P<{}>{})'.format(match.group('var'), self.GOOD)
                formatter += '{' + match.group('var') + '}'
                continue

            match = self.DYN_WITH_RE.match(part)
            if match:
                pattern += '(?P<{var}>{re})'.format(**match.groupdict())
                formatter += '{' + match.group('var') + '}'
                continue

            if '{' in part or '}' in part:
                raise ValueError("Invalid path '{}'['{}']".format(path, part))

            formatter += part
            pattern += re.escape(part)

        try:
            compiled = re.compile('^' + pattern + '$')
        except re.error as exc:
            raise ValueError(
                "Bad pattern '{}': {}".format(pattern, exc)) from None
        resource = DynamicResource(compiled, formatter, name=name)
        self._reg_resource(resource)
        return resource

    def add_route(self, method, path, handler,
                  *, name=None, expect_handler=None):
        resource = self.add_resource(path, name=name)
        return resource.add_route(method, handler,
                                  expect_handler=expect_handler)

    def add_static(self, prefix, path, *, name=None, expect_handler=None,
                   chunk_size=256*1024, response_factory=StreamResponse,
                   show_index=False):
        """
        Adds static files view
        :param prefix - url prefix
        :param path - folder with files
        """
        assert prefix.startswith('/')
        if not prefix.endswith('/'):
            prefix += '/'
        route = StaticRoute(name, prefix, path,
                            expect_handler=expect_handler,
                            chunk_size=chunk_size,
                            response_factory=response_factory,
                            show_index=show_index)
        self.register_route(route)
        return route

    def add_get(self, *args, **kwargs):
        """
        Shortcut for add_route with method GET
        """
        return self.add_route(hdrs.METH_GET, *args, **kwargs)

    def add_post(self, *args, **kwargs):
        """
        Shortcut for add_route with method POST
        """
        return self.add_route(hdrs.METH_POST, *args, **kwargs)

    def add_put(self, *args, **kwargs):
        """
        Shortcut for add_route with method PUT
        """
        return self.add_route(hdrs.METH_PUT, *args, **kwargs)

    def add_patch(self, *args, **kwargs):
        """
        Shortcut for add_route with method PATCH
        """
        return self.add_route(hdrs.METH_PATCH, *args, **kwargs)

    def add_delete(self, *args, **kwargs):
        """
        Shortcut for add_route with method DELETE
        """
        return self.add_route(hdrs.METH_DELETE, *args, **kwargs)<|MERGE_RESOLUTION|>--- conflicted
+++ resolved
@@ -16,15 +16,10 @@
 from .abc import AbstractMatchInfo, AbstractRouter, AbstractView
 from .file_sender import FileSender
 from .protocol import HttpVersion11
-<<<<<<< HEAD
-from .web_exceptions import (HTTPMethodNotAllowed, HTTPNotFound,
-                             HTTPExpectationFailed, HTTPForbidden)
+from .web_exceptions import (HTTPExpectationFailed, HTTPForbidden,
+                             HTTPMethodNotAllowed, HTTPNotFound)
 from .web_reqrep import Response, StreamResponse
-=======
-from .web_exceptions import (HTTPExpectationFailed, HTTPMethodNotAllowed,
-                             HTTPNotFound)
-from .web_reqrep import StreamResponse
->>>>>>> 3759c40f
+
 
 __all__ = ('UrlDispatcher', 'UrlMappingMatchInfo',
            'AbstractResource', 'Resource', 'PlainResource', 'DynamicResource',
