import abc
import asyncio
import base64
import collections
import hashlib
import inspect
import keyword
import os
import re
import warnings
from collections.abc import Container, Iterable, Sized
from contextlib import contextmanager
from functools import wraps
from pathlib import Path
from types import MappingProxyType

from yarl import URL

from . import hdrs
<<<<<<< HEAD
from .abc import (AbstractMatchInfo, AbstractRouter, AbstractRuleMatching,
                  AbstractView)
=======
from .abc import AbstractMatchInfo, AbstractRouter, AbstractView
from .helpers import DEBUG
>>>>>>> 2a165dbd
from .http import HttpVersion11
from .web_exceptions import (HTTPExpectationFailed, HTTPForbidden,
                             HTTPMethodNotAllowed, HTTPNotFound)
from .web_fileresponse import FileResponse
from .web_response import Response


__all__ = ('UrlDispatcher', 'UrlMappingMatchInfo',
           'AbstractResource', 'Resource', 'PlainResource', 'DynamicResource',
           'AbstractRoute', 'ResourceRoute',
<<<<<<< HEAD
           'StaticResource', 'View', 'RouteDef', 'RouteTableDef',
           'DefaultRule', 'Domain',
           'head', 'get', 'post', 'patch', 'put', 'delete', 'route', 'view')
=======
           'StaticResource', 'View')
>>>>>>> 2a165dbd

HTTP_METHOD_RE = re.compile(r"^[0-9A-Za-z!#\$%&'\*\+\-\.\^_`\|~]+$")
ROUTE_RE = re.compile(r'(\{[_a-zA-Z][^{}]*(?:\{[^{}]*\}[^{}]*)*\})')
PATH_SEP = re.escape('/')


class AbstractResource(Sized, Iterable):

    def __init__(self, *, name=None):
        self._name = name

    @property
    def name(self):
        return self._name

    @property
    @abc.abstractmethod
    def canonical(self):
        """Exposes the resource's canonical path.

        For example '/foo/bar/{name}'

        """

    @abc.abstractmethod  # pragma: no branch
    def url_for(self, **kwargs):
        """Construct url for resource with additional params."""

    @abc.abstractmethod  # pragma: no branch
    async def resolve(self, request):
        """Resolve resource

        Return (UrlMappingMatchInfo, allowed_methods) pair."""

    @abc.abstractmethod
    def add_prefix(self, prefix):
        """Add a prefix to processed URLs.

        Required for subapplications support.

        """

    @abc.abstractmethod
    def get_info(self):
        """Return a dict with additional info useful for introspection"""

    def freeze(self):
        pass

    @abc.abstractmethod
    def raw_match(self, path):
        """Perform a raw match against path"""


class AbstractRoute(abc.ABC):

    def __init__(self, method, handler, *,
                 expect_handler=None,
                 resource=None):

        if expect_handler is None:
            expect_handler = _default_expect_handler

        assert asyncio.iscoroutinefunction(expect_handler), \
            'Coroutine is expected, got {!r}'.format(expect_handler)

        method = method.upper()
        if not HTTP_METHOD_RE.match(method):
            raise ValueError("{} is not allowed HTTP method".format(method))

        assert callable(handler), handler
        if asyncio.iscoroutinefunction(handler):
            pass
        elif inspect.isgeneratorfunction(handler):
            warnings.warn("Bare generators are deprecated, "
                          "use @coroutine wrapper", DeprecationWarning)
        elif (isinstance(handler, type) and
              issubclass(handler, AbstractView)):
            pass
        else:
            warnings.warn("Bare functions are deprecated, "
                          "use async ones", DeprecationWarning)

            @wraps(handler)
            async def handler_wrapper(*args, **kwargs):
                result = old_handler(*args, **kwargs)
                if asyncio.iscoroutine(result):
                    result = await result
                return result
            old_handler = handler
            handler = handler_wrapper

        self._method = method
        self._handler = handler
        self._expect_handler = expect_handler
        self._resource = resource

    @property
    def method(self):
        return self._method

    @property
    def handler(self):
        return self._handler

    @property
    @abc.abstractmethod
    def name(self):
        """Optional route's name, always equals to resource's name."""

    @property
    def resource(self):
        return self._resource

    @abc.abstractmethod
    def get_info(self):
        """Return a dict with additional info useful for introspection"""

    @abc.abstractmethod  # pragma: no branch
    def url_for(self, *args, **kwargs):
        """Construct url for route with additional params."""

    async def handle_expect_header(self, request):
        return await self._expect_handler(request)


class UrlMappingMatchInfo(dict, AbstractMatchInfo):

    def __init__(self, match_dict, route):
        super().__init__(match_dict)
        self._route = route
        self._apps = []
        self._current_app = None
        self._frozen = False

    @property
    def handler(self):
        return self._route.handler

    @property
    def route(self):
        return self._route

    @property
    def expect_handler(self):
        return self._route.handle_expect_header

    @property
    def http_exception(self):
        return None

    def get_info(self):
        return self._route.get_info()

    @property
    def apps(self):
        return tuple(self._apps)

    def add_app(self, app):
        if self._frozen:
            raise RuntimeError("Cannot change apps stack after .freeze() call")
        if self._current_app is None:
            self._current_app = app
        self._apps.insert(0, app)

    @property
    def current_app(self):
        return self._current_app

    @contextmanager
    def set_current_app(self, app):
        if DEBUG:  # pragma: no cover
            if app not in self._apps:
                raise RuntimeError(
                    "Expected one of the following apps {!r}, got {!r}"
                    .format(self._apps, app))
        prev = self._current_app
        self._current_app = app
        try:
            yield
        finally:
            self._current_app = prev

    def freeze(self):
        self._frozen = True

    def __repr__(self):
        return "<MatchInfo {}: {}>".format(super().__repr__(), self._route)


class MatchInfoError(UrlMappingMatchInfo):

    def __init__(self, http_exception):
        self._exception = http_exception
        super().__init__({}, SystemRoute(self._exception))

    @property
    def http_exception(self):
        return self._exception

    def __repr__(self):
        return "<MatchInfoError {}: {}>".format(self._exception.status,
                                                self._exception.reason)


async def _default_expect_handler(request):
    """Default handler for Expect header.

    Just send "100 Continue" to client.
    raise HTTPExpectationFailed if value of header is not "100-continue"
    """
    expect = request.headers.get(hdrs.EXPECT)
    if request.version == HttpVersion11:
        if expect.lower() == "100-continue":
            await request.writer.write(
                b"HTTP/1.1 100 Continue\r\n\r\n", drain=False)
        else:
            raise HTTPExpectationFailed(text="Unknown Expect: %s" % expect)


class Resource(AbstractResource):

    def __init__(self, *, name=None):
        super().__init__(name=name)
        self._routes = []

    def add_route(self, method, handler, *,
                  expect_handler=None):

        for route_obj in self._routes:
            if route_obj.method == method or route_obj.method == hdrs.METH_ANY:
                raise RuntimeError("Added route will never be executed, "
                                   "method {route.method} is already "
                                   "registered".format(route=route_obj))

        route_obj = ResourceRoute(method, handler, self,
                                  expect_handler=expect_handler)
        self.register_route(route_obj)
        return route_obj

    def register_route(self, route):
        assert isinstance(route, ResourceRoute), \
            'Instance of Route class is required, got {!r}'.format(route)
        self._routes.append(route)

    async def resolve(self, request):
        allowed_methods = set()

        match_dict = self._match(request.rel_url.raw_path)
        if match_dict is None:
            return None, allowed_methods

        for route_obj in self._routes:
            route_method = route_obj.method
            allowed_methods.add(route_method)

            if (route_method == request.method or
                    route_method == hdrs.METH_ANY):
                return (UrlMappingMatchInfo(match_dict, route_obj),
                        allowed_methods)
        else:
            return None, allowed_methods

    def __len__(self):
        return len(self._routes)

    def __iter__(self):
        return iter(self._routes)

    # TODO: implement all abstract methods


class PlainResource(Resource):

    def __init__(self, path, *, name=None):
        super().__init__(name=name)
        assert not path or path.startswith('/')
        self._path = path

    @property
    def canonical(self):
        return self._path

    def freeze(self):
        if not self._path:
            self._path = '/'

    def add_prefix(self, prefix):
        assert prefix.startswith('/')
        assert not prefix.endswith('/')
        assert len(prefix) > 1
        self._path = prefix + self._path

    def _match(self, path):
        # string comparison is about 10 times faster than regexp matching
        if self._path == path:
            return {}
        else:
            return None

    def raw_match(self, path):
        return self._path == path

    def get_info(self):
        return {'path': self._path}

    def url_for(self):
        return URL.build(path=self._path, encoded=True)

    def __repr__(self):
        name = "'" + self.name + "' " if self.name is not None else ""
        return "<PlainResource {name} {path}>".format(name=name,
                                                      path=self._path)


class DynamicResource(Resource):

    DYN = re.compile(r'\{(?P<var>[_a-zA-Z][_a-zA-Z0-9]*)\}')
    DYN_WITH_RE = re.compile(
        r'\{(?P<var>[_a-zA-Z][_a-zA-Z0-9]*):(?P<re>.+)\}')
    GOOD = r'[^{}/]+'

    def __init__(self, path, *, name=None):
        super().__init__(name=name)
        pattern = ''
        formatter = ''
        for part in ROUTE_RE.split(path):
            match = self.DYN.fullmatch(part)
            if match:
                pattern += '(?P<{}>{})'.format(match.group('var'), self.GOOD)
                formatter += '{' + match.group('var') + '}'
                continue

            match = self.DYN_WITH_RE.fullmatch(part)
            if match:
                pattern += '(?P<{var}>{re})'.format(**match.groupdict())
                formatter += '{' + match.group('var') + '}'
                continue

            if '{' in part or '}' in part:
                raise ValueError("Invalid path '{}'['{}']".format(path, part))

            path = URL.build(path=part).raw_path
            formatter += path
            pattern += re.escape(path)

        try:
            compiled = re.compile(pattern)
        except re.error as exc:
            raise ValueError(
                "Bad pattern '{}': {}".format(pattern, exc)) from None
        assert compiled.pattern.startswith(PATH_SEP)
        assert formatter.startswith('/')
        self._pattern = compiled
        self._formatter = formatter

    @property
    def canonical(self):
        return self._formatter

    def add_prefix(self, prefix):
        assert prefix.startswith('/')
        assert not prefix.endswith('/')
        assert len(prefix) > 1
        self._pattern = re.compile(re.escape(prefix)+self._pattern.pattern)
        self._formatter = prefix + self._formatter

    def _match(self, path):
        match = self._pattern.fullmatch(path)
        if match is None:
            return None
        else:
            return {key: URL.build(path=value, encoded=True).path
                    for key, value in match.groupdict().items()}

    def raw_match(self, path):
        return self._formatter == path

    def get_info(self):
        return {'formatter': self._formatter,
                'pattern': self._pattern}

    def url_for(self, **parts):
        url = self._formatter.format_map({k: URL.build(path=v).raw_path
                                          for k, v in parts.items()})
        return URL.build(path=url)

    def __repr__(self):
        name = "'" + self.name + "' " if self.name is not None else ""
        return ("<DynamicResource {name} {formatter}>"
                .format(name=name, formatter=self._formatter))


class PrefixResource(AbstractResource):

    def __init__(self, prefix, *, name=None):
        assert not prefix or prefix.startswith('/'), prefix
        assert prefix in ('', '/') or not prefix.endswith('/'), prefix
        super().__init__(name=name)
        self._prefix = URL.build(path=prefix).raw_path

    @property
    def canonical(self):
        return self._prefix

    def add_prefix(self, prefix):
        assert prefix.startswith('/')
        assert not prefix.endswith('/')
        assert len(prefix) > 1
        self._prefix = prefix + self._prefix

    def raw_match(self, prefix):
        return False

    # TODO: impl missing abstract methods


class StaticResource(PrefixResource):
    VERSION_KEY = 'v'

    def __init__(self, prefix, directory, *, name=None,
                 expect_handler=None, chunk_size=256 * 1024,
                 show_index=False, follow_symlinks=False,
                 append_version=False):
        super().__init__(prefix, name=name)
        try:
            directory = Path(directory)
            if str(directory).startswith('~'):
                directory = Path(os.path.expanduser(str(directory)))
            directory = directory.resolve()
            if not directory.is_dir():
                raise ValueError('Not a directory')
        except (FileNotFoundError, ValueError) as error:
            raise ValueError(
                "No directory exists at '{}'".format(directory)) from error
        self._directory = directory
        self._show_index = show_index
        self._chunk_size = chunk_size
        self._follow_symlinks = follow_symlinks
        self._expect_handler = expect_handler
        self._append_version = append_version

        self._routes = {'GET': ResourceRoute('GET', self._handle, self,
                                             expect_handler=expect_handler),

                        'HEAD': ResourceRoute('HEAD', self._handle, self,
                                              expect_handler=expect_handler)}

    def url_for(self, *, filename, append_version=None):
        if append_version is None:
            append_version = self._append_version
        if isinstance(filename, Path):
            filename = str(filename)
        while filename.startswith('/'):
            filename = filename[1:]
        filename = '/' + filename

        # filename is not encoded
        url = URL.build(path=self._prefix + filename)

        if append_version is True:
            try:
                if filename.startswith('/'):
                    filename = filename[1:]
                filepath = self._directory.joinpath(filename).resolve()
                if not self._follow_symlinks:
                    filepath.relative_to(self._directory)
            except (ValueError, FileNotFoundError):
                # ValueError for case when path point to symlink
                # with follow_symlinks is False
                return url  # relatively safe
            if filepath.is_file():
                # TODO cache file content
                # with file watcher for cache invalidation
                with open(str(filepath), mode='rb') as f:
                    file_bytes = f.read()
                h = self._get_file_hash(file_bytes)
                url = url.with_query({self.VERSION_KEY: h})
                return url
        return url

    @staticmethod
    def _get_file_hash(byte_array):
        m = hashlib.sha256()  # todo sha256 can be configurable param
        m.update(byte_array)
        b64 = base64.urlsafe_b64encode(m.digest())
        return b64.decode('ascii')

    def get_info(self):
        return {'directory': self._directory,
                'prefix': self._prefix}

    def set_options_route(self, handler):
        if 'OPTIONS' in self._routes:
            raise RuntimeError('OPTIONS route was set already')
        self._routes['OPTIONS'] = ResourceRoute(
            'OPTIONS', handler, self,
            expect_handler=self._expect_handler)

    async def resolve(self, request):
        path = request.rel_url.raw_path
        method = request.method
        allowed_methods = set(self._routes)
        if not path.startswith(self._prefix):
            return None, set()

        if method not in allowed_methods:
            return None, allowed_methods

        match_dict = {'filename': URL.build(path=path[len(self._prefix)+1:],
                                            encoded=True).path}
        return (UrlMappingMatchInfo(match_dict, self._routes[method]),
                allowed_methods)

    def __len__(self):
        return len(self._routes)

    def __iter__(self):
        return iter(self._routes.values())

    async def _handle(self, request):
        rel_url = request.match_info['filename']
        try:
            filename = Path(rel_url)
            if filename.anchor:
                # rel_url is an absolute name like
                # /static/\\machine_name\c$ or /static/D:\path
                # where the static dir is totally different
                raise HTTPForbidden()
            filepath = self._directory.joinpath(filename).resolve()
            if not self._follow_symlinks:
                filepath.relative_to(self._directory)
        except (ValueError, FileNotFoundError) as error:
            # relatively safe
            raise HTTPNotFound() from error
        except HTTPForbidden:
            raise
        except Exception as error:
            # perm error or other kind!
            request.app.logger.exception(error)
            raise HTTPNotFound() from error

        # on opening a dir, load it's contents if allowed
        if filepath.is_dir():
            if self._show_index:
                try:
                    ret = Response(text=self._directory_as_html(filepath),
                                   content_type="text/html")
                except PermissionError:
                    raise HTTPForbidden()
            else:
                raise HTTPForbidden()
        elif filepath.is_file():
            ret = FileResponse(filepath, chunk_size=self._chunk_size)
        else:
            raise HTTPNotFound

        return ret

    def _directory_as_html(self, filepath):
        # returns directory's index as html

        # sanity check
        assert filepath.is_dir()

        relative_path_to_dir = filepath.relative_to(self._directory).as_posix()
        index_of = "Index of /{}".format(relative_path_to_dir)
        h1 = "<h1>{}</h1>".format(index_of)

        index_list = []
        dir_index = filepath.iterdir()
        for _file in sorted(dir_index):
            # show file url as relative to static path
            rel_path = _file.relative_to(self._directory).as_posix()
            file_url = self._prefix + '/' + rel_path

            # if file is a directory, add '/' to the end of the name
            if _file.is_dir():
                file_name = "{}/".format(_file.name)
            else:
                file_name = _file.name

            index_list.append(
                '<li><a href="{url}">{name}</a></li>'.format(url=file_url,
                                                             name=file_name)
            )
        ul = "<ul>\n{}\n</ul>".format('\n'.join(index_list))
        body = "<body>\n{}\n{}\n</body>".format(h1, ul)

        head_str = "<head>\n<title>{}</title>\n</head>".format(index_of)
        html = "<html>\n{}\n{}\n</html>".format(head_str, body)

        return html

    def __repr__(self):
        name = "'" + self.name + "'" if self.name is not None else ""
        return "<StaticResource {name} {path} -> {directory!r}>".format(
            name=name, path=self._prefix, directory=self._directory)


class PrefixedSubAppResource(PrefixResource):

    def __init__(self, prefix, app):
        super().__init__(prefix)
        self._app = app
        for resource in app.router.resources():
            resource.add_prefix(prefix)

    def add_prefix(self, prefix):
        super().add_prefix(prefix)
        for resource in self._app.router.resources():
            resource.add_prefix(prefix)

    def url_for(self, *args, **kwargs):
        raise RuntimeError(".url_for() is not supported "
                           "by sub-application root")

    def get_info(self):
        return {'app': self._app,
                'prefix': self._prefix}

    async def resolve(self, request):
        if not request.url.raw_path.startswith(self._prefix):
            return None, set()
        match_info = await self._app.router.resolve(request)
        match_info.add_app(self._app)
        if isinstance(match_info.http_exception, HTTPMethodNotAllowed):
            methods = match_info.http_exception.allowed_methods
        else:
            methods = set()
        return match_info, methods

    def __len__(self):
        return len(self._app.router.routes())

    def __iter__(self):
        return iter(self._app.router.routes())

    def __repr__(self):
        return "<PrefixedSubAppResource {prefix} -> {app!r}>".format(
            prefix=self._prefix, app=self._app)


class DefaultRule(AbstractRuleMatching):
    async def match(self, request):
        return True

    def get_info(self):
        return {}


class Domain(AbstractRuleMatching):
    re_part = re.compile(r"(?!-)[a-z\d-]{1,63}(?<!-)")

    def __init__(self, domain):
        super().__init__()
        self._domain = self.validation(domain)

    def validation(self, domain):
        if not isinstance(domain, str):
            raise TypeError("Domain must be str")
        domain = domain.rstrip('.').lower()
        if not domain:
            raise ValueError("Domain cannot be empty")
        elif '://' in domain:
            raise ValueError("Scheme not supported")
        url = URL('http://' + domain)
        if not all(
                self.re_part.fullmatch(x)
                for x in url.raw_host.split(".")):
            raise ValueError("Domain not valid")
        if url.port == 80:
            return url.raw_host
        return '{}:{}'.format(url.raw_host, url.port)

    async def match(self, request):
        host = request.headers.get('host', False)
        return host and self.match_domain(host)

    def match_domain(self, host):
        return host.lower() == self._domain

    def get_info(self):
        return {'domain': self._domain}


class MaskDomain(Domain):
    re_part = re.compile(r"(?!-)[a-z\d\*-]{1,63}(?<!-)")

    def __init__(self, domain):
        super().__init__(domain)
        mask = self._domain.replace('.', '\.').replace('*', '.*')
        self._mask = re.compile(mask)

    def match_domain(self, host):
        return self._mask.fullmatch(host) is not None


class SubAppResource(AbstractResource):

    def __init__(self, rule, app):
        super().__init__()
        self._app = app
        self._rule = rule

    def add_prefix(self, prefix):
        for resource in self._app.router.resources():
            resource.add_prefix(prefix)

    def url_for(self, *args, **kwargs):
        raise RuntimeError(".url_for() is not supported "
                           "by sub-application root")

    def get_info(self):
        return {'app': self._app,
                'rule': self._rule}

    async def resolve(self, request):
        if not await self._rule.match(request):
            return None, set()
        match_info = await self._app.router.resolve(request)
        match_info.add_app(self._app)
        if isinstance(match_info.http_exception, HTTPMethodNotAllowed):
            methods = match_info.http_exception.allowed_methods
        else:
            methods = set()
        return match_info, methods

    def raw_match(self, path):
        return False

    def __len__(self):
        return len(self._app.router.routes())

    def __iter__(self):
        return iter(self._app.router.routes())

    def __repr__(self):
        return "<SubAppResource {rule!r} -> {app!r}>".format(
            rule=self._rule, app=self._app)


class ResourceRoute(AbstractRoute):
    """A route with resource"""

    def __init__(self, method, handler, resource, *,
                 expect_handler=None):
        super().__init__(method, handler, expect_handler=expect_handler,
                         resource=resource)

    def __repr__(self):
        return "<ResourceRoute [{method}] {resource} -> {handler!r}".format(
            method=self.method, resource=self._resource,
            handler=self.handler)

    @property
    def name(self):
        return self._resource.name

    def url_for(self, *args, **kwargs):
        """Construct url for route with additional params."""
        return self._resource.url_for(*args, **kwargs)

    def get_info(self):
        return self._resource.get_info()


class SystemRoute(AbstractRoute):

    def __init__(self, http_exception):
        super().__init__(hdrs.METH_ANY, self._handler)
        self._http_exception = http_exception

    def url_for(self, *args, **kwargs):
        raise RuntimeError(".url_for() is not allowed for SystemRoute")

    @property
    def name(self):
        return None

    def get_info(self):
        return {'http_exception': self._http_exception}

    async def _handler(self, request):
        raise self._http_exception

    @property
    def status(self):
        return self._http_exception.status

    @property
    def reason(self):
        return self._http_exception.reason

    def __repr__(self):
        return "<SystemRoute {self.status}: {self.reason}>".format(self=self)


class View(AbstractView):

    async def _iter(self):
        if self.request.method not in hdrs.METH_ALL:
            self._raise_allowed_methods()
        method = getattr(self, self.request.method.lower(), None)
        if method is None:
            self._raise_allowed_methods()
        resp = await method()
        return resp

    def __await__(self):
        return self._iter().__await__()

    def _raise_allowed_methods(self):
        allowed_methods = {
            m for m in hdrs.METH_ALL if hasattr(self, m.lower())}
        raise HTTPMethodNotAllowed(self.request.method, allowed_methods)


class ResourcesView(Sized, Iterable, Container):

    def __init__(self, resources):
        self._resources = resources

    def __len__(self):
        return len(self._resources)

    def __iter__(self):
        yield from self._resources

    def __contains__(self, resource):
        return resource in self._resources


class RoutesView(Sized, Iterable, Container):

    def __init__(self, resources):
        self._routes = []
        for resource in resources:
            for route_obj in resource:
                self._routes.append(route_obj)

    def __len__(self):
        return len(self._routes)

    def __iter__(self):
        yield from self._routes

    def __contains__(self, route_obj):
        return route_obj in self._routes


class UrlDispatcher(AbstractRouter, collections.abc.Mapping):

    NAME_SPLIT_RE = re.compile(r'[.:-]')

    def __init__(self):
        super().__init__()
        self._resources = []
        self._named_resources = {}

    async def resolve(self, request):
        method = request.method
        allowed_methods = set()

        for resource in self._resources:
            match_dict, allowed = await resource.resolve(request)
            if match_dict is not None:
                return match_dict
            else:
                allowed_methods |= allowed
        else:
            if allowed_methods:
                return MatchInfoError(HTTPMethodNotAllowed(method,
                                                           allowed_methods))
            else:
                return MatchInfoError(HTTPNotFound())

    def __iter__(self):
        return iter(self._named_resources)

    def __len__(self):
        return len(self._named_resources)

    def __contains__(self, name):
        return name in self._named_resources

    def __getitem__(self, name):
        return self._named_resources[name]

    def resources(self):
        return ResourcesView(self._resources)

    def routes(self):
        return RoutesView(self._resources)

    def named_resources(self):
        return MappingProxyType(self._named_resources)

    def register_resource(self, resource):
        assert isinstance(resource, AbstractResource), \
            'Instance of AbstractResource class is required, got {!r}'.format(
                resource)
        if self.frozen:
            raise RuntimeError(
                "Cannot register a resource into frozen router.")

        name = resource.name

        if name is not None:
            parts = self.NAME_SPLIT_RE.split(name)
            for part in parts:
                if not part.isidentifier() or keyword.iskeyword(part):
                    raise ValueError('Incorrect route name {!r}, '
                                     'the name should be a sequence of '
                                     'python identifiers separated '
                                     'by dash, dot or column'.format(name))
            if name in self._named_resources:
                raise ValueError('Duplicate {!r}, '
                                 'already handled by {!r}'
                                 .format(name, self._named_resources[name]))
            self._named_resources[name] = resource
        self._resources.append(resource)

    def add_resource(self, path, *, name=None):
        if path and not path.startswith('/'):
            raise ValueError("path should be started with / or be empty")
        # Reuse last added resource if path and name are the same
        if self._resources:
            resource = self._resources[-1]
            if resource.name == name and resource.raw_match(path):
                return resource
        if not ('{' in path or '}' in path or ROUTE_RE.search(path)):
            url = URL.build(path=path)
            resource = PlainResource(url.raw_path, name=name)
            self.register_resource(resource)
            return resource
        resource = DynamicResource(path, name=name)
        self.register_resource(resource)
        return resource

    def add_route(self, method, path, handler,
                  *, name=None, expect_handler=None):
        resource = self.add_resource(path, name=name)
        return resource.add_route(method, handler,
                                  expect_handler=expect_handler)

    def add_static(self, prefix, path, *, name=None, expect_handler=None,
                   chunk_size=256 * 1024,
                   show_index=False, follow_symlinks=False,
                   append_version=False):
        """Add static files view.

        prefix - url prefix
        path - folder with files

        """
        assert prefix.startswith('/')
        if prefix.endswith('/'):
            prefix = prefix[:-1]
        resource = StaticResource(prefix, path,
                                  name=name,
                                  expect_handler=expect_handler,
                                  chunk_size=chunk_size,
                                  show_index=show_index,
                                  follow_symlinks=follow_symlinks,
                                  append_version=append_version)
        self.register_resource(resource)
        return resource

    def add_head(self, path, handler, **kwargs):
        """
        Shortcut for add_route with method HEAD
        """
        return self.add_route(hdrs.METH_HEAD, path, handler, **kwargs)

    def add_options(self, path, handler, **kwargs):
        """
        Shortcut for add_route with method OPTIONS
        """
        return self.add_route(hdrs.METH_OPTIONS, path, handler, **kwargs)

    def add_get(self, path, handler, *, name=None, allow_head=True, **kwargs):
        """
        Shortcut for add_route with method GET, if allow_head is true another
        route is added allowing head requests to the same endpoint
        """
        resource = self.add_resource(path, name=name)
        if allow_head:
            resource.add_route(hdrs.METH_HEAD, handler, **kwargs)
        return resource.add_route(hdrs.METH_GET, handler, **kwargs)

    def add_post(self, path, handler, **kwargs):
        """
        Shortcut for add_route with method POST
        """
        return self.add_route(hdrs.METH_POST, path, handler, **kwargs)

    def add_put(self, path, handler, **kwargs):
        """
        Shortcut for add_route with method PUT
        """
        return self.add_route(hdrs.METH_PUT, path, handler, **kwargs)

    def add_patch(self, path, handler, **kwargs):
        """
        Shortcut for add_route with method PATCH
        """
        return self.add_route(hdrs.METH_PATCH, path, handler, **kwargs)

    def add_delete(self, path, handler, **kwargs):
        """
        Shortcut for add_route with method DELETE
        """
        return self.add_route(hdrs.METH_DELETE, path, handler, **kwargs)

    def add_view(self, path, handler, **kwargs):
        """
        Shortcut for add_route with ANY methods for a class-based view
        """
        return self.add_route(hdrs.METH_ANY, path, handler, **kwargs)

    def freeze(self):
        super().freeze()
        for resource in self._resources:
            resource.freeze()

    def add_routes(self, routes):
        """Append routes to route table.

        Parameter should be a sequence of RouteDef objects.
        """
        for route_obj in routes:
            route_obj.register(self)<|MERGE_RESOLUTION|>--- conflicted
+++ resolved
@@ -17,13 +17,9 @@
 from yarl import URL
 
 from . import hdrs
-<<<<<<< HEAD
 from .abc import (AbstractMatchInfo, AbstractRouter, AbstractRuleMatching,
                   AbstractView)
-=======
-from .abc import AbstractMatchInfo, AbstractRouter, AbstractView
 from .helpers import DEBUG
->>>>>>> 2a165dbd
 from .http import HttpVersion11
 from .web_exceptions import (HTTPExpectationFailed, HTTPForbidden,
                              HTTPMethodNotAllowed, HTTPNotFound)
@@ -34,13 +30,7 @@
 __all__ = ('UrlDispatcher', 'UrlMappingMatchInfo',
            'AbstractResource', 'Resource', 'PlainResource', 'DynamicResource',
            'AbstractRoute', 'ResourceRoute',
-<<<<<<< HEAD
-           'StaticResource', 'View', 'RouteDef', 'RouteTableDef',
-           'DefaultRule', 'Domain',
-           'head', 'get', 'post', 'patch', 'put', 'delete', 'route', 'view')
-=======
            'StaticResource', 'View')
->>>>>>> 2a165dbd
 
 HTTP_METHOD_RE = re.compile(r"^[0-9A-Za-z!#\$%&'\*\+\-\.\^_`\|~]+$")
 ROUTE_RE = re.compile(r'(\{[_a-zA-Z][^{}]*(?:\{[^{}]*\}[^{}]*)*\})')
