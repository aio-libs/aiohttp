--- conflicted
+++ resolved
@@ -7,12 +7,9 @@
 import os
 import re
 import warnings
-<<<<<<< HEAD
-from collections.abc import Container, Iterable, Sized, namedtuple
-=======
+from collections import namedtuple
 from collections.abc import Container, Iterable, Sized
 from functools import wraps
->>>>>>> 49873782
 from pathlib import Path
 from types import MappingProxyType
 
@@ -947,7 +944,7 @@
                              allow_head=allow_head, **kwargs)
     else:
         return _make_route(path, handler, name=name,
-                            allow_head=allow_head, **kwargs)
+                           allow_head=allow_head, **kwargs)
 
 
 def post(path, handler=None, **kwargs):
