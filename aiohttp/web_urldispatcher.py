--- conflicted
+++ resolved
@@ -343,11 +343,7 @@
         return {'path': self._path}
 
     def url_for(self):
-<<<<<<< HEAD
-        return URL(self._path, encoded=True)
-=======
         return URL.build(path=self._path, encoded=True)
->>>>>>> 79b0f880
 
     def __repr__(self):
         name = "'" + self.name + "' " if self.name is not None else ""
@@ -409,12 +405,7 @@
             return None
         else:
             return {key: URL.build(path=value, encoded=True).path
-<<<<<<< HEAD
                     for key, value in match.groupdict().items()}
-=======
-                    for key, value in
-                    match.groupdict().items()}
->>>>>>> 79b0f880
 
     def raw_match(self, path):
         return self._formatter == path
@@ -424,14 +415,9 @@
                 'pattern': self._pattern}
 
     def url_for(self, **parts):
-<<<<<<< HEAD
         url = self._formatter.format_map({k: URL.build(path=v).raw_path
                                           for k, v in parts.items()})
-        return URL(url)
-=======
-        url = self._formatter.format_map(parts)
         return URL.build(path=url)
->>>>>>> 79b0f880
 
     def __repr__(self):
         name = "'" + self.name + "' " if self.name is not None else ""
@@ -498,15 +484,10 @@
         while filename.startswith('/'):
             filename = filename[1:]
         filename = '/' + filename
-<<<<<<< HEAD
-        url = self._prefix + URL.build(path=filename).raw_path
-        url = URL(url)
-=======
 
         # filename is not encoded
         url = URL.build(path=self._prefix + filename)
 
->>>>>>> 79b0f880
         if append_version is True:
             try:
                 if filename.startswith('/'):
