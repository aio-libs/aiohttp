"""Various helper functions"""

import asyncio
import base64
import binascii
import cgi
import datetime
import functools
import inspect
import os
import re
import time
import warnings
import weakref
from collections import namedtuple
from collections.abc import Coroutine
from contextlib import suppress
from math import ceil
from pathlib import Path
from urllib.parse import quote
from urllib.request import getproxies

import async_timeout
from yarl import URL

from . import hdrs
from .abc import AbstractAccessLogger
from .log import client_logger


__all__ = ('BasicAuth',)


sentinel = object()
NO_EXTENSIONS = bool(os.environ.get('AIOHTTP_NO_EXTENSIONS'))

CHAR = set(chr(i) for i in range(0, 128))
CTL = set(chr(i) for i in range(0, 32)) | {chr(127), }
SEPARATORS = {'(', ')', '<', '>', '@', ',', ';', ':', '\\', '"', '/', '[', ']',
              '?', '=', '{', '}', ' ', chr(9)}
TOKEN = CHAR ^ CTL ^ SEPARATORS


class _BaseCoroMixin(Coroutine):

    __slots__ = ('_coro',)

    def __init__(self, coro):
        self._coro = coro

    def send(self, arg):
        return self._coro.send(arg)

    def throw(self, arg):
        return self._coro.throw(arg)

    def close(self):
        return self._coro.close()

    @property
    def gi_frame(self):
        return self._coro.gi_frame

    @property
    def gi_running(self):
        return self._coro.gi_running

    @property
    def gi_code(self):
        return self._coro.gi_code

    def __next__(self):
        return self.send(None)

    @asyncio.coroutine
    def __iter__(self):
        ret = yield from self._coro
        return ret

    def __await__(self):
        ret = yield from self._coro
        return ret


class _CoroGuard(_BaseCoroMixin):
    """Only to be used with func:`deprecated_noop`.

    Otherwise the stack information in the raised warning doesn't line up with
    the user's code anymore.
    """
    __slots__ = ('_msg', '_awaited')

    def __init__(self, coro, msg):
        super().__init__(coro)
        self._msg = msg
        self._awaited = False

    def send(self, arg):
        self._awaited = True
        return self._coro.send(arg)

    @asyncio.coroutine
    def __iter__(self):
        self._awaited = True
        return super().__iter__()

    def __await__(self):
        self._awaited = True
        return super().__await__()

    def __del__(self):
        self._coro = None
        if not self._awaited:
            warnings.warn(self._msg, DeprecationWarning, stacklevel=2)


coroutines = asyncio.coroutines
old_debug = coroutines._DEBUG
coroutines._DEBUG = False


@asyncio.coroutine
def noop(*args, **kwargs):
    return


def deprecated_noop(message):
    return _CoroGuard(noop(), message)


coroutines._DEBUG = old_debug


class BasicAuth(namedtuple('BasicAuth', ['login', 'password', 'encoding'])):
    """Http basic authentication helper."""

    def __new__(cls, login, password='', encoding='latin1'):
        if login is None:
            raise ValueError('None is not allowed as login value')

        if password is None:
            raise ValueError('None is not allowed as password value')

        if ':' in login:
            raise ValueError(
                'A ":" is not allowed in login (RFC 1945#section-11.1)')

        return super().__new__(cls, login, password, encoding)

    @classmethod
    def decode(cls, auth_header, encoding='latin1'):
        """Create a BasicAuth object from an Authorization HTTP header."""
        split = auth_header.strip().split(' ')
        if len(split) == 2:
            if split[0].strip().lower() != 'basic':
                raise ValueError('Unknown authorization method %s' % split[0])
            to_decode = split[1]
        else:
            raise ValueError('Could not parse authorization header.')

        try:
            username, _, password = base64.b64decode(
                to_decode.encode('ascii')
            ).decode(encoding).partition(':')
        except binascii.Error:
            raise ValueError('Invalid base64 encoding.')

        return cls(username, password, encoding=encoding)

    @classmethod
    def from_url(cls, url, *, encoding='latin1'):
        """Create BasicAuth from url."""
        if not isinstance(url, URL):
            raise TypeError("url should be yarl.URL instance")
        if url.user is None:
            return None
        return cls(url.user, url.password or '', encoding=encoding)

    def encode(self):
        """Encode credentials."""
        creds = ('%s:%s' % (self.login, self.password)).encode(self.encoding)
        return 'Basic %s' % base64.b64encode(creds).decode(self.encoding)


def strip_auth_from_url(url):
    auth = BasicAuth.from_url(url)
    if auth is None:
        return url, None
    else:
        return url.with_user(None), auth


ProxyInfo = namedtuple('ProxyInfo', 'proxy proxy_auth')


def proxies_from_env():
    proxy_urls = {k: URL(v) for k, v in getproxies().items()
                  if k in ('http', 'https')}
    stripped = {k: strip_auth_from_url(v) for k, v in proxy_urls.items()}
    ret = {}
    for proto, val in stripped.items():
        proxy, auth = val
        if proxy.scheme == 'https':
            client_logger.warning(
                "HTTPS proxies %s are not supported, ignoring", proxy)
            continue
        ret[proto] = ProxyInfo(proxy, auth)
    return ret


def current_task(loop=None):
    if loop is None:
        loop = asyncio.get_event_loop()

    task = asyncio.Task.current_task(loop=loop)
    if task is None:
        if hasattr(loop, 'current_task'):
            task = loop.current_task()

    return task


def isasyncgenfunction(obj):
    if hasattr(inspect, 'isasyncgenfunction'):
        return inspect.isasyncgenfunction(obj)
    return False


MimeType = namedtuple('MimeType', 'type subtype suffix parameters')


def parse_mimetype(mimetype):
    """Parses a MIME type into its components.

    mimetype is a MIME type string.

    Returns a MimeType object.

    Example:

    >>> parse_mimetype('text/html; charset=utf-8')
    MimeType(type='text', subtype='html', suffix='',
             parameters={'charset': 'utf-8'})

    """
    if not mimetype:
        return MimeType(type='', subtype='', suffix='', parameters={})

    parts = mimetype.split(';')
    params = []
    for item in parts[1:]:
        if not item:
            continue
        key, value = item.split('=', 1) if '=' in item else (item, '')
        params.append((key.lower().strip(), value.strip(' "')))
    params = dict(params)

    fulltype = parts[0].strip().lower()
    if fulltype == '*':
        fulltype = '*/*'

    mtype, stype = fulltype.split('/', 1) \
        if '/' in fulltype else (fulltype, '')
    stype, suffix = stype.split('+', 1) if '+' in stype else (stype, '')

    return MimeType(type=mtype, subtype=stype, suffix=suffix,
                    parameters=params)


def guess_filename(obj, default=None):
    name = getattr(obj, 'name', None)
    if name and isinstance(name, str) and name[0] != '<' and name[-1] != '>':
        return Path(name).name
    return default


def content_disposition_header(disptype, quote_fields=True, **params):
    """Sets ``Content-Disposition`` header.

    disptype is a disposition type: inline, attachment, form-data.
    Should be valid extension token (see RFC 2183)

    params is a dict with disposition params.
    """
    if not disptype or not (TOKEN > set(disptype)):
        raise ValueError('bad content disposition type {!r}'
                         ''.format(disptype))

    value = disptype
    if params:
        lparams = []
        for key, val in params.items():
            if not key or not (TOKEN > set(key)):
                raise ValueError('bad content disposition parameter'
                                 ' {!r}={!r}'.format(key, val))
            qval = quote(val, '') if quote_fields else val
            lparams.append((key, '"%s"' % qval))
            if key == 'filename':
                lparams.append(('filename*', "utf-8''" + qval))
        sparams = '; '.join('='.join(pair) for pair in lparams)
        value = '; '.join((value, sparams))
    return value


class AccessLogger(AbstractAccessLogger):
    """Helper object to log access.

    Usage:
        log = logging.getLogger("spam")
        log_format = "%a %{User-Agent}i"
        access_logger = AccessLogger(log, log_format)
        access_logger.log(request, response, time)

    Format:
        %%  The percent sign
        %a  Remote IP-address (IP-address of proxy if using reverse proxy)
        %t  Time when the request was started to process
        %P  The process ID of the child that serviced the request
        %r  First line of request
        %s  Response status code
        %b  Size of response in bytes, including HTTP headers
        %T  Time taken to serve the request, in seconds
        %Tf Time taken to serve the request, in seconds with floating fraction
            in .06f format
        %D  Time taken to serve the request, in microseconds
        %{FOO}i  request.headers['FOO']
        %{FOO}o  response.headers['FOO']
        %{FOO}e  os.environ['FOO']

    """
    LOG_FORMAT_MAP = {
        'a': 'remote_address',
        't': 'request_time',
        'P': 'process_id',
        'r': 'first_request_line',
        's': 'response_status',
        'b': 'response_size',
        'T': 'request_time',
        'Tf': 'request_time_frac',
        'D': 'request_time_micro',
        'i': 'request_header',
        'o': 'response_header',
    }

    LOG_FORMAT = '%a %t "%r" %s %b "%{Referrer}i" "%{User-Agent}i"'
<<<<<<< HEAD
    FORMAT_RE = re.compile(r'%({([A-Za-z0-9\-_]+)}([ioe])|[atPrsbOD]|Tf?)')
=======
    FORMAT_RE = re.compile(r'%(\{([A-Za-z0-9\-_]+)\}([ioe])|[atPrsbOD]|Tf?)')
>>>>>>> 13e6229b
    CLEANUP_RE = re.compile(r'(%[^s])')
    _FORMAT_CACHE = {}

    KeyMethod = namedtuple('KeyMethod', 'key method')

    def __init__(self, logger, log_format=LOG_FORMAT):
        """Initialise the logger.

        logger is a logger object to be used for logging.
        log_format is an string with apache compatible log format description.

        """
        super().__init__(logger, log_format=log_format)

        _compiled_format = AccessLogger._FORMAT_CACHE.get(log_format)
        if not _compiled_format:
            _compiled_format = self.compile_format(log_format)
            AccessLogger._FORMAT_CACHE[log_format] = _compiled_format

        self._log_format, self._methods = _compiled_format

    def compile_format(self, log_format):
        """Translate log_format into form usable by modulo formatting

        All known atoms will be replaced with %s
        Also methods for formatting of those atoms will be added to
        _methods in apropriate order

        For example we have log_format = "%a %t"
        This format will be translated to "%s %s"
        Also contents of _methods will be
        [self._format_a, self._format_t]
        These method will be called and results will be passed
        to translated string format.

        Each _format_* method receive 'args' which is list of arguments
        given to self.log

        Exceptions are _format_e, _format_i and _format_o methods which
        also receive key name (by functools.partial)

        """
        # list of (key, method) tuples, we don't use an OrderedDict as users
        # can repeat the same key more than once
        methods = list()

        for atom in self.FORMAT_RE.findall(log_format):
            if atom[1] == '':
                format_key = self.LOG_FORMAT_MAP[atom[0]]
                m = getattr(AccessLogger, '_format_%s' % atom[0])
            else:
                format_key = (self.LOG_FORMAT_MAP[atom[2]], atom[1])
                m = getattr(AccessLogger, '_format_%s' % atom[2])
                m = functools.partial(m, atom[1])

            methods.append(self.KeyMethod(format_key, m))

        log_format = self.FORMAT_RE.sub(r'%s', log_format)
        log_format = self.CLEANUP_RE.sub(r'%\1', log_format)
        return log_format, methods

    @staticmethod
    def _format_i(key, request, response, time):
        if request is None:
            return '(no headers)'

        # suboptimal, make istr(key) once
        return request.headers.get(key, '-')

    @staticmethod
    def _format_o(key, request, response, time):
        # suboptimal, make istr(key) once
        return response.headers.get(key, '-')

    @staticmethod
    def _format_a(request, response, time):
        if request is None:
            return '-'
        ip = request.remote
        return ip if ip is not None else '-'

    @staticmethod
    def _format_t(request, response, time):
        return datetime.datetime.utcnow().strftime('[%d/%b/%Y:%H:%M:%S +0000]')

    @staticmethod
    def _format_P(request, response, time):
        return "<%s>" % os.getpid()

    @staticmethod
    def _format_r(request, response, time):
        if request is None:
            return '-'
        return '%s %s HTTP/%s.%s' % tuple((request.method,
                                           request.path_qs) + request.version)

    @staticmethod
    def _format_s(request, response, time):
        return response.status

    @staticmethod
    def _format_b(request, response, time):
        return response.body_length

    @staticmethod
    def _format_T(request, response, time):
        return round(time)

    @staticmethod
    def _format_Tf(request, response, time):
        return '%06f' % time

    @staticmethod
    def _format_D(request, response, time):
        return round(time * 1000000)

    def _format_line(self, request, response, time):
        return ((key, method(request, response, time))
                for key, method in self._methods)

    def log(self, request, response, time):
        try:
            fmt_info = self._format_line(request, response, time)

            values = list()
            extra = dict()
            for key, value in fmt_info:
                values.append(value)

                if key.__class__ is str:
                    extra[key] = value
                else:
                    extra[key[0]] = {key[1]: value}

            self.logger.info(self._log_format % tuple(values), extra=extra)
        except Exception:
            self.logger.exception("Error in logging")


class reify:
    """Use as a class method decorator.  It operates almost exactly like
    the Python `@property` decorator, but it puts the result of the
    method it decorates into the instance dict after the first call,
    effectively replacing the function it decorates with an instance
    variable.  It is, in Python parlance, a data descriptor.

    """

    def __init__(self, wrapped):
        self.wrapped = wrapped
        try:
            self.__doc__ = wrapped.__doc__
        except Exception:  # pragma: no cover
            self.__doc__ = ""
        self.name = wrapped.__name__

    def __get__(self, inst, owner, _sentinel=sentinel):
        try:
            try:
                return inst._cache[self.name]
            except KeyError:
                val = self.wrapped(inst)
                inst._cache[self.name] = val
                return val
        except AttributeError:
            if inst is None:
                return self
            raise

    def __set__(self, inst, value):
        raise AttributeError("reified property is read-only")


_ipv4_pattern = (r'^(?:(?:25[0-5]|2[0-4][0-9]|[01]?[0-9][0-9]?)\.){3}'
                 r'(?:25[0-5]|2[0-4][0-9]|[01]?[0-9][0-9]?)$')
_ipv6_pattern = (
    r'^(?:(?:(?:[A-F0-9]{1,4}:){6}|(?=(?:[A-F0-9]{0,4}:){0,6}'
    r'(?:[0-9]{1,3}\.){3}[0-9]{1,3}$)(([0-9A-F]{1,4}:){0,5}|:)'
    r'((:[0-9A-F]{1,4}){1,5}:|:)|::(?:[A-F0-9]{1,4}:){5})'
    r'(?:(?:25[0-5]|2[0-4][0-9]|1[0-9][0-9]|[1-9]?[0-9])\.){3}'
    r'(?:25[0-5]|2[0-4][0-9]|1[0-9][0-9]|[1-9]?[0-9])|(?:[A-F0-9]{1,4}:){7}'
    r'[A-F0-9]{1,4}|(?=(?:[A-F0-9]{0,4}:){0,7}[A-F0-9]{0,4}$)'
    r'(([0-9A-F]{1,4}:){1,7}|:)((:[0-9A-F]{1,4}){1,7}|:)|(?:[A-F0-9]{1,4}:){7}'
    r':|:(:[A-F0-9]{1,4}){7})$')
_ipv4_regex = re.compile(_ipv4_pattern)
_ipv6_regex = re.compile(_ipv6_pattern, flags=re.IGNORECASE)
_ipv4_regexb = re.compile(_ipv4_pattern.encode('ascii'))
_ipv6_regexb = re.compile(_ipv6_pattern.encode('ascii'), flags=re.IGNORECASE)


def is_ip_address(host):
    if host is None:
        return False
    if isinstance(host, str):
        if _ipv4_regex.match(host) or _ipv6_regex.match(host):
            return True
        else:
            return False
    elif isinstance(host, (bytes, bytearray, memoryview)):
        if _ipv4_regexb.match(host) or _ipv6_regexb.match(host):
            return True
        else:
            return False
    else:
        raise TypeError("{} [{}] is not a str or bytes"
                        .format(host, type(host)))


_cached_current_datetime = None
_cached_formatted_datetime = None


def rfc822_formatted_time():
    global _cached_current_datetime
    global _cached_formatted_datetime

    now = int(time.time())
    if now != _cached_current_datetime:
        # Weekday and month names for HTTP date/time formatting;
        # always English!
        # Tuples are constants stored in codeobject!
        _weekdayname = ("Mon", "Tue", "Wed", "Thu", "Fri", "Sat", "Sun")
        _monthname = ("",  # Dummy so we can use 1-based month numbers
                      "Jan", "Feb", "Mar", "Apr", "May", "Jun",
                      "Jul", "Aug", "Sep", "Oct", "Nov", "Dec")

        year, month, day, hh, mm, ss, wd, y, z = time.gmtime(now)
        _cached_formatted_datetime = "%s, %02d %3s %4d %02d:%02d:%02d GMT" % (
            _weekdayname[wd], day, _monthname[month], year, hh, mm, ss
        )
        _cached_current_datetime = now
    return _cached_formatted_datetime


def _weakref_handle(info):
    ref, name = info
    ob = ref()
    if ob is not None:
        with suppress(Exception):
            getattr(ob, name)()


def weakref_handle(ob, name, timeout, loop, ceil_timeout=True):
    if timeout is not None and timeout > 0:
        when = loop.time() + timeout
        if ceil_timeout:
            when = ceil(when)

        return loop.call_at(when, _weakref_handle, (weakref.ref(ob), name))


def call_later(cb, timeout, loop):
    if timeout is not None and timeout > 0:
        when = ceil(loop.time() + timeout)
        return loop.call_at(when, cb)


class TimeoutHandle:
    """ Timeout handle """

    def __init__(self, loop, timeout):
        self._timeout = timeout
        self._loop = loop
        self._callbacks = []

    def register(self, callback, *args, **kwargs):
        self._callbacks.append((callback, args, kwargs))

    def close(self):
        self._callbacks.clear()

    def start(self):
        if self._timeout is not None and self._timeout > 0:
            at = ceil(self._loop.time() + self._timeout)
            return self._loop.call_at(at, self.__call__)

    def timer(self):
        if self._timeout is not None and self._timeout > 0:
            timer = TimerContext(self._loop)
            self.register(timer.timeout)
        else:
            timer = TimerNoop()
        return timer

    def __call__(self):
        for cb, args, kwargs in self._callbacks:
            with suppress(Exception):
                cb(*args, **kwargs)

        self._callbacks.clear()


class TimerNoop:

    def __enter__(self):
        return self

    def __exit__(self, exc_type, exc_val, exc_tb):
        return False


class TimerContext:
    """ Low resolution timeout context manager """

    def __init__(self, loop):
        self._loop = loop
        self._tasks = []
        self._cancelled = False

    def __enter__(self):
        task = current_task(loop=self._loop)

        if task is None:
            raise RuntimeError('Timeout context manager should be used '
                               'inside a task')

        if self._cancelled:
            task.cancel()
            raise asyncio.TimeoutError from None

        self._tasks.append(task)
        return self

    def __exit__(self, exc_type, exc_val, exc_tb):
        if self._tasks:
            self._tasks.pop()

        if exc_type is asyncio.CancelledError and self._cancelled:
            raise asyncio.TimeoutError from None

    def timeout(self):
        if not self._cancelled:
            for task in set(self._tasks):
                task.cancel()

            self._cancelled = True


class CeilTimeout(async_timeout.timeout):

    def __enter__(self):
        if self._timeout is not None:
            self._task = current_task(loop=self._loop)
            if self._task is None:
                raise RuntimeError(
                    'Timeout context manager should be used inside a task')
            self._cancel_handler = self._loop.call_at(
                ceil(self._loop.time() + self._timeout), self._cancel_task)
        return self


class HeadersMixin:

    _content_type = None
    _content_dict = None
    _stored_content_type = sentinel

    def _parse_content_type(self, raw):
        self._stored_content_type = raw
        if raw is None:
            # default value according to RFC 2616
            self._content_type = 'application/octet-stream'
            self._content_dict = {}
        else:
            self._content_type, self._content_dict = cgi.parse_header(raw)

    @property
    def content_type(self, *, _CONTENT_TYPE=hdrs.CONTENT_TYPE):
        """The value of content part for Content-Type HTTP header."""
        raw = self._headers.get(_CONTENT_TYPE)
        if self._stored_content_type != raw:
            self._parse_content_type(raw)
        return self._content_type

    @property
    def charset(self, *, _CONTENT_TYPE=hdrs.CONTENT_TYPE):
        """The value of charset part for Content-Type HTTP header."""
        raw = self._headers.get(_CONTENT_TYPE)
        if self._stored_content_type != raw:
            self._parse_content_type(raw)
        return self._content_dict.get('charset')

    @property
    def content_length(self, *, _CONTENT_LENGTH=hdrs.CONTENT_LENGTH):
        """The value of Content-Length HTTP header."""
        content_length = self._headers.get(_CONTENT_LENGTH)

        if content_length:
            return int(content_length)<|MERGE_RESOLUTION|>--- conflicted
+++ resolved
@@ -343,11 +343,7 @@
     }
 
     LOG_FORMAT = '%a %t "%r" %s %b "%{Referrer}i" "%{User-Agent}i"'
-<<<<<<< HEAD
     FORMAT_RE = re.compile(r'%({([A-Za-z0-9\-_]+)}([ioe])|[atPrsbOD]|Tf?)')
-=======
-    FORMAT_RE = re.compile(r'%(\{([A-Za-z0-9\-_]+)\}([ioe])|[atPrsbOD]|Tf?)')
->>>>>>> 13e6229b
     CLEANUP_RE = re.compile(r'(%[^s])')
     _FORMAT_CACHE = {}
 
