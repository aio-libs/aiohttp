--- conflicted
+++ resolved
@@ -13,11 +13,7 @@
 import re
 import sys
 import time
-<<<<<<< HEAD
-=======
 import warnings
-import weakref
->>>>>>> d149eff6
 from collections import namedtuple
 from contextlib import suppress
 from email.utils import parsedate
@@ -575,33 +571,9 @@
     return _cached_formatted_datetime
 
 
-<<<<<<< HEAD
-def call_later(cb, timeout, loop):  # type: ignore
-=======
-def _weakref_handle(info: "Tuple[weakref.ref[object], str]") -> None:
-    ref, name = info
-    ob = ref()
-    if ob is not None:
-        with suppress(Exception):
-            getattr(ob, name)()
-
-
-def weakref_handle(
-    ob: object, name: str, timeout: float, loop: asyncio.AbstractEventLoop
+def call_later(
+    cb: Callable[..., Any], timeout: float, loop: asyncio.AbstractEventLoop
 ) -> Optional[asyncio.TimerHandle]:
-    if timeout is not None and timeout > 0:
-        when = loop.time() + timeout
-        if timeout >= 5:
-            when = ceil(when)
-
-        return loop.call_at(when, _weakref_handle, (weakref.ref(ob), name))
-    return None
-
-
-def call_later(
-    cb: Callable[[], Any], timeout: float, loop: asyncio.AbstractEventLoop
-) -> Optional[asyncio.TimerHandle]:
->>>>>>> d149eff6
     if timeout is not None and timeout > 0:
         when = loop.time() + timeout
         if timeout > 5:
