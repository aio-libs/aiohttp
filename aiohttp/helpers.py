"""Various helper functions"""

import asyncio
import base64
import binascii
import cgi
import datetime
import functools
<<<<<<< HEAD
import hashlib
=======
import inspect
>>>>>>> ca8878a5
import os
import re
import time
import warnings
import weakref
from collections import namedtuple
from collections.abc import Coroutine
from contextlib import suppress
from math import ceil
from pathlib import Path
<<<<<<< HEAD
from time import gmtime
from urllib.parse import quote, urlparse
=======
from urllib.parse import quote
from urllib.request import getproxies
>>>>>>> ca8878a5

import async_timeout
from yarl import URL

<<<<<<< HEAD
from . import hdrs, client_exceptions
from .abc import AbstractCookieJar


try:
    from asyncio import ensure_future
except ImportError:
    ensure_future = asyncio.async

PY_34 = sys.version_info < (3, 5)
PY_35 = sys.version_info >= (3, 5)
PY_352 = sys.version_info >= (3, 5, 2)

if sys.version_info >= (3, 4, 3):
    from http.cookies import SimpleCookie  # noqa
else:
    from .backport_cookies import SimpleCookie  # noqa


__all__ = ('BasicAuth', 'DigestAuth', 'create_future', 'parse_mimetype',
           'Timeout', 'ensure_future', 'noop', 'DummyCookieJar')
=======
from . import hdrs
from .abc import AbstractAccessLogger
from .log import client_logger


__all__ = ('BasicAuth',)
>>>>>>> ca8878a5


sentinel = object()
NO_EXTENSIONS = bool(os.environ.get('AIOHTTP_NO_EXTENSIONS'))

CHAR = set(chr(i) for i in range(0, 128))
CTL = set(chr(i) for i in range(0, 32)) | {chr(127), }
SEPARATORS = {'(', ')', '<', '>', '@', ',', ';', ':', '\\', '"', '/', '[', ']',
              '?', '=', '{', '}', ' ', chr(9)}
TOKEN = CHAR ^ CTL ^ SEPARATORS


class _BaseCoroMixin(Coroutine):

    __slots__ = ('_coro',)

    def __init__(self, coro):
        self._coro = coro

    def send(self, arg):
        return self._coro.send(arg)

    def throw(self, arg):
        return self._coro.throw(arg)

    def close(self):
        return self._coro.close()

    @property
    def gi_frame(self):
        return self._coro.gi_frame

    @property
    def gi_running(self):
        return self._coro.gi_running

    @property
    def gi_code(self):
        return self._coro.gi_code

    def __next__(self):
        return self.send(None)

    @asyncio.coroutine
    def __iter__(self):
        ret = yield from self._coro
        return ret

    def __await__(self):
        ret = yield from self._coro
        return ret


class _CoroGuard(_BaseCoroMixin):
    """Only to be used with func:`deprecated_noop`.

    Otherwise the stack information in the raised warning doesn't line up with
    the user's code anymore.
    """
    __slots__ = ('_msg', '_awaited')

    def __init__(self, coro, msg):
        super().__init__(coro)
        self._msg = msg
        self._awaited = False

    def send(self, arg):
        self._awaited = True
        return self._coro.send(arg)

    @asyncio.coroutine
    def __iter__(self):
        self._awaited = True
        return super().__iter__()

    def __await__(self):
        self._awaited = True
        return super().__await__()

    def __del__(self):
        self._coro = None
        if not self._awaited:
            warnings.warn(self._msg, DeprecationWarning, stacklevel=2)


coroutines = asyncio.coroutines
old_debug = coroutines._DEBUG
coroutines._DEBUG = False


@asyncio.coroutine
def noop(*args, **kwargs):
    return


def deprecated_noop(message):
    return _CoroGuard(noop(), message)


coroutines._DEBUG = old_debug


class BasicAuth(namedtuple('BasicAuth', ['login', 'password', 'encoding'])):
    """Http basic authentication helper."""

    def __new__(cls, login, password='', encoding='latin1'):
        if login is None:
            raise ValueError('None is not allowed as login value')

        if password is None:
            raise ValueError('None is not allowed as password value')

        if ':' in login:
            raise ValueError(
                'A ":" is not allowed in login (RFC 1945#section-11.1)')

        return super().__new__(cls, login, password, encoding)

    @classmethod
    def decode(cls, auth_header, encoding='latin1'):
        """Create a BasicAuth object from an Authorization HTTP header."""
        split = auth_header.strip().split(' ')
        if len(split) == 2:
            if split[0].strip().lower() != 'basic':
                raise ValueError('Unknown authorization method %s' % split[0])
            to_decode = split[1]
        else:
            raise ValueError('Could not parse authorization header.')

        try:
            username, _, password = base64.b64decode(
                to_decode.encode('ascii')
            ).decode(encoding).partition(':')
        except binascii.Error:
            raise ValueError('Invalid base64 encoding.')

        return cls(username, password, encoding=encoding)

    @classmethod
    def from_url(cls, url, *, encoding='latin1'):
        """Create BasicAuth from url."""
        if not isinstance(url, URL):
            raise TypeError("url should be yarl.URL instance")
        if url.user is None:
            return None
        return cls(url.user, url.password or '', encoding=encoding)

    def encode(self):
        """Encode credentials."""
        creds = ('%s:%s' % (self.login, self.password)).encode(self.encoding)
        return 'Basic %s' % base64.b64encode(creds).decode(self.encoding)


<<<<<<< HEAD
def parse_pair(pair):
    key, value = pair.split('=', 1)

    # If it has a trailing comma, remove it.
    if value[-1] == ',':
        value = value[:-1]

    # If it is quoted, then remove them.
    if value[0] == value[-1] == '"':
        value = value[1:-1]

    return key, value


def parse_key_value_list(header):
    return {
        key: value for key, value in
        map(parse_pair, header.split(' '))
    }


class DigestAuth():
    """HTTP digest authentication helper.
    The work here is based off of
    https://github.com/requests/requests/blob/v2.18.4/requests/auth.py.

    :param str username: Username or login
    :param str password: Password
    :param ClientSession session: Session to use digest auth
    """

    def __init__(self, username, password, session, previous=None):
        if previous is None:
            previous = {}

        self.username = username
        self.password = password
        self.last_nonce = previous.get('last_nonce', '')
        self.nonce_count = previous.get('nonce_count', 0)
        self.challenge = previous.get('challenge')
        self.args = {}
        self.session = session

    @asyncio.coroutine
    def request(self, method, url, *, headers=None, **kwargs):
        if headers is None:
            headers = {}

        # Save the args so we can re-run the request
        self.args = {
            'method': method,
            'url': url,
            'headers': headers,
            'kwargs': kwargs
        }

        if self.challenge:
            headers[hdrs.AUTHORIZATION] = self._build_digest_header(
                method.upper(), url
            )

        response = yield from self.session.request(
            method, url, headers=headers, **kwargs
        )

        # If the response is not in the 400 range, do not try digest
        # authentication.
        if not 400 <= response.status < 500:
            return response

        return (yield from self._handle_401(response))

    def _build_digest_header(self, method, url):
        """
        :rtype: str
        """

        realm = self.challenge['realm']
        nonce = self.challenge['nonce']
        qop = self.challenge.get('qop')
        algorithm = self.challenge.get('algorithm', 'MD5').upper()
        opaque = self.challenge.get('opaque')

        # lambdas assume digest modules are imported at the top level
        if algorithm == 'MD5' or algorithm == 'MD5-SESS':
            hash_fn = hashlib.md5
        elif algorithm == 'SHA':
            hash_fn = hashlib.sha1
        else:
            return ''

        def H(x):
            return hash_fn(x.encode()).hexdigest()

        def KD(s, d):
            return H('%s:%s' % (s, d))

        parsed = urlparse(url)
        #: path is request-uri defined in RFC 2616 which should not be empty
        path = parsed.path or "/"
        if parsed.query:
            path += '?' + parsed.query

        A1 = '%s:%s:%s' % (self.username, realm, self.password)
        A2 = '%s:%s' % (method, path)

        HA1 = H(A1)
        HA2 = H(A2)

        if nonce == self.last_nonce:
            self.nonce_count += 1
        else:
            self.nonce_count = 1

        self.last_nonce = nonce

        ncvalue = '%08x' % self.nonce_count

        k = str(self.nonce_count).encode()
        k += nonce.encode()
        k += time.ctime().encode()
        k += os.urandom(8)
        cnonce = (hashlib.sha1(k).hexdigest()[:16])

        if algorithm == 'MD5-SESS':
            HA1 = H('%s:%s:%s' % (HA1, nonce, cnonce))

        if not qop:
            respdig = KD(HA1, '%s:%s' % (nonce, HA2))
        elif qop == 'auth' or 'auth' in qop.split(','):
            noncebit = '%s:%s:%s:%s:%s' % (
                nonce, ncvalue, cnonce, 'auth', HA2
            )
            respdig = KD(HA1, noncebit)
        else:
            raise client_exceptions.ClientError(
                'Unsupported qop value: %s' % qop
            )

        base = ', '.join([
            'username="%s"' % self.username,
            'realm="%s"' % realm,
            'nonce="%s"' % nonce,
            'uri="%s"' % path,
            'response="%s"' % respdig,
            'algorithm="%s"' % algorithm,
        ])
        if opaque:
            base += ', opaque="%s"' % opaque
        if qop:
            base += ', qop="auth", nc=%s, cnonce="%s"' % (ncvalue, cnonce)

        return 'Digest %s' % base

    @asyncio.coroutine
    def _handle_401(self, response):
        """
        Takes the given response and tries digest-auth, if needed.
        :rtype: ClientResponse
        """
        auth_header = response.headers.get('www-authenticate', '')

        if 'digest' in auth_header.lower():
            pattern = re.compile(r'digest ', flags=re.IGNORECASE)
            self.challenge = parse_key_value_list(
                pattern.sub('', auth_header, count=1)
            )

            return (yield from self.request(
                self.args['method'],
                self.args['url'],
                headers=self.args['headers'],
                **self.args['kwargs']
            ))

        return response


if PY_352:
    def create_future(loop):
        return loop.create_future()
else:
    def create_future(loop):  # pragma: no cover
        """Compatibility wrapper for the loop.create_future() call introduced in
        3.5.2."""
        return asyncio.Future(loop=loop)
=======
def strip_auth_from_url(url):
    auth = BasicAuth.from_url(url)
    if auth is None:
        return url, None
    else:
        return url.with_user(None), auth


ProxyInfo = namedtuple('ProxyInfo', 'proxy proxy_auth')


def proxies_from_env():
    proxy_urls = {k: URL(v) for k, v in getproxies().items()
                  if k in ('http', 'https')}
    stripped = {k: strip_auth_from_url(v) for k, v in proxy_urls.items()}
    ret = {}
    for proto, val in stripped.items():
        proxy, auth = val
        if proxy.scheme == 'https':
            client_logger.warning(
                "HTTPS proxies %s are not supported, ignoring", proxy)
            continue
        ret[proto] = ProxyInfo(proxy, auth)
    return ret
>>>>>>> ca8878a5


def current_task(loop=None):
    if loop is None:
        loop = asyncio.get_event_loop()

    task = asyncio.Task.current_task(loop=loop)
    if task is None:
        if hasattr(loop, 'current_task'):
            task = loop.current_task()

    return task


def isasyncgenfunction(obj):
    if hasattr(inspect, 'isasyncgenfunction'):
        return inspect.isasyncgenfunction(obj)
    return False


MimeType = namedtuple('MimeType', 'type subtype suffix parameters')


def parse_mimetype(mimetype):
    """Parses a MIME type into its components.

    mimetype is a MIME type string.

    Returns a MimeType object.

    Example:

    >>> parse_mimetype('text/html; charset=utf-8')
    MimeType(type='text', subtype='html', suffix='',
             parameters={'charset': 'utf-8'})

    """
    if not mimetype:
        return MimeType(type='', subtype='', suffix='', parameters={})

    parts = mimetype.split(';')
    params = []
    for item in parts[1:]:
        if not item:
            continue
        key, value = item.split('=', 1) if '=' in item else (item, '')
        params.append((key.lower().strip(), value.strip(' "')))
    params = dict(params)

    fulltype = parts[0].strip().lower()
    if fulltype == '*':
        fulltype = '*/*'

    mtype, stype = fulltype.split('/', 1) \
        if '/' in fulltype else (fulltype, '')
    stype, suffix = stype.split('+', 1) if '+' in stype else (stype, '')

    return MimeType(type=mtype, subtype=stype, suffix=suffix,
                    parameters=params)


def guess_filename(obj, default=None):
    name = getattr(obj, 'name', None)
    if name and isinstance(name, str) and name[0] != '<' and name[-1] != '>':
        return Path(name).name
    return default


def content_disposition_header(disptype, quote_fields=True, **params):
    """Sets ``Content-Disposition`` header.

    disptype is a disposition type: inline, attachment, form-data.
    Should be valid extension token (see RFC 2183)

    params is a dict with disposition params.
    """
    if not disptype or not (TOKEN > set(disptype)):
        raise ValueError('bad content disposition type {!r}'
                         ''.format(disptype))

    value = disptype
    if params:
        lparams = []
        for key, val in params.items():
            if not key or not (TOKEN > set(key)):
                raise ValueError('bad content disposition parameter'
                                 ' {!r}={!r}'.format(key, val))
            qval = quote(val, '') if quote_fields else val
            lparams.append((key, '"%s"' % qval))
            if key == 'filename':
                lparams.append(('filename*', "utf-8''" + qval))
        sparams = '; '.join('='.join(pair) for pair in lparams)
        value = '; '.join((value, sparams))
    return value


class AccessLogger(AbstractAccessLogger):
    """Helper object to log access.

    Usage:
        log = logging.getLogger("spam")
        log_format = "%a %{User-Agent}i"
        access_logger = AccessLogger(log, log_format)
        access_logger.log(request, response, time)

    Format:
        %%  The percent sign
        %a  Remote IP-address (IP-address of proxy if using reverse proxy)
        %t  Time when the request was started to process
        %P  The process ID of the child that serviced the request
        %r  First line of request
        %s  Response status code
        %b  Size of response in bytes, including HTTP headers
        %T  Time taken to serve the request, in seconds
        %Tf Time taken to serve the request, in seconds with floating fraction
            in .06f format
        %D  Time taken to serve the request, in microseconds
        %{FOO}i  request.headers['FOO']
        %{FOO}o  response.headers['FOO']
        %{FOO}e  os.environ['FOO']

    """
    LOG_FORMAT_MAP = {
        'a': 'remote_address',
        't': 'request_time',
        'P': 'process_id',
        'r': 'first_request_line',
        's': 'response_status',
        'b': 'response_size',
        'T': 'request_time',
        'Tf': 'request_time_frac',
        'D': 'request_time_micro',
        'i': 'request_header',
        'o': 'response_header',
    }

    LOG_FORMAT = '%a %t "%r" %s %b "%{Referrer}i" "%{User-Agent}i"'
    FORMAT_RE = re.compile(r'%(\{([A-Za-z0-9\-_]+)\}([ioe])|[atPrsbOD]|Tf?)')
    CLEANUP_RE = re.compile(r'(%[^s])')
    _FORMAT_CACHE = {}

    KeyMethod = namedtuple('KeyMethod', 'key method')

    def __init__(self, logger, log_format=LOG_FORMAT):
        """Initialise the logger.

        logger is a logger object to be used for logging.
        log_format is an string with apache compatible log format description.

        """
        super().__init__(logger, log_format=log_format)

        _compiled_format = AccessLogger._FORMAT_CACHE.get(log_format)
        if not _compiled_format:
            _compiled_format = self.compile_format(log_format)
            AccessLogger._FORMAT_CACHE[log_format] = _compiled_format

        self._log_format, self._methods = _compiled_format

    def compile_format(self, log_format):
        """Translate log_format into form usable by modulo formatting

        All known atoms will be replaced with %s
        Also methods for formatting of those atoms will be added to
        _methods in apropriate order

        For example we have log_format = "%a %t"
        This format will be translated to "%s %s"
        Also contents of _methods will be
        [self._format_a, self._format_t]
        These method will be called and results will be passed
        to translated string format.

        Each _format_* method receive 'args' which is list of arguments
        given to self.log

        Exceptions are _format_e, _format_i and _format_o methods which
        also receive key name (by functools.partial)

        """
        # list of (key, method) tuples, we don't use an OrderedDict as users
        # can repeat the same key more than once
        methods = list()

        for atom in self.FORMAT_RE.findall(log_format):
            if atom[1] == '':
                format_key = self.LOG_FORMAT_MAP[atom[0]]
                m = getattr(AccessLogger, '_format_%s' % atom[0])
            else:
                format_key = (self.LOG_FORMAT_MAP[atom[2]], atom[1])
                m = getattr(AccessLogger, '_format_%s' % atom[2])
                m = functools.partial(m, atom[1])

            methods.append(self.KeyMethod(format_key, m))

        log_format = self.FORMAT_RE.sub(r'%s', log_format)
        log_format = self.CLEANUP_RE.sub(r'%\1', log_format)
        return log_format, methods

    @staticmethod
    def _format_i(key, request, response, time):
        if request is None:
            return '(no headers)'

        # suboptimal, make istr(key) once
        return request.headers.get(key, '-')

    @staticmethod
    def _format_o(key, request, response, time):
        # suboptimal, make istr(key) once
        return response.headers.get(key, '-')

    @staticmethod
    def _format_a(request, response, time):
        if request is None:
            return '-'
        ip = request.remote
        return ip if ip is not None else '-'

    @staticmethod
    def _format_t(request, response, time):
        return datetime.datetime.utcnow().strftime('[%d/%b/%Y:%H:%M:%S +0000]')

    @staticmethod
    def _format_P(request, response, time):
        return "<%s>" % os.getpid()

    @staticmethod
    def _format_r(request, response, time):
        if request is None:
            return '-'
        return '%s %s HTTP/%s.%s' % tuple((request.method,
                                           request.path_qs) + request.version)

    @staticmethod
    def _format_s(request, response, time):
        return response.status

    @staticmethod
    def _format_b(request, response, time):
        return response.body_length

    @staticmethod
    def _format_T(request, response, time):
        return round(time)

    @staticmethod
    def _format_Tf(request, response, time):
        return '%06f' % time

    @staticmethod
    def _format_D(request, response, time):
        return round(time * 1000000)

    def _format_line(self, request, response, time):
        return ((key, method(request, response, time))
                for key, method in self._methods)

    def log(self, request, response, time):
        try:
            fmt_info = self._format_line(request, response, time)

            values = list()
            extra = dict()
            for key, value in fmt_info:
                values.append(value)

                if key.__class__ is str:
                    extra[key] = value
                else:
                    extra[key[0]] = {key[1]: value}

            self.logger.info(self._log_format % tuple(values), extra=extra)
        except Exception:
            self.logger.exception("Error in logging")


class reify:
    """Use as a class method decorator.  It operates almost exactly like
    the Python `@property` decorator, but it puts the result of the
    method it decorates into the instance dict after the first call,
    effectively replacing the function it decorates with an instance
    variable.  It is, in Python parlance, a data descriptor.

    """

    def __init__(self, wrapped):
        self.wrapped = wrapped
        try:
            self.__doc__ = wrapped.__doc__
        except Exception:  # pragma: no cover
            self.__doc__ = ""
        self.name = wrapped.__name__

    def __get__(self, inst, owner, _sentinel=sentinel):
        try:
            try:
                return inst._cache[self.name]
            except KeyError:
                val = self.wrapped(inst)
                inst._cache[self.name] = val
                return val
        except AttributeError:
            if inst is None:
                return self
            raise

    def __set__(self, inst, value):
        raise AttributeError("reified property is read-only")


_ipv4_pattern = (r'^(?:(?:25[0-5]|2[0-4][0-9]|[01]?[0-9][0-9]?)\.){3}'
                 r'(?:25[0-5]|2[0-4][0-9]|[01]?[0-9][0-9]?)$')
_ipv6_pattern = (
    r'^(?:(?:(?:[A-F0-9]{1,4}:){6}|(?=(?:[A-F0-9]{0,4}:){0,6}'
    r'(?:[0-9]{1,3}\.){3}[0-9]{1,3}$)(([0-9A-F]{1,4}:){0,5}|:)'
    r'((:[0-9A-F]{1,4}){1,5}:|:)|::(?:[A-F0-9]{1,4}:){5})'
    r'(?:(?:25[0-5]|2[0-4][0-9]|1[0-9][0-9]|[1-9]?[0-9])\.){3}'
    r'(?:25[0-5]|2[0-4][0-9]|1[0-9][0-9]|[1-9]?[0-9])|(?:[A-F0-9]{1,4}:){7}'
    r'[A-F0-9]{1,4}|(?=(?:[A-F0-9]{0,4}:){0,7}[A-F0-9]{0,4}$)'
    r'(([0-9A-F]{1,4}:){1,7}|:)((:[0-9A-F]{1,4}){1,7}|:)|(?:[A-F0-9]{1,4}:){7}'
    r':|:(:[A-F0-9]{1,4}){7})$')
_ipv4_regex = re.compile(_ipv4_pattern)
_ipv6_regex = re.compile(_ipv6_pattern, flags=re.IGNORECASE)
_ipv4_regexb = re.compile(_ipv4_pattern.encode('ascii'))
_ipv6_regexb = re.compile(_ipv6_pattern.encode('ascii'), flags=re.IGNORECASE)


def is_ip_address(host):
    if host is None:
        return False
    if isinstance(host, str):
        if _ipv4_regex.match(host) or _ipv6_regex.match(host):
            return True
        else:
            return False
    elif isinstance(host, (bytes, bytearray, memoryview)):
        if _ipv4_regexb.match(host) or _ipv6_regexb.match(host):
            return True
        else:
            return False
    else:
        raise TypeError("{} [{}] is not a str or bytes"
                        .format(host, type(host)))


_cached_current_datetime = None
_cached_formatted_datetime = None


def rfc822_formatted_time():
    global _cached_current_datetime
    global _cached_formatted_datetime

    now = int(time.time())
    if now != _cached_current_datetime:
        # Weekday and month names for HTTP date/time formatting;
        # always English!
        # Tuples are constants stored in codeobject!
        _weekdayname = ("Mon", "Tue", "Wed", "Thu", "Fri", "Sat", "Sun")
        _monthname = ("",  # Dummy so we can use 1-based month numbers
                      "Jan", "Feb", "Mar", "Apr", "May", "Jun",
                      "Jul", "Aug", "Sep", "Oct", "Nov", "Dec")

        year, month, day, hh, mm, ss, wd, y, z = time.gmtime(now)
        _cached_formatted_datetime = "%s, %02d %3s %4d %02d:%02d:%02d GMT" % (
            _weekdayname[wd], day, _monthname[month], year, hh, mm, ss
        )
        _cached_current_datetime = now
    return _cached_formatted_datetime


def _weakref_handle(info):
    ref, name = info
    ob = ref()
    if ob is not None:
        with suppress(Exception):
            getattr(ob, name)()


def weakref_handle(ob, name, timeout, loop, ceil_timeout=True):
    if timeout is not None and timeout > 0:
        when = loop.time() + timeout
        if ceil_timeout:
            when = ceil(when)

        return loop.call_at(when, _weakref_handle, (weakref.ref(ob), name))


def call_later(cb, timeout, loop):
    if timeout is not None and timeout > 0:
        when = ceil(loop.time() + timeout)
        return loop.call_at(when, cb)


class TimeoutHandle:
    """ Timeout handle """

    def __init__(self, loop, timeout):
        self._timeout = timeout
        self._loop = loop
        self._callbacks = []

    def register(self, callback, *args, **kwargs):
        self._callbacks.append((callback, args, kwargs))

    def close(self):
        self._callbacks.clear()

    def start(self):
        if self._timeout is not None and self._timeout > 0:
            at = ceil(self._loop.time() + self._timeout)
            return self._loop.call_at(at, self.__call__)

    def timer(self):
        if self._timeout is not None and self._timeout > 0:
            timer = TimerContext(self._loop)
            self.register(timer.timeout)
        else:
            timer = TimerNoop()
        return timer

    def __call__(self):
        for cb, args, kwargs in self._callbacks:
            with suppress(Exception):
                cb(*args, **kwargs)

        self._callbacks.clear()


class TimerNoop:

    def __enter__(self):
        return self

    def __exit__(self, exc_type, exc_val, exc_tb):
        return False


class TimerContext:
    """ Low resolution timeout context manager """

    def __init__(self, loop):
        self._loop = loop
        self._tasks = []
        self._cancelled = False

    def __enter__(self):
        task = current_task(loop=self._loop)

        if task is None:
            raise RuntimeError('Timeout context manager should be used '
                               'inside a task')

        if self._cancelled:
            task.cancel()
            raise asyncio.TimeoutError from None

        self._tasks.append(task)
        return self

    def __exit__(self, exc_type, exc_val, exc_tb):
        if self._tasks:
            self._tasks.pop()

        if exc_type is asyncio.CancelledError and self._cancelled:
            raise asyncio.TimeoutError from None

    def timeout(self):
        if not self._cancelled:
            for task in set(self._tasks):
                task.cancel()

            self._cancelled = True


class CeilTimeout(async_timeout.timeout):

    def __enter__(self):
        if self._timeout is not None:
            self._task = current_task(loop=self._loop)
            if self._task is None:
                raise RuntimeError(
                    'Timeout context manager should be used inside a task')
            self._cancel_handler = self._loop.call_at(
                ceil(self._loop.time() + self._timeout), self._cancel_task)
        return self


class HeadersMixin:

    _content_type = None
    _content_dict = None
    _stored_content_type = sentinel

    def _parse_content_type(self, raw):
        self._stored_content_type = raw
        if raw is None:
            # default value according to RFC 2616
            self._content_type = 'application/octet-stream'
            self._content_dict = {}
        else:
            self._content_type, self._content_dict = cgi.parse_header(raw)

    @property
    def content_type(self, *, _CONTENT_TYPE=hdrs.CONTENT_TYPE):
        """The value of content part for Content-Type HTTP header."""
        raw = self._headers.get(_CONTENT_TYPE)
        if self._stored_content_type != raw:
            self._parse_content_type(raw)
        return self._content_type

    @property
    def charset(self, *, _CONTENT_TYPE=hdrs.CONTENT_TYPE):
        """The value of charset part for Content-Type HTTP header."""
        raw = self._headers.get(_CONTENT_TYPE)
        if self._stored_content_type != raw:
            self._parse_content_type(raw)
        return self._content_dict.get('charset')

    @property
    def content_length(self, *, _CONTENT_LENGTH=hdrs.CONTENT_LENGTH):
        """The value of Content-Length HTTP header."""
        content_length = self._headers.get(_CONTENT_LENGTH)

        if content_length:
            return int(content_length)<|MERGE_RESOLUTION|>--- conflicted
+++ resolved
@@ -6,11 +6,8 @@
 import cgi
 import datetime
 import functools
-<<<<<<< HEAD
 import hashlib
-=======
 import inspect
->>>>>>> ca8878a5
 import os
 import re
 import time
@@ -21,47 +18,19 @@
 from contextlib import suppress
 from math import ceil
 from pathlib import Path
-<<<<<<< HEAD
 from time import gmtime
 from urllib.parse import quote, urlparse
-=======
-from urllib.parse import quote
 from urllib.request import getproxies
->>>>>>> ca8878a5
 
 import async_timeout
 from yarl import URL
 
-<<<<<<< HEAD
 from . import hdrs, client_exceptions
-from .abc import AbstractCookieJar
-
-
-try:
-    from asyncio import ensure_future
-except ImportError:
-    ensure_future = asyncio.async
-
-PY_34 = sys.version_info < (3, 5)
-PY_35 = sys.version_info >= (3, 5)
-PY_352 = sys.version_info >= (3, 5, 2)
-
-if sys.version_info >= (3, 4, 3):
-    from http.cookies import SimpleCookie  # noqa
-else:
-    from .backport_cookies import SimpleCookie  # noqa
-
-
-__all__ = ('BasicAuth', 'DigestAuth', 'create_future', 'parse_mimetype',
-           'Timeout', 'ensure_future', 'noop', 'DummyCookieJar')
-=======
-from . import hdrs
 from .abc import AbstractAccessLogger
 from .log import client_logger
 
 
-__all__ = ('BasicAuth',)
->>>>>>> ca8878a5
+__all__ = ('BasicAuth', 'DigestAuth')
 
 
 sentinel = object()
@@ -215,7 +184,6 @@
         return 'Basic %s' % base64.b64encode(creds).decode(self.encoding)
 
 
-<<<<<<< HEAD
 def parse_pair(pair):
     key, value = pair.split('=', 1)
 
@@ -402,7 +370,8 @@
         """Compatibility wrapper for the loop.create_future() call introduced in
         3.5.2."""
         return asyncio.Future(loop=loop)
-=======
+
+
 def strip_auth_from_url(url):
     auth = BasicAuth.from_url(url)
     if auth is None:
@@ -427,7 +396,6 @@
             continue
         ret[proto] = ProxyInfo(proxy, auth)
     return ret
->>>>>>> ca8878a5
 
 
 def current_task(loop=None):
