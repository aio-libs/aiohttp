"""Various helper functions"""

import asyncio
import base64
import binascii
import contextlib
import dataclasses
import datetime
import enum
import functools
import inspect
import netrc
import os
import platform
import re
import sys
import time
import warnings
import weakref
from collections import namedtuple
from contextlib import suppress
from email.parser import HeaderParser
from email.utils import parsedate
from http.cookies import SimpleCookie
from math import ceil
from pathlib import Path
from types import TracebackType
from typing import (
    Any,
    Callable,
    ContextManager,
    Dict,
    Generic,
    Iterable,
    Iterator,
    List,
    Mapping,
    Optional,
    Protocol,
    Tuple,
    Type,
    TypeVar,
    Union,
    final,
    get_args,
    overload,
)
from urllib.parse import quote
from urllib.request import getproxies, proxy_bypass

from multidict import CIMultiDict, MultiDict, MultiDictProxy, MultiMapping
from yarl import URL

from . import hdrs
from .log import client_logger
from .typedefs import PathLike  # noqa

if sys.version_info >= (3, 11):
    import asyncio as async_timeout
else:
    import async_timeout

__all__ = ("BasicAuth", "ChainMapProxy", "ETag")

PY_310 = sys.version_info >= (3, 10)

COOKIE_MAX_LENGTH = 4096

_T = TypeVar("_T")
_S = TypeVar("_S")

_SENTINEL = enum.Enum("_SENTINEL", "sentinel")
sentinel = _SENTINEL.sentinel

NO_EXTENSIONS = bool(os.environ.get("AIOHTTP_NO_EXTENSIONS"))

DEBUG = sys.flags.dev_mode or (
    not sys.flags.ignore_environment and bool(os.environ.get("PYTHONASYNCIODEBUG"))
)


CHAR = {chr(i) for i in range(0, 128)}
CTL = {chr(i) for i in range(0, 32)} | {
    chr(127),
}
SEPARATORS = {
    "(",
    ")",
    "<",
    ">",
    "@",
    ",",
    ";",
    ":",
    "\\",
    '"',
    "/",
    "[",
    "]",
    "?",
    "=",
    "{",
    "}",
    " ",
    chr(9),
}
TOKEN = CHAR ^ CTL ^ SEPARATORS


json_re = re.compile(r"(?:application/|[\w.-]+/[\w.+-]+?\+)json$", re.IGNORECASE)


class BasicAuth(namedtuple("BasicAuth", ["login", "password", "encoding"])):
    """Http basic authentication helper."""

    def __new__(
        cls, login: str, password: str = "", encoding: str = "latin1"
    ) -> "BasicAuth":
        if login is None:
            raise ValueError("None is not allowed as login value")

        if password is None:
            raise ValueError("None is not allowed as password value")

        if ":" in login:
            raise ValueError('A ":" is not allowed in login (RFC 1945#section-11.1)')

        return super().__new__(cls, login, password, encoding)

    @classmethod
    def decode(cls, auth_header: str, encoding: str = "latin1") -> "BasicAuth":
        """Create a BasicAuth object from an Authorization HTTP header."""
        try:
            auth_type, encoded_credentials = auth_header.split(" ", 1)
        except ValueError:
            raise ValueError("Could not parse authorization header.")

        if auth_type.lower() != "basic":
            raise ValueError("Unknown authorization method %s" % auth_type)

        try:
            decoded = base64.b64decode(
                encoded_credentials.encode("ascii"), validate=True
            ).decode(encoding)
        except binascii.Error:
            raise ValueError("Invalid base64 encoding.")

        try:
            # RFC 2617 HTTP Authentication
            # https://www.ietf.org/rfc/rfc2617.txt
            # the colon must be present, but the username and password may be
            # otherwise blank.
            username, password = decoded.split(":", 1)
        except ValueError:
            raise ValueError("Invalid credentials.")

        return cls(username, password, encoding=encoding)

    @classmethod
    def from_url(cls, url: URL, *, encoding: str = "latin1") -> Optional["BasicAuth"]:
        """Create BasicAuth from url."""
        if not isinstance(url, URL):
            raise TypeError("url should be yarl.URL instance")
        if url.user is None and url.password is None:
            return None
        return cls(url.user or "", url.password or "", encoding=encoding)

    def encode(self) -> str:
        """Encode credentials."""
        creds = (f"{self.login}:{self.password}").encode(self.encoding)
        return "Basic %s" % base64.b64encode(creds).decode(self.encoding)


def strip_auth_from_url(url: URL) -> Tuple[URL, Optional[BasicAuth]]:
    auth = BasicAuth.from_url(url)
    if auth is None:
        return url, None
    else:
        return url.with_user(None), auth


def netrc_from_env() -> Optional[netrc.netrc]:
    """Load netrc from file.

    Attempt to load it from the path specified by the env-var
    NETRC or in the default location in the user's home directory.

    Returns None if it couldn't be found or fails to parse.
    """
    netrc_env = os.environ.get("NETRC")

    if netrc_env is not None:
        netrc_path = Path(netrc_env)
    else:
        try:
            home_dir = Path.home()
        except RuntimeError as e:  # pragma: no cover
            # if pathlib can't resolve home, it may raise a RuntimeError
            client_logger.debug(
                "Could not resolve home directory when "
                "trying to look for .netrc file: %s",
                e,
            )
            return None

        netrc_path = home_dir / (
            "_netrc" if platform.system() == "Windows" else ".netrc"
        )

    try:
        return netrc.netrc(str(netrc_path))
    except netrc.NetrcParseError as e:
        client_logger.warning("Could not parse .netrc file: %s", e)
    except OSError as e:
        netrc_exists = False
        with contextlib.suppress(OSError):
            netrc_exists = netrc_path.is_file()
        # we couldn't read the file (doesn't exist, permissions, etc.)
        if netrc_env or netrc_exists:
            # only warn if the environment wanted us to load it,
            # or it appears like the default file does actually exist
            client_logger.warning("Could not read .netrc file: %s", e)

    return None


@dataclasses.dataclass(frozen=True)
class ProxyInfo:
    proxy: URL
    proxy_auth: Optional[BasicAuth]


def basicauth_from_netrc(netrc_obj: Optional[netrc.netrc], host: str) -> BasicAuth:
    """
    Return :py:class:`~aiohttp.BasicAuth` credentials for ``host`` from ``netrc_obj``.

    :raises LookupError: if ``netrc_obj`` is :py:data:`None` or if no
            entry is found for the ``host``.
    """
    if netrc_obj is None:
        raise LookupError("No .netrc file found")
    auth_from_netrc = netrc_obj.authenticators(host)

    if auth_from_netrc is None:
        raise LookupError(f"No entry for {host!s} found in the `.netrc` file.")
    login, account, password = auth_from_netrc

    # TODO(PY311): username = login or account
    # Up to python 3.10, account could be None if not specified,
    # and login will be empty string if not specified. From 3.11,
    # login and account will be empty string if not specified.
    username = login if (login or account is None) else account

    # TODO(PY311): Remove this, as password will be empty string
    # if not specified
    if password is None:
        password = ""

    return BasicAuth(username, password)


def proxies_from_env() -> Dict[str, ProxyInfo]:
    proxy_urls = {
        k: URL(v)
        for k, v in getproxies().items()
        if k in ("http", "https", "ws", "wss")
    }
    netrc_obj = netrc_from_env()
    stripped = {k: strip_auth_from_url(v) for k, v in proxy_urls.items()}
    ret = {}
    for proto, val in stripped.items():
        proxy, auth = val
        if proxy.scheme in ("https", "wss"):
            client_logger.warning(
                "%s proxies %s are not supported, ignoring", proxy.scheme.upper(), proxy
            )
            continue
        if netrc_obj and auth is None:
            if proxy.host is not None:
                try:
                    auth = basicauth_from_netrc(netrc_obj, proxy.host)
                except LookupError:
                    auth = None
        ret[proto] = ProxyInfo(proxy, auth)
    return ret


def get_env_proxy_for_url(url: URL) -> Tuple[URL, Optional[BasicAuth]]:
    """Get a permitted proxy for the given URL from the env."""
    if url.host is not None and proxy_bypass(url.host):
        raise LookupError(f"Proxying is disallowed for `{url.host!r}`")

    proxies_in_env = proxies_from_env()
    try:
        proxy_info = proxies_in_env[url.scheme]
    except KeyError:
        raise LookupError(f"No proxies found for `{url!s}` in the env")
    else:
        return proxy_info.proxy, proxy_info.proxy_auth


@dataclasses.dataclass(frozen=True)
class MimeType:
    type: str
    subtype: str
    suffix: str
    parameters: "MultiDictProxy[str]"


@functools.lru_cache(maxsize=56)
def parse_mimetype(mimetype: str) -> MimeType:
    """Parses a MIME type into its components.

    mimetype is a MIME type string.

    Returns a MimeType object.

    Example:

    >>> parse_mimetype('text/html; charset=utf-8')
    MimeType(type='text', subtype='html', suffix='',
             parameters={'charset': 'utf-8'})

    """
    if not mimetype:
        return MimeType(
            type="", subtype="", suffix="", parameters=MultiDictProxy(MultiDict())
        )

    parts = mimetype.split(";")
    params: MultiDict[str] = MultiDict()
    for item in parts[1:]:
        if not item:
            continue
        key, _, value = item.partition("=")
        params.add(key.lower().strip(), value.strip(' "'))

    fulltype = parts[0].strip().lower()
    if fulltype == "*":
        fulltype = "*/*"

    mtype, _, stype = fulltype.partition("/")
    stype, _, suffix = stype.partition("+")

    return MimeType(
        type=mtype, subtype=stype, suffix=suffix, parameters=MultiDictProxy(params)
    )


def guess_filename(obj: Any, default: Optional[str] = None) -> Optional[str]:
    name = getattr(obj, "name", None)
    if name and isinstance(name, str) and name[0] != "<" and name[-1] != ">":
        return Path(name).name
    return default


not_qtext_re = re.compile(r"[^\041\043-\133\135-\176]")
QCONTENT = {chr(i) for i in range(0x20, 0x7F)} | {"\t"}


def quoted_string(content: str) -> str:
    """Return 7-bit content as quoted-string.

    Format content into a quoted-string as defined in RFC5322 for
    Internet Message Format. Notice that this is not the 8-bit HTTP
    format, but the 7-bit email format. Content must be in usascii or
    a ValueError is raised.
    """
    if not (QCONTENT > set(content)):
        raise ValueError(f"bad content for quoted-string {content!r}")
    return not_qtext_re.sub(lambda x: "\\" + x.group(0), content)


def content_disposition_header(
    disptype: str,
    quote_fields: bool = True,
    _charset: str = "utf-8",
    params: Optional[Dict[str, str]] = None,
) -> str:
    """Sets ``Content-Disposition`` header for MIME.

    This is the MIME payload Content-Disposition header from RFC 2183
    and RFC 7579 section 4.2, not the HTTP Content-Disposition from
    RFC 6266.

    disptype is a disposition type: inline, attachment, form-data.
    Should be valid extension token (see RFC 2183)

    quote_fields performs value quoting to 7-bit MIME headers
    according to RFC 7578. Set to quote_fields to False if recipient
    can take 8-bit file names and field values.

    _charset specifies the charset to use when quote_fields is True.

    params is a dict with disposition params.
    """
    if not disptype or not (TOKEN > set(disptype)):
        raise ValueError(f"bad content disposition type {disptype!r}")

    value = disptype
    if params:
        lparams = []
        for key, val in params.items():
            if not key or not (TOKEN > set(key)):
                raise ValueError(f"bad content disposition parameter {key!r}={val!r}")
            if quote_fields:
                if key.lower() == "filename":
                    qval = quote(val, "", encoding=_charset)
                    lparams.append((key, '"%s"' % qval))
                else:
                    try:
                        qval = quoted_string(val)
                    except ValueError:
                        qval = "".join(
                            (_charset, "''", quote(val, "", encoding=_charset))
                        )
                        lparams.append((key + "*", qval))
                    else:
                        lparams.append((key, '"%s"' % qval))
            else:
                qval = val.replace("\\", "\\\\").replace('"', '\\"')
                lparams.append((key, '"%s"' % qval))
        sparams = "; ".join("=".join(pair) for pair in lparams)
        value = "; ".join((value, sparams))
    return value


def is_expected_content_type(
    response_content_type: str, expected_content_type: str
) -> bool:
    """Checks if received content type is processable as an expected one.

    Both arguments should be given without parameters.
    """
    if expected_content_type == "application/json":
        return json_re.match(response_content_type) is not None
    return expected_content_type in response_content_type


class _TSelf(Protocol, Generic[_T]):
    _cache: Dict[str, _T]


class reify(Generic[_T]):
    """Use as a class method decorator.

    It operates almost exactly like
    the Python `@property` decorator, but it puts the result of the
    method it decorates into the instance dict after the first call,
    effectively replacing the function it decorates with an instance
    variable.  It is, in Python parlance, a data descriptor.
    """

    def __init__(self, wrapped: Callable[..., _T]) -> None:
        self.wrapped = wrapped
        self.__doc__ = wrapped.__doc__
        self.name = wrapped.__name__

    def __get__(self, inst: _TSelf[_T], owner: Optional[Type[Any]] = None) -> _T:
        try:
            try:
                return inst._cache[self.name]
            except KeyError:
                val = self.wrapped(inst)
                inst._cache[self.name] = val
                return val
        except AttributeError:
            if inst is None:
                return self
            raise

    def __set__(self, inst: _TSelf[_T], value: _T) -> None:
        raise AttributeError("reified property is read-only")


reify_py = reify

try:
    from ._helpers import reify as reify_c

    if not NO_EXTENSIONS:
        reify = reify_c  # type: ignore[misc,assignment]
except ImportError:
    pass


def is_ipv4_address(host: Optional[Union[str, bytes]]) -> bool:
    """Check if host looks like an IPv4 address.

    This function does not validate that the format is correct, only that
    the host is a str or bytes, and its all numeric.

    This check is only meant as a heuristic to ensure that
    a host is not a domain name.
    """
    if not host:
        return False
    # For a host to be an ipv4 address, it must be all numeric.
    if isinstance(host, str):
        return host.replace(".", "").isdigit()
    if isinstance(host, (bytes, bytearray, memoryview)):
        return host.decode("ascii").replace(".", "").isdigit()
    raise TypeError(f"{host} [{type(host)}] is not a str or bytes")


def is_ipv6_address(host: Optional[Union[str, bytes]]) -> bool:
    """Check if host looks like an IPv6 address.

    This function does not validate that the format is correct, only that
    the host contains a colon and that it is a str or bytes.

    This check is only meant as a heuristic to ensure that
    a host is not a domain name.
    """
    if not host:
        return False
    # The host must contain a colon to be an IPv6 address.
    if isinstance(host, str):
        return ":" in host
    if isinstance(host, (bytes, bytearray, memoryview)):
        return b":" in host
    raise TypeError(f"{host} [{type(host)}] is not a str or bytes")


def is_ip_address(host: Optional[Union[str, bytes, bytearray, memoryview]]) -> bool:
    """Check if host looks like an IP Address.

    This check is only meant as a heuristic to ensure that
    a host is not a domain name.
    """
    return is_ipv4_address(host) or is_ipv6_address(host)


_cached_current_datetime: Optional[int] = None
_cached_formatted_datetime = ""


def rfc822_formatted_time() -> str:
    global _cached_current_datetime
    global _cached_formatted_datetime

    now = int(time.time())
    if now != _cached_current_datetime:
        # Weekday and month names for HTTP date/time formatting;
        # always English!
        # Tuples are constants stored in codeobject!
        _weekdayname = ("Mon", "Tue", "Wed", "Thu", "Fri", "Sat", "Sun")
        _monthname = (
            "",  # Dummy so we can use 1-based month numbers
            "Jan",
            "Feb",
            "Mar",
            "Apr",
            "May",
            "Jun",
            "Jul",
            "Aug",
            "Sep",
            "Oct",
            "Nov",
            "Dec",
        )

        year, month, day, hh, mm, ss, wd, *tail = time.gmtime(now)
        _cached_formatted_datetime = "%s, %02d %3s %4d %02d:%02d:%02d GMT" % (
            _weekdayname[wd],
            day,
            _monthname[month],
            year,
            hh,
            mm,
            ss,
        )
        _cached_current_datetime = now
    return _cached_formatted_datetime


def _weakref_handle(info: "Tuple[weakref.ref[object], str]") -> None:
    ref, name = info
    ob = ref()
    if ob is not None:
        with suppress(Exception):
            getattr(ob, name)()


def weakref_handle(
    ob: object,
    name: str,
    timeout: Optional[float],
    loop: asyncio.AbstractEventLoop,
    timeout_ceil_threshold: float = 5,
) -> Optional[asyncio.TimerHandle]:
    if timeout is not None and timeout > 0:
        when = loop.time() + timeout
        if timeout >= timeout_ceil_threshold:
            when = ceil(when)

        return loop.call_at(when, _weakref_handle, (weakref.ref(ob), name))
    return None


def call_later(
    cb: Callable[[], Any],
    timeout: Optional[float],
    loop: asyncio.AbstractEventLoop,
    timeout_ceil_threshold: float = 5,
) -> Optional[asyncio.TimerHandle]:
    if timeout is None or timeout <= 0:
        return None
    now = loop.time()
    when = calculate_timeout_when(now, timeout, timeout_ceil_threshold)
    return loop.call_at(when, cb)


def calculate_timeout_when(
    loop_time: float,
    timeout: float,
    timeout_ceiling_threshold: float,
) -> float:
    """Calculate when to execute a timeout."""
    when = loop_time + timeout
    if timeout > timeout_ceiling_threshold:
        return ceil(when)
    return when


class TimeoutHandle:
    """Timeout handle"""

    def __init__(
        self,
        loop: asyncio.AbstractEventLoop,
        timeout: Optional[float],
        ceil_threshold: float = 5,
    ) -> None:
        self._timeout = timeout
        self._loop = loop
        self._ceil_threshold = ceil_threshold
        self._callbacks: List[
            Tuple[Callable[..., None], Tuple[Any, ...], Dict[str, Any]]
        ] = []

    def register(
        self, callback: Callable[..., None], *args: Any, **kwargs: Any
    ) -> None:
        self._callbacks.append((callback, args, kwargs))

    def close(self) -> None:
        self._callbacks.clear()

    def start(self) -> Optional[asyncio.TimerHandle]:
        timeout = self._timeout
        if timeout is not None and timeout > 0:
            when = self._loop.time() + timeout
            if timeout >= self._ceil_threshold:
                when = ceil(when)
            return self._loop.call_at(when, self.__call__)
        else:
            return None

    def timer(self) -> "BaseTimerContext":
        if self._timeout is not None and self._timeout > 0:
            timer = TimerContext(self._loop)
            self.register(timer.timeout)
            return timer
        else:
            return TimerNoop()

    def __call__(self) -> None:
        for cb, args, kwargs in self._callbacks:
            with suppress(Exception):
                cb(*args, **kwargs)

        self._callbacks.clear()


class BaseTimerContext(ContextManager["BaseTimerContext"]):
    def assert_timeout(self) -> None:
        """Raise TimeoutError if timeout has been exceeded."""


class TimerNoop(BaseTimerContext):
    def __enter__(self) -> BaseTimerContext:
        return self

    def __exit__(
        self,
        exc_type: Optional[Type[BaseException]],
        exc_val: Optional[BaseException],
        exc_tb: Optional[TracebackType],
    ) -> None:
        return


class TimerContext(BaseTimerContext):
    """Low resolution timeout context manager"""

    def __init__(self, loop: asyncio.AbstractEventLoop) -> None:
        self._loop = loop
        self._tasks: List[asyncio.Task[Any]] = []
        self._cancelled = False
        self._cancelling = 0

    def assert_timeout(self) -> None:
        """Raise TimeoutError if timer has already been cancelled."""
        if self._cancelled:
            raise asyncio.TimeoutError from None

    def __enter__(self) -> BaseTimerContext:
        task = asyncio.current_task(loop=self._loop)
        if task is None:
            raise RuntimeError("Timeout context manager should be used inside a task")

        if sys.version_info >= (3, 11):
            # Remember if the task was already cancelling
            # so when we __exit__ we can decide if we should
            # raise asyncio.TimeoutError or let the cancellation propagate
            self._cancelling = task.cancelling()

        if self._cancelled:
            raise asyncio.TimeoutError from None

        self._tasks.append(task)
        return self

    def __exit__(
        self,
        exc_type: Optional[Type[BaseException]],
        exc_val: Optional[BaseException],
        exc_tb: Optional[TracebackType],
    ) -> Optional[bool]:
        enter_task: Optional[asyncio.Task[Any]] = None
        if self._tasks:
            enter_task = self._tasks.pop()

        if self._cancelled and exc_type is asyncio.CancelledError:
            assert enter_task is not None
            # The timeout was hit, and the task was cancelled
            # so we need to uncancel the last task that entered the context manager
            # since the cancellation should not leak out of the context manager
            if sys.version_info >= (3, 11):
<<<<<<< HEAD
                enter_task.uncancel()
            raise asyncio.TimeoutError from None
=======
                # If the task was already cancelling don't raise
                # asyncio.TimeoutError and instead return None
                # to allow the cancellation to propagate
                if enter_task.uncancel() > self._cancelling:
                    return None
            raise asyncio.TimeoutError from exc_val
>>>>>>> 40de68d5
        return None

    def timeout(self) -> None:
        if not self._cancelled:
            for task in set(self._tasks):
                task.cancel()

            self._cancelled = True


def ceil_timeout(
    delay: Optional[float], ceil_threshold: float = 5
) -> async_timeout.Timeout:
    if delay is None or delay <= 0:
        return async_timeout.timeout(None)

    loop = asyncio.get_running_loop()
    now = loop.time()
    when = now + delay
    if delay > ceil_threshold:
        when = ceil(when)
    return async_timeout.timeout_at(when)


class HeadersMixin:
    __slots__ = ("_content_type", "_content_dict", "_stored_content_type")

    _headers: MultiMapping[str]

    def __init__(self) -> None:
        super().__init__()
        self._content_type: Optional[str] = None
        self._content_dict: Optional[Dict[str, str]] = None
        self._stored_content_type: Union[str, None, _SENTINEL] = sentinel

    def _parse_content_type(self, raw: Optional[str]) -> None:
        self._stored_content_type = raw
        if raw is None:
            # default value according to RFC 2616
            self._content_type = "application/octet-stream"
            self._content_dict = {}
        else:
            msg = HeaderParser().parsestr("Content-Type: " + raw)
            self._content_type = msg.get_content_type()
            params = msg.get_params(())
            self._content_dict = dict(params[1:])  # First element is content type again

    @property
    def content_type(self) -> str:
        """The value of content part for Content-Type HTTP header."""
        raw = self._headers.get(hdrs.CONTENT_TYPE)
        if self._stored_content_type != raw:
            self._parse_content_type(raw)
        assert self._content_type is not None
        return self._content_type

    @property
    def charset(self) -> Optional[str]:
        """The value of charset part for Content-Type HTTP header."""
        raw = self._headers.get(hdrs.CONTENT_TYPE)
        if self._stored_content_type != raw:
            self._parse_content_type(raw)
        assert self._content_dict is not None
        return self._content_dict.get("charset")

    @property
    def content_length(self) -> Optional[int]:
        """The value of Content-Length HTTP header."""
        content_length = self._headers.get(hdrs.CONTENT_LENGTH)

        if content_length is not None:
            return int(content_length)
        else:
            return None


def set_result(fut: "asyncio.Future[_T]", result: _T) -> None:
    if not fut.done():
        fut.set_result(result)


_EXC_SENTINEL = BaseException()


class ErrorableProtocol(Protocol):
    def set_exception(
        self,
        exc: Union[Type[BaseException], BaseException],
        exc_cause: BaseException = ...,
    ) -> None: ...  # pragma: no cover


def set_exception(
    fut: Union["asyncio.Future[_T]", ErrorableProtocol],
    exc: Union[Type[BaseException], BaseException],
    exc_cause: BaseException = _EXC_SENTINEL,
) -> None:
    """Set future exception.

    If the future is marked as complete, this function is a no-op.

    :param exc_cause: An exception that is a direct cause of ``exc``.
                      Only set if provided.
    """
    if asyncio.isfuture(fut) and fut.done():
        return

    exc_is_sentinel = exc_cause is _EXC_SENTINEL
    exc_causes_itself = exc is exc_cause
    if not exc_is_sentinel and not exc_causes_itself:
        exc.__cause__ = exc_cause

    fut.set_exception(exc)


@functools.total_ordering
class AppKey(Generic[_T]):
    """Keys for static typing support in Application."""

    __slots__ = ("_name", "_t", "__orig_class__")

    # This may be set by Python when instantiating with a generic type. We need to
    # support this, in order to support types that are not concrete classes,
    # like Iterable, which can't be passed as the second parameter to __init__.
    __orig_class__: Type[object]

    def __init__(self, name: str, t: Optional[Type[_T]] = None):
        # Prefix with module name to help deduplicate key names.
        frame = inspect.currentframe()
        while frame:
            if frame.f_code.co_name == "<module>":
                module: str = frame.f_globals["__name__"]
                break
            frame = frame.f_back
        else:
            raise RuntimeError("Failed to get module name.")

        # https://github.com/python/mypy/issues/14209
        self._name = module + "." + name  # type: ignore[possibly-undefined]
        self._t = t

    def __lt__(self, other: object) -> bool:
        if isinstance(other, AppKey):
            return self._name < other._name
        return True  # Order AppKey above other types.

    def __repr__(self) -> str:
        t = self._t
        if t is None:
            with suppress(AttributeError):
                # Set to type arg.
                t = get_args(self.__orig_class__)[0]

        if t is None:
            t_repr = "<<Unknown>>"
        elif isinstance(t, type):
            if t.__module__ == "builtins":
                t_repr = t.__qualname__
            else:
                t_repr = f"{t.__module__}.{t.__qualname__}"
        else:
            t_repr = repr(t)
        return f"<AppKey({self._name}, type={t_repr})>"


@final
class ChainMapProxy(Mapping[Union[str, AppKey[Any]], Any]):
    __slots__ = ("_maps",)

    def __init__(self, maps: Iterable[Mapping[Union[str, AppKey[Any]], Any]]) -> None:
        self._maps = tuple(maps)

    def __init_subclass__(cls) -> None:
        raise TypeError(
            "Inheritance class {} from ChainMapProxy "
            "is forbidden".format(cls.__name__)
        )

    @overload  # type: ignore[override]
    def __getitem__(self, key: AppKey[_T]) -> _T: ...

    @overload
    def __getitem__(self, key: str) -> Any: ...

    def __getitem__(self, key: Union[str, AppKey[_T]]) -> Any:
        for mapping in self._maps:
            try:
                return mapping[key]
            except KeyError:
                pass
        raise KeyError(key)

    @overload  # type: ignore[override]
    def get(self, key: AppKey[_T], default: _S) -> Union[_T, _S]: ...

    @overload
    def get(self, key: AppKey[_T], default: None = ...) -> Optional[_T]: ...

    @overload
    def get(self, key: str, default: Any = ...) -> Any: ...

    def get(self, key: Union[str, AppKey[_T]], default: Any = None) -> Any:
        try:
            return self[key]
        except KeyError:
            return default

    def __len__(self) -> int:
        # reuses stored hash values if possible
        return len(set().union(*self._maps))

    def __iter__(self) -> Iterator[Union[str, AppKey[Any]]]:
        d: Dict[Union[str, AppKey[Any]], Any] = {}
        for mapping in reversed(self._maps):
            # reuses stored hash values if possible
            d.update(mapping)
        return iter(d)

    def __contains__(self, key: object) -> bool:
        return any(key in m for m in self._maps)

    def __bool__(self) -> bool:
        return any(self._maps)

    def __repr__(self) -> str:
        content = ", ".join(map(repr, self._maps))
        return f"ChainMapProxy({content})"


class CookieMixin:
    # The `_cookies` slots is not defined here because non-empty slots cannot
    # be combined with an Exception base class, as is done in HTTPException.
    # CookieMixin subclasses with slots should define the `_cookies`
    # slot themselves.
    __slots__ = ()

    def __init__(self) -> None:
        super().__init__()
        # Mypy doesn't like that _cookies isn't in __slots__.
        # See the comment on this class's __slots__ for why this is OK.
        self._cookies = SimpleCookie()  # type: ignore[misc]

    @property
    def cookies(self) -> SimpleCookie:
        return self._cookies

    def set_cookie(
        self,
        name: str,
        value: str,
        *,
        expires: Optional[str] = None,
        domain: Optional[str] = None,
        max_age: Optional[Union[int, str]] = None,
        path: str = "/",
        secure: Optional[bool] = None,
        httponly: Optional[bool] = None,
        samesite: Optional[str] = None,
    ) -> None:
        """Set or update response cookie.

        Sets new cookie or updates existent with new value.
        Also updates only those params which are not None.
        """
        old = self._cookies.get(name)
        if old is not None and old.coded_value == "":
            # deleted cookie
            self._cookies.pop(name, None)

        self._cookies[name] = value
        c = self._cookies[name]

        if expires is not None:
            c["expires"] = expires
        elif c.get("expires") == "Thu, 01 Jan 1970 00:00:00 GMT":
            del c["expires"]

        if domain is not None:
            c["domain"] = domain

        if max_age is not None:
            c["max-age"] = str(max_age)
        elif "max-age" in c:
            del c["max-age"]

        c["path"] = path

        if secure is not None:
            c["secure"] = secure
        if httponly is not None:
            c["httponly"] = httponly
        if samesite is not None:
            c["samesite"] = samesite

        if DEBUG:
            cookie_length = len(c.output(header="")[1:])
            if cookie_length > COOKIE_MAX_LENGTH:
                warnings.warn(
                    "The size of is too large, it might get ignored by the client.",
                    UserWarning,
                    stacklevel=2,
                )

    def del_cookie(
        self,
        name: str,
        *,
        domain: Optional[str] = None,
        path: str = "/",
        secure: Optional[bool] = None,
        httponly: Optional[bool] = None,
        samesite: Optional[str] = None,
    ) -> None:
        """Delete cookie.

        Creates new empty expired cookie.
        """
        # TODO: do we need domain/path here?
        self._cookies.pop(name, None)
        self.set_cookie(
            name,
            "",
            max_age=0,
            expires="Thu, 01 Jan 1970 00:00:00 GMT",
            domain=domain,
            path=path,
            secure=secure,
            httponly=httponly,
            samesite=samesite,
        )


def populate_with_cookies(headers: "CIMultiDict[str]", cookies: SimpleCookie) -> None:
    for cookie in cookies.values():
        value = cookie.output(header="")[1:]
        headers.add(hdrs.SET_COOKIE, value)


# https://tools.ietf.org/html/rfc7232#section-2.3
_ETAGC = r"[!\x23-\x7E\x80-\xff]+"
_ETAGC_RE = re.compile(_ETAGC)
_QUOTED_ETAG = rf'(W/)?"({_ETAGC})"'
QUOTED_ETAG_RE = re.compile(_QUOTED_ETAG)
LIST_QUOTED_ETAG_RE = re.compile(rf"({_QUOTED_ETAG})(?:\s*,\s*|$)|(.)")

ETAG_ANY = "*"


@dataclasses.dataclass(frozen=True)
class ETag:
    value: str
    is_weak: bool = False


def validate_etag_value(value: str) -> None:
    if value != ETAG_ANY and not _ETAGC_RE.fullmatch(value):
        raise ValueError(
            f"Value {value!r} is not a valid etag. Maybe it contains '\"'?"
        )


def parse_http_date(date_str: Optional[str]) -> Optional[datetime.datetime]:
    """Process a date string, return a datetime object"""
    if date_str is not None:
        timetuple = parsedate(date_str)
        if timetuple is not None:
            with suppress(ValueError):
                return datetime.datetime(*timetuple[:6], tzinfo=datetime.timezone.utc)
    return None


@functools.lru_cache
def must_be_empty_body(method: str, code: int) -> bool:
    """Check if a request must return an empty body."""
    return (
        status_code_must_be_empty_body(code)
        or method_must_be_empty_body(method)
        or (200 <= code < 300 and method.upper() == hdrs.METH_CONNECT)
    )


def method_must_be_empty_body(method: str) -> bool:
    """Check if a method must return an empty body."""
    # https://datatracker.ietf.org/doc/html/rfc9112#section-6.3-2.1
    # https://datatracker.ietf.org/doc/html/rfc9112#section-6.3-2.2
    return method.upper() == hdrs.METH_HEAD


def status_code_must_be_empty_body(code: int) -> bool:
    """Check if a status code must return an empty body."""
    # https://datatracker.ietf.org/doc/html/rfc9112#section-6.3-2.1
    return code in {204, 304} or 100 <= code < 200


def should_remove_content_length(method: str, code: int) -> bool:
    """Check if a Content-Length header should be removed.

    This should always be a subset of must_be_empty_body
    """
    # https://www.rfc-editor.org/rfc/rfc9110.html#section-8.6-8
    # https://www.rfc-editor.org/rfc/rfc9110.html#section-15.4.5-4
    return (
        code in {204, 304}
        or 100 <= code < 200
        or (200 <= code < 300 and method.upper() == hdrs.METH_CONNECT)
    )<|MERGE_RESOLUTION|>--- conflicted
+++ resolved
@@ -739,17 +739,12 @@
             # so we need to uncancel the last task that entered the context manager
             # since the cancellation should not leak out of the context manager
             if sys.version_info >= (3, 11):
-<<<<<<< HEAD
-                enter_task.uncancel()
-            raise asyncio.TimeoutError from None
-=======
                 # If the task was already cancelling don't raise
                 # asyncio.TimeoutError and instead return None
                 # to allow the cancellation to propagate
                 if enter_task.uncancel() > self._cancelling:
                     return None
             raise asyncio.TimeoutError from exc_val
->>>>>>> 40de68d5
         return None
 
     def timeout(self) -> None:
