--- conflicted
+++ resolved
@@ -513,17 +513,6 @@
                 for key, method in self._methods)
 
     def log(self, request, response, time):
-<<<<<<< HEAD
-        """Log access.
-
-        message: Request object. May be None.
-        environ: Environment dict. May be None.
-        response: Response object.
-        transport: Tansport object. May be None
-        time: Time taken to serve the request.
-        """
-=======
->>>>>>> e11c82a6
         try:
             fmt_info = self._format_line(request, response, time)
 
