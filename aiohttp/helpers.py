--- conflicted
+++ resolved
@@ -43,11 +43,7 @@
 
 class _BaseCoroMixin(Coroutine):
 
-<<<<<<< HEAD
-    __slots__ = '_coro'
-=======
     __slots__ = ('_coro',)
->>>>>>> 4f7c91bf
 
     def __init__(self, coro):
         self._coro = coro
@@ -346,8 +342,8 @@
         'o': 'response_header',
     }
 
-    LOG_FORMAT = '%a %l %u %t "%r" %s %b "%{Referrer}i" "%{User-Agent}i"'
-    FORMAT_RE = re.compile(r'%({([A-Za-z0-9\-_]+)\}([ioe])|[atPrsbOD]|Tf?)')
+    LOG_FORMAT = '%a %t "%r" %s %b "%{Referrer}i" "%{User-Agent}i"'
+    FORMAT_RE = re.compile(r'%({([A-Za-z0-9\-_]+)}([ioe])|[atPrsbOD]|Tf?)')
     CLEANUP_RE = re.compile(r'(%[^s])')
     _FORMAT_CACHE = {}
 
