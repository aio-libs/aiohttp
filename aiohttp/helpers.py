--- conflicted
+++ resolved
@@ -238,6 +238,12 @@
     return task
 
 
+def isasyncgenfunction(obj):
+    if hasattr(inspect, 'isasyncgenfunction'):
+        return inspect.isasyncgenfunction(obj)
+    return False
+
+  
 def parse_mimetype(mimetype):
     """Parses a MIME type into its components.
 
@@ -793,41 +799,4 @@
         if l is None:
             return None
         else:
-<<<<<<< HEAD
-            return int(l)
-
-
-class DummyCookieJar(AbstractCookieJar):
-    """Implements a dummy cookie storage.
-
-    It can be used with the ClientSession when no cookie processing is needed.
-
-    """
-
-    def __init__(self, *, loop=None):
-        super().__init__(loop=loop)
-
-    def __iter__(self):
-        while False:
-            yield None
-
-    def __len__(self):
-        return 0
-
-    def clear(self):
-        pass
-
-    def update_cookies(self, cookies, response_url=None):
-        pass
-
-    def filter_cookies(self, request_url):
-        return None
-
-
-def isasyncgenfunction(obj):
-    if hasattr(inspect, 'isasyncgenfunction'):
-        return inspect.isasyncgenfunction(obj)
-    return False
-=======
-            return int(l)
->>>>>>> d4c1237c
+            return int(l)