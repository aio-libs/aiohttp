--- conflicted
+++ resolved
@@ -62,7 +62,6 @@
 else:
     import async_timeout
 
-<<<<<<< HEAD
 if TYPE_CHECKING:
     from dataclasses import dataclass as frozen_dataclass_decorator
 elif sys.version_info < (3, 10):
@@ -72,10 +71,7 @@
         dataclasses.dataclass, frozen=True, slots=True
     )
 
-__all__ = ("BasicAuth", "ChainMapProxy", "ETag", "frozen_dataclass_decorator")
-=======
-__all__ = ("BasicAuth", "ChainMapProxy", "ETag", "reify")
->>>>>>> c4a3f276
+__all__ = ("BasicAuth", "ChainMapProxy", "ETag", "frozen_dataclass_decorator", "reify")
 
 PY_310 = sys.version_info >= (3, 10)
 
