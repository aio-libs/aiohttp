--- conflicted
+++ resolved
@@ -26,10 +26,18 @@
         ZstdDecompressor,
     )
 
+    def create_zstd_decompressor():
+        return ZstdDecompressor()
+
     HAS_ZSTD = True
 except ImportError:
     try:
         from zstandard import ZstdDecompressor
+
+        def create_zstd_decompressor():
+            return ZstdDecompressor().decompressobj(
+                read_across_frames=True
+            )
 
         HAS_ZSTD = True
     except ImportError:
@@ -300,16 +308,7 @@
                 "The zstd decompression is not available. "
                 "Please install `zstandard` module"
             )
-<<<<<<< HEAD
-        if sys.version_info >= (3, 14):
-            self._obj = compression.zstd.ZstdDecompressor()
-        else:
-            self._obj = zstandard.ZstdDecompressor().decompressobj(
-                read_across_frames=True
-            )
-=======
-        self._obj = ZstdDecompressor()
->>>>>>> 49290944
+        self._obj = create_zstd_decompressor()
 
     def decompress_sync(self, data: bytes) -> bytes:
         return self._obj.decompress(data)  # type: ignore[no-any-return]
