"""Utilities shared by tests."""

import asyncio
import contextlib
import gc
import inspect
import ipaddress
import os
import socket
import sys
from abc import ABC, abstractmethod
from types import TracebackType
from typing import (
    TYPE_CHECKING,
    Any,
    Callable,
    Generic,
    Iterator,
    List,
    Optional,
    Type,
    TypeVar,
    Union,
    cast,
)
from unittest import IsolatedAsyncioTestCase, mock

from aiosignal import Signal
from multidict import CIMultiDict, CIMultiDictProxy
from yarl import URL

import aiohttp
from aiohttp.client import (
    _RequestContextManager,
    _RequestOptions,
    _WSRequestContextManager,
)

from . import ClientSession, hdrs
from .abc import AbstractCookieJar
from .client_reqrep import ClientResponse
from .client_ws import ClientWebSocketResponse
from .helpers import sentinel
from .http import HttpVersion, RawRequestMessage
<<<<<<< HEAD
from .streams import EMPTY_PAYLOAD
=======
from .typedefs import StrOrURL
>>>>>>> 51fade1a
from .web import (
    Application,
    AppRunner,
    BaseRequest,
    BaseRunner,
    Request,
    Server,
    ServerRunner,
    SockSite,
    UrlMappingMatchInfo,
)
from .web_protocol import _RequestHandler

if TYPE_CHECKING:
    from ssl import SSLContext
else:
    SSLContext = None

if sys.version_info >= (3, 11) and TYPE_CHECKING:
    from typing import Unpack

if sys.version_info >= (3, 11):
    from typing import Self
else:
    Self = Any

_Request = TypeVar("_Request", bound=BaseRequest)

REUSE_ADDRESS = os.name == "posix" and sys.platform != "cygwin"


def get_unused_port_socket(
    host: str, family: socket.AddressFamily = socket.AF_INET
) -> socket.socket:
    return get_port_socket(host, 0, family)


def get_port_socket(
    host: str, port: int, family: socket.AddressFamily = socket.AF_INET
) -> socket.socket:
    s = socket.socket(family, socket.SOCK_STREAM)
    if REUSE_ADDRESS:
        # Windows has different semantics for SO_REUSEADDR,
        # so don't set it. Ref:
        # https://docs.microsoft.com/en-us/windows/win32/winsock/using-so-reuseaddr-and-so-exclusiveaddruse
        s.setsockopt(socket.SOL_SOCKET, socket.SO_REUSEADDR, 1)
    s.bind((host, port))
    return s


def unused_port() -> int:
    """Return a port that is unused on the current host."""
    with socket.socket(socket.AF_INET, socket.SOCK_STREAM) as s:
        s.bind(("127.0.0.1", 0))
        return cast(int, s.getsockname()[1])


class BaseTestServer(ABC, Generic[_Request]):
    __test__ = False

    def __init__(
        self,
        *,
        scheme: str = "",
        host: str = "127.0.0.1",
        port: Optional[int] = None,
        skip_url_asserts: bool = False,
        socket_factory: Callable[
            [str, int, socket.AddressFamily], socket.socket
        ] = get_port_socket,
        **kwargs: Any,
    ) -> None:
        self.runner: Optional[BaseRunner[_Request]] = None
        self._root: Optional[URL] = None
        self.host = host
        self.port = port
        self._closed = False
        self.scheme = scheme
        self.skip_url_asserts = skip_url_asserts
        self.socket_factory = socket_factory

    async def start_server(self, **kwargs: Any) -> None:
        if self.runner:
            return
        self._ssl = kwargs.pop("ssl", None)
        self.runner = await self._make_runner(handler_cancellation=True, **kwargs)
        await self.runner.setup()
        if not self.port:
            self.port = 0
        absolute_host = self.host
        try:
            version = ipaddress.ip_address(self.host).version
        except ValueError:
            version = 4
        if version == 6:
            absolute_host = f"[{self.host}]"
        family = socket.AF_INET6 if version == 6 else socket.AF_INET
        _sock = self.socket_factory(self.host, self.port, family)
        self.host, self.port = _sock.getsockname()[:2]
        site = SockSite(self.runner, sock=_sock, ssl_context=self._ssl)
        await site.start()
        server = site._server
        assert server is not None
        sockets = server.sockets  # type: ignore[attr-defined]
        assert sockets is not None
        self.port = sockets[0].getsockname()[1]
        if not self.scheme:
            self.scheme = "https" if self._ssl else "http"
        self._root = URL(f"{self.scheme}://{absolute_host}:{self.port}")

    @abstractmethod  # pragma: no cover
    async def _make_runner(self, **kwargs: Any) -> BaseRunner[_Request]:
        pass

    def make_url(self, path: StrOrURL) -> URL:
        assert self._root is not None
        url = URL(path)
        if not self.skip_url_asserts:
            assert not url.is_absolute()
            return self._root.join(url)
        else:
            return URL(str(self._root) + str(path))

    @property
    def started(self) -> bool:
        return self.runner is not None

    @property
    def closed(self) -> bool:
        return self._closed

    @property
    def handler(self) -> Server[_Request]:
        # for backward compatibility
        # web.Server instance
        runner = self.runner
        assert runner is not None
        assert runner.server is not None
        return runner.server

    async def close(self) -> None:
        """Close all fixtures created by the test client.

        After that point, the TestClient is no longer usable.

        This is an idempotent function: running close multiple times
        will not have any additional effects.

        close is also run when the object is garbage collected, and on
        exit when used as a context manager.

        """
        if self.started and not self.closed:
            assert self.runner is not None
            await self.runner.cleanup()
            self._root = None
            self.port = None
            self._closed = True

    async def __aenter__(self) -> Self:
        await self.start_server()
        return self

    async def __aexit__(
        self,
        exc_type: Optional[Type[BaseException]],
        exc_value: Optional[BaseException],
        traceback: Optional[TracebackType],
    ) -> None:
        await self.close()


class TestServer(BaseTestServer[Request]):
    def __init__(
        self,
        app: Application,
        *,
        scheme: str = "",
        host: str = "127.0.0.1",
        port: Optional[int] = None,
        **kwargs: Any,
    ):
        self.app = app
        super().__init__(scheme=scheme, host=host, port=port, **kwargs)

    async def _make_runner(self, **kwargs: Any) -> AppRunner:
        return AppRunner(self.app, **kwargs)


class RawTestServer(BaseTestServer[BaseRequest]):
    def __init__(
        self,
        handler: _RequestHandler[BaseRequest],
        *,
        scheme: str = "",
        host: str = "127.0.0.1",
        port: Optional[int] = None,
        **kwargs: Any,
    ) -> None:
        self._handler = handler
        super().__init__(scheme=scheme, host=host, port=port, **kwargs)

    async def _make_runner(self, **kwargs: Any) -> ServerRunner:
        srv = Server(self._handler, **kwargs)
        return ServerRunner(srv, **kwargs)


class TestClient(Generic[_Request]):
    """
    A test client implementation.

    To write functional tests for aiohttp based servers.

    """

    __test__ = False

    def __init__(
        self,
        server: BaseTestServer[_Request],
        *,
        cookie_jar: Optional[AbstractCookieJar] = None,
        **kwargs: Any,
    ) -> None:
        if not isinstance(server, BaseTestServer):
            raise TypeError(
                "server must be TestServer instance, found type: %r" % type(server)
            )
        self._server = server
        if cookie_jar is None:
            cookie_jar = aiohttp.CookieJar(unsafe=True)
        self._session = ClientSession(cookie_jar=cookie_jar, **kwargs)
        self._closed = False
        self._responses: List[ClientResponse] = []
        self._websockets: List[ClientWebSocketResponse] = []

    async def start_server(self) -> None:
        await self._server.start_server()

    @property
    def scheme(self) -> Union[str, object]:
        return self._server.scheme

    @property
    def host(self) -> str:
        return self._server.host

    @property
    def port(self) -> Optional[int]:
        return self._server.port

    @property
    def server(self) -> BaseTestServer[_Request]:
        return self._server

    @property
    def app(self) -> Optional[Application]:
        return cast(Optional[Application], getattr(self._server, "app", None))

    @property
    def session(self) -> ClientSession:
        """An internal aiohttp.ClientSession.

        Unlike the methods on the TestClient, client session requests
        do not automatically include the host in the url queried, and
        will require an absolute path to the resource.

        """
        return self._session

    def make_url(self, path: StrOrURL) -> URL:
        return self._server.make_url(path)

    async def _request(
        self, method: str, path: StrOrURL, **kwargs: Any
    ) -> ClientResponse:
        resp = await self._session.request(method, self.make_url(path), **kwargs)
        # save it to close later
        self._responses.append(resp)
        return resp

    if sys.version_info >= (3, 11) and TYPE_CHECKING:

        def request(
            self, method: str, path: StrOrURL, **kwargs: Unpack[_RequestOptions]
        ) -> _RequestContextManager: ...

        def get(
            self,
            path: StrOrURL,
            **kwargs: Unpack[_RequestOptions],
        ) -> _RequestContextManager: ...

        def options(
            self,
            path: StrOrURL,
            **kwargs: Unpack[_RequestOptions],
        ) -> _RequestContextManager: ...

        def head(
            self,
            path: StrOrURL,
            **kwargs: Unpack[_RequestOptions],
        ) -> _RequestContextManager: ...

        def post(
            self,
            path: StrOrURL,
            **kwargs: Unpack[_RequestOptions],
        ) -> _RequestContextManager: ...

        def put(
            self,
            path: StrOrURL,
            **kwargs: Unpack[_RequestOptions],
        ) -> _RequestContextManager: ...

        def patch(
            self,
            path: StrOrURL,
            **kwargs: Unpack[_RequestOptions],
        ) -> _RequestContextManager: ...

        def delete(
            self,
            path: StrOrURL,
            **kwargs: Unpack[_RequestOptions],
        ) -> _RequestContextManager: ...

    else:

        def request(
            self, method: str, path: StrOrURL, **kwargs: Any
        ) -> _RequestContextManager:
            """Routes a request to tested http server.

            The interface is identical to aiohttp.ClientSession.request,
            except the loop kwarg is overridden by the instance used by the
            test server.

            """
            return _RequestContextManager(self._request(method, path, **kwargs))

        def get(self, path: StrOrURL, **kwargs: Any) -> _RequestContextManager:
            """Perform an HTTP GET request."""
            return _RequestContextManager(self._request(hdrs.METH_GET, path, **kwargs))

        def post(self, path: StrOrURL, **kwargs: Any) -> _RequestContextManager:
            """Perform an HTTP POST request."""
            return _RequestContextManager(self._request(hdrs.METH_POST, path, **kwargs))

        def options(self, path: StrOrURL, **kwargs: Any) -> _RequestContextManager:
            """Perform an HTTP OPTIONS request."""
            return _RequestContextManager(
                self._request(hdrs.METH_OPTIONS, path, **kwargs)
            )

        def head(self, path: StrOrURL, **kwargs: Any) -> _RequestContextManager:
            """Perform an HTTP HEAD request."""
            return _RequestContextManager(self._request(hdrs.METH_HEAD, path, **kwargs))

        def put(self, path: StrOrURL, **kwargs: Any) -> _RequestContextManager:
            """Perform an HTTP PUT request."""
            return _RequestContextManager(self._request(hdrs.METH_PUT, path, **kwargs))

        def patch(self, path: StrOrURL, **kwargs: Any) -> _RequestContextManager:
            """Perform an HTTP PATCH request."""
            return _RequestContextManager(
                self._request(hdrs.METH_PATCH, path, **kwargs)
            )

        def delete(self, path: StrOrURL, **kwargs: Any) -> _RequestContextManager:
            """Perform an HTTP PATCH request."""
            return _RequestContextManager(
                self._request(hdrs.METH_DELETE, path, **kwargs)
            )

    def ws_connect(self, path: StrOrURL, **kwargs: Any) -> _WSRequestContextManager:
        """Initiate websocket connection.

        The api corresponds to aiohttp.ClientSession.ws_connect.

        """
        return _WSRequestContextManager(self._ws_connect(path, **kwargs))

    async def _ws_connect(
        self, path: StrOrURL, **kwargs: Any
    ) -> ClientWebSocketResponse:
        ws = await self._session.ws_connect(self.make_url(path), **kwargs)
        self._websockets.append(ws)
        return ws

    async def close(self) -> None:
        """Close all fixtures created by the test client.

        After that point, the TestClient is no longer usable.

        This is an idempotent function: running close multiple times
        will not have any additional effects.

        close is also run on exit when used as a(n) (asynchronous)
        context manager.

        """
        if not self._closed:
            for resp in self._responses:
                resp.close()
            for ws in self._websockets:
                await ws.close()
            await self._session.close()
            await self._server.close()
            self._closed = True

    async def __aenter__(self) -> Self:
        await self.start_server()
        return self

    async def __aexit__(
        self,
        exc_type: Optional[Type[BaseException]],
        exc: Optional[BaseException],
        tb: Optional[TracebackType],
    ) -> None:
        await self.close()


class AioHTTPTestCase(IsolatedAsyncioTestCase, ABC):
    """A base class to allow for unittest web applications using aiohttp.

    Provides the following:

    * self.client (aiohttp.test_utils.TestClient): an aiohttp test client.
    * self.app (aiohttp.web.Application): the application returned by
        self.get_application()

    Note that the TestClient's methods are asynchronous: you have to
    execute function on the test client using asynchronous methods.
    """

    @abstractmethod
    async def get_application(self) -> Application:
        """Get application.

        This method should be overridden to return the aiohttp.web.Application
        object to test.
        """

    async def asyncSetUp(self) -> None:
        self.app = await self.get_application()
        self.server = await self.get_server(self.app)
        self.client = await self.get_client(self.server)

        await self.client.start_server()

    async def asyncTearDown(self) -> None:
        await self.client.close()

    async def get_server(self, app: Application) -> TestServer:
        """Return a TestServer instance."""
        return TestServer(app)

    async def get_client(self, server: TestServer) -> TestClient[Request]:
        """Return a TestClient instance."""
        return TestClient(server)


_LOOP_FACTORY = Callable[[], asyncio.AbstractEventLoop]


@contextlib.contextmanager
def loop_context(
    loop_factory: _LOOP_FACTORY = asyncio.new_event_loop, fast: bool = False
) -> Iterator[asyncio.AbstractEventLoop]:
    """A contextmanager that creates an event_loop, for test purposes.

    Handles the creation and cleanup of a test loop.
    """
    loop = setup_test_loop(loop_factory)
    yield loop
    teardown_test_loop(loop, fast=fast)


def setup_test_loop(
    loop_factory: _LOOP_FACTORY = asyncio.new_event_loop,
) -> asyncio.AbstractEventLoop:
    """Create and return an asyncio.BaseEventLoop instance.

    The caller should also call teardown_test_loop,
    once they are done with the loop.
    """
    loop = loop_factory()
    asyncio.set_event_loop(loop)
    return loop


def teardown_test_loop(loop: asyncio.AbstractEventLoop, fast: bool = False) -> None:
    """Teardown and cleanup an event_loop created by setup_test_loop."""
    closed = loop.is_closed()
    if not closed:
        loop.call_soon(loop.stop)
        loop.run_forever()
        loop.close()

    if not fast:
        gc.collect()

    asyncio.set_event_loop(None)


def _create_app_mock() -> mock.MagicMock:
    def get_dict(app: Any, key: str) -> Any:
        return app.__app_dict[key]

    def set_dict(app: Any, key: str, value: Any) -> None:
        app.__app_dict[key] = value

    app = mock.MagicMock(spec=Application)
    app.__app_dict = {}
    app.__getitem__ = get_dict
    app.__setitem__ = set_dict

    app.on_response_prepare = Signal(app)
    app.on_response_prepare.freeze()
    return app


def _create_transport(sslcontext: Optional[SSLContext] = None) -> mock.Mock:
    transport = mock.Mock()

    def get_extra_info(key: str) -> Optional[SSLContext]:
        if key == "sslcontext":
            return sslcontext
        else:
            return None

    transport.get_extra_info.side_effect = get_extra_info
    return transport


def make_mocked_request(
    method: str,
    path: str,
    headers: Any = None,
    *,
    match_info: Any = sentinel,
    version: HttpVersion = HttpVersion(1, 1),
    closing: bool = False,
    app: Any = None,
    writer: Any = sentinel,
    protocol: Any = sentinel,
    transport: Any = sentinel,
    payload: Any = sentinel,
    sslcontext: Optional[SSLContext] = None,
    client_max_size: int = 1024**2,
    loop: Any = ...,
) -> Request:
    """Creates mocked web.Request testing purposes.

    Useful in unit tests, when spinning full web server is overkill or
    specific conditions and errors are hard to trigger.
    """
    task = mock.Mock()
    if loop is ...:
        # no loop passed, try to get the current one if
        # its is running as we need a real loop to create
        # executor jobs to be able to do testing
        # with a real executor
        try:
            loop = asyncio.get_running_loop()
        except RuntimeError:
            loop = mock.Mock()
            loop.create_future.return_value = ()

    if version < HttpVersion(1, 1):
        closing = True

    if headers:
        headers = CIMultiDictProxy(CIMultiDict(headers))
        raw_hdrs = tuple(
            (k.encode("utf-8"), v.encode("utf-8")) for k, v in headers.items()
        )
    else:
        headers = CIMultiDictProxy(CIMultiDict())
        raw_hdrs = ()

    chunked = "chunked" in headers.get(hdrs.TRANSFER_ENCODING, "").lower()

    message = RawRequestMessage(
        method,
        path,
        version,
        headers,
        raw_hdrs,
        closing,
        None,
        False,
        chunked,
        URL(path),
    )
    if app is None:
        app = _create_app_mock()

    if transport is sentinel:
        transport = _create_transport(sslcontext)

    if protocol is sentinel:
        protocol = mock.Mock()
        protocol.transport = transport

    if writer is sentinel:
        writer = mock.Mock()
        writer.write_headers = make_mocked_coro(None)
        writer.write = make_mocked_coro(None)
        writer.write_eof = make_mocked_coro(None)
        writer.drain = make_mocked_coro(None)
        writer.transport = transport

    protocol.transport = transport
    protocol.writer = writer

    if payload is sentinel:
        payload = EMPTY_PAYLOAD

    req = Request(
        message, payload, protocol, writer, task, loop, client_max_size=client_max_size
    )

    match_info = UrlMappingMatchInfo(
        {} if match_info is sentinel else match_info, mock.Mock()
    )
    match_info.add_app(app)
    req._match_info = match_info

    return req


def make_mocked_coro(
    return_value: Any = sentinel, raise_exception: Any = sentinel
) -> Any:
    """Creates a coroutine mock."""

    async def mock_coro(*args: Any, **kwargs: Any) -> Any:
        if raise_exception is not sentinel:
            raise raise_exception
        if not inspect.isawaitable(return_value):
            return return_value
        await return_value

    return mock.Mock(wraps=mock_coro)<|MERGE_RESOLUTION|>--- conflicted
+++ resolved
@@ -42,11 +42,8 @@
 from .client_ws import ClientWebSocketResponse
 from .helpers import sentinel
 from .http import HttpVersion, RawRequestMessage
-<<<<<<< HEAD
 from .streams import EMPTY_PAYLOAD
-=======
 from .typedefs import StrOrURL
->>>>>>> 51fade1a
 from .web import (
     Application,
     AppRunner,
