--- conflicted
+++ resolved
@@ -79,7 +79,6 @@
 from .web_exceptions import (
     HTTPUnavailableForLegalReasons as HTTPUnavailableForLegalReasons,
 )
-<<<<<<< HEAD
 from .web_routedef import (
     AbstractRouteDef,
     ClassRouteTableDef,
@@ -96,11 +95,10 @@
     route,
     static,
     view,
-=======
+)
 from .web_exceptions import HTTPUnprocessableEntity as HTTPUnprocessableEntity
 from .web_exceptions import (
     HTTPUnsupportedMediaType as HTTPUnsupportedMediaType,
->>>>>>> b35c9e3f
 )
 from .web_exceptions import HTTPUpgradeRequired as HTTPUpgradeRequired
 from .web_exceptions import HTTPUseProxy as HTTPUseProxy
