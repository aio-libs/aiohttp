--- conflicted
+++ resolved
@@ -1141,18 +1141,11 @@
 
 class RequestHandler(ServerHttpProtocol):
 
-    def __init__(self, app, router, **kwargs):
+    def __init__(self, app, router, middlewares, **kwargs):
         super().__init__(**kwargs)
         self._app = app
-<<<<<<< HEAD
-        self._middlewares = app.middlewares
-
-    @asyncio.coroutine
-    def handle_request(self, message, payload):
-        app = self._app
-        request = Request(app, message, payload,
-=======
         self._router = router
+        self._middlewares = middlewares
 
     def connection_made(self, transport):
         super().connection_made(transport)
@@ -1167,9 +1160,9 @@
     @asyncio.coroutine
     def handle_request(self, message, payload):
         now = self._loop.time()
-
-        request = Request(self._app, message, payload,
->>>>>>> 5a63708e
+        app = self._app
+
+        request = Request(app, message, payload,
                           self.transport, self.writer, self.keep_alive_timeout)
         try:
             match_info = yield from self._router.resolve(request)
@@ -1179,17 +1172,10 @@
             request._match_info = match_info
             handler = match_info.handler
 
-<<<<<<< HEAD
             for factory in reversed(self._middlewares):
                 handler = factory(app, handler)
-
-            resp = handler(request)
-            if (asyncio.iscoroutine(resp) or
-                    isinstance(resp, asyncio.Future)):
-                resp = yield from resp
-=======
             resp = yield from handler(request)
->>>>>>> 5a63708e
+
             if not isinstance(resp, StreamResponse):
                 raise RuntimeError(
                     ("Handler should return response instance, got {!r}")
@@ -1209,11 +1195,8 @@
 
 class Application(dict):
 
-<<<<<<< HEAD
-    def __init__(self, *, loop=None, router=None, middlewares=(), **kwargs):
-=======
-    def __init__(self, *, logger=web_logger, loop=None, router=None, **kwargs):
->>>>>>> 5a63708e
+    def __init__(self, *, logger=web_logger, loop=None, router=None,
+                 middlewares=(), **kwargs):
         # TODO: explicitly accept *debug* param
         if loop is None:
             loop = asyncio.get_event_loop()
@@ -1224,13 +1207,9 @@
         self._loop = loop
         self._logger = logger
         self._finish_callbacks = []
-<<<<<<< HEAD
         self._middlewares = tuple(middlewares)
-=======
         self._connections = {}
-
         self.update(**kwargs)
->>>>>>> 5a63708e
 
     @property
     def router(self):
@@ -1240,14 +1219,10 @@
     def loop(self):
         return self._loop
 
-<<<<<<< HEAD
     @property
     def middlewares(self):
         return self._middlewares
 
-    def make_handler(self):
-        return RequestHandler(self, loop=self._loop, **self._kwargs)
-=======
     def set_logger(self, logger):
         self._logger = logger
 
@@ -1262,7 +1237,8 @@
 
     def make_handler(self, **kwargs):
         kwargs.setdefault('logger', self._logger)
-        return RequestHandler(self, self._router, loop=self._loop, **kwargs)
+        return RequestHandler(self, self._router, self._middlewares,
+                              loop=self._loop, **kwargs)
 
     @property
     def connections(self):
@@ -1274,7 +1250,6 @@
     def connection_lost(self, handler, exc=None):
         if handler in self._connections:
             del self._connections[handler]
->>>>>>> 5a63708e
 
     @asyncio.coroutine
     def finish(self):
