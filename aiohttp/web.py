import asyncio
import sys
import warnings
from argparse import ArgumentParser
from importlib import import_module

from . import hdrs, web_exceptions, web_reqrep, web_urldispatcher, web_ws
from .abc import AbstractMatchInfo, AbstractRouter
from .helpers import sentinel
from .log import web_logger
from .protocol import HttpVersion  # noqa
from .server import ServerHttpProtocol
from .signals import PostSignal, PreSignal, Signal
from .web_exceptions import *  # noqa
from .web_reqrep import *  # noqa
from .web_urldispatcher import *  # noqa
from .web_ws import *  # noqa
<<<<<<< HEAD
from .autoreload import *  # noqa
from argparse import ArgumentParser
from importlib import import_module

=======
>>>>>>> 3dc2221e

__all__ = (web_reqrep.__all__ +
           web_exceptions.__all__ +
           web_urldispatcher.__all__ +
           web_ws.__all__ +
           ('Application', 'RequestHandler',
            'RequestHandlerFactory', 'HttpVersion'))


class RequestHandler(ServerHttpProtocol):

    _meth = 'none'
    _path = 'none'

    def __init__(self, manager, app, router, *,
                 secure_proxy_ssl_header=None, **kwargs):
        super().__init__(**kwargs)

        self._manager = manager
        self._app = app
        self._router = router
        self._middlewares = app.middlewares
        self._secure_proxy_ssl_header = secure_proxy_ssl_header

    def __repr__(self):
        return "<{} {}:{} {}>".format(
            self.__class__.__name__, self._meth, self._path,
            'connected' if self.transport is not None else 'disconnected')

    def connection_made(self, transport):
        super().connection_made(transport)

        self._manager.connection_made(self, transport)

    def connection_lost(self, exc):
        self._manager.connection_lost(self, exc)

        super().connection_lost(exc)

    @asyncio.coroutine
    def handle_request(self, message, payload):
        self._manager._requests_count += 1
        if self.access_log:
            now = self._loop.time()

        app = self._app
        request = web_reqrep.Request(
            app, message, payload,
            self.transport, self.reader, self.writer,
            secure_proxy_ssl_header=self._secure_proxy_ssl_header)
        self._meth = request.method
        self._path = request.path
        try:
            match_info = yield from self._router.resolve(request)

            assert isinstance(match_info, AbstractMatchInfo), match_info

            resp = None
            request._match_info = match_info
            expect = request.headers.get(hdrs.EXPECT)
            if expect:
                resp = (
                    yield from match_info.expect_handler(request))

            if resp is None:
                handler = match_info.handler
                for factory in reversed(self._middlewares):
                    handler = yield from factory(app, handler)
                resp = yield from handler(request)

            assert isinstance(resp, web_reqrep.StreamResponse), \
                ("Handler {!r} should return response instance, "
                 "got {!r} [middlewares {!r}]").format(
                     match_info.handler, type(resp), self._middlewares)
        except web_exceptions.HTTPException as exc:
            resp = exc

        resp_msg = yield from resp.prepare(request)
        yield from resp.write_eof()

        # notify server about keep-alive
        self.keep_alive(resp_msg.keep_alive())

        # log access
        if self.access_log:
            self.log_access(message, None, resp_msg, self._loop.time() - now)

        # for repr
        self._meth = 'none'
        self._path = 'none'


class RequestHandlerFactory:

    def __init__(self, app, router, *,
                 handler=RequestHandler, loop=None,
                 secure_proxy_ssl_header=None, **kwargs):
        self._app = app
        self._router = router
        self._handler = handler
        self._loop = loop
        self._connections = {}
        self._secure_proxy_ssl_header = secure_proxy_ssl_header
        self._kwargs = kwargs
        self._kwargs.setdefault('logger', app.logger)
        self._requests_count = 0

    @property
    def requests_count(self):
        """Number of processed requests."""
        return self._requests_count

    @property
    def secure_proxy_ssl_header(self):
        return self._secure_proxy_ssl_header

    @property
    def connections(self):
        return list(self._connections.keys())

    def connection_made(self, handler, transport):
        self._connections[handler] = transport

    def connection_lost(self, handler, exc=None):
        if handler in self._connections:
            del self._connections[handler]

    @asyncio.coroutine
    def finish_connections(self, timeout=None):
        coros = [conn.shutdown(timeout) for conn in self._connections]
        yield from asyncio.gather(*coros, loop=self._loop)
        self._connections.clear()

    def __call__(self):
        return self._handler(
            self, self._app, self._router, loop=self._loop,
            secure_proxy_ssl_header=self._secure_proxy_ssl_header,
            **self._kwargs)


class Application(dict):

    def __init__(self, *, logger=web_logger, loop=None,
                 router=None, handler_factory=RequestHandlerFactory,
                 middlewares=(), debug=False):
        if loop is None:
            loop = asyncio.get_event_loop()
        if router is None:
            router = web_urldispatcher.UrlDispatcher()
        assert isinstance(router, AbstractRouter), router

        self._debug = debug
        self._router = router
        self._handler_factory = handler_factory
        self._loop = loop
        self.logger = logger

        self._middlewares = list(middlewares)

        self._on_pre_signal = PreSignal()
        self._on_post_signal = PostSignal()
        self._on_response_prepare = Signal(self)
        self._on_startup = Signal(self)
        self._on_shutdown = Signal(self)
        self._on_cleanup = Signal(self)

    @property
    def debug(self):
        return self._debug

    @property
    def on_response_prepare(self):
        return self._on_response_prepare

    @property
    def on_pre_signal(self):
        return self._on_pre_signal

    @property
    def on_post_signal(self):
        return self._on_post_signal

    @property
    def on_startup(self):
        return self._on_startup

    @property
    def on_shutdown(self):
        return self._on_shutdown

    @property
    def on_cleanup(self):
        return self._on_cleanup

    @property
    def router(self):
        return self._router

    @property
    def loop(self):
        return self._loop

    @property
    def middlewares(self):
        return self._middlewares

    def make_handler(self, **kwargs):
        debug = kwargs.pop('debug', sentinel)
        if debug is not sentinel:
            warnings.warn(
                "`debug` parameter is deprecated. "
                "Use Application's debug mode instead", DeprecationWarning)
            if debug != self.debug:
                raise ValueError(
                    "The value of `debug` parameter conflicts with the debug "
                    "settings of the `Application` instance. The "
                    "application's debug mode setting should be used instead "
                    "as a single point to setup a debug mode. For more "
                    "information please check "
                    "http://aiohttp.readthedocs.io/en/stable/"
                    "web_reference.html#aiohttp.web.Application"
                )
        return self._handler_factory(self, self.router, debug=self.debug,
                                     loop=self.loop, **kwargs)

    @asyncio.coroutine
    def startup(self):
        """Causes on_startup signal

        Should be called in the event loop along with the request handler.
        """
        yield from self.on_startup.send(self)

    @asyncio.coroutine
    def shutdown(self):
        """Causes on_shutdown signal

        Should be called before cleanup()
        """
        yield from self.on_shutdown.send(self)

    @asyncio.coroutine
    def cleanup(self):
        """Causes on_cleanup signal

        Should be called after shutdown()
        """
        yield from self.on_cleanup.send(self)

    @asyncio.coroutine
    def finish(self):
        """Finalize an application.

        Deprecated alias for .cleanup()
        """
        warnings.warn("Use .cleanup() instead", DeprecationWarning)
        yield from self.cleanup()

    def register_on_finish(self, func, *args, **kwargs):
        warnings.warn("Use .on_cleanup.append() instead", DeprecationWarning)
        self.on_cleanup.append(lambda app: func(app, *args, **kwargs))

    def copy(self):
        raise NotImplementedError

    def __call__(self):
        """gunicorn compatibility"""
        return self

    def __repr__(self):
        return "<Application>"


def run_app(app, *, host='0.0.0.0',
            port=None, shutdown_timeout=60.0,
            ssl_context=None, print=print,
            backlog=128, autoreload=False):
    """Run an app locally"""
    if port is None:
        if not ssl_context:
            port = 8080
        else:
            port = 8443

    loop = app.loop

    handler = app.make_handler()
<<<<<<< HEAD

    if autoreload:
        start()

    srv = loop.run_until_complete(loop.create_server(handler, host, port,
                                                     ssl=ssl_context,
                                                     backlog=backlog))
=======
    server = loop.create_server(handler, host, port, ssl=ssl_context,
                                backlog=backlog)
    srv, startup_res = loop.run_until_complete(asyncio.gather(server,
                                                              app.startup(),
                                                              loop=loop))
>>>>>>> 3dc2221e

    scheme = 'https' if ssl_context else 'http'
    print("======== Running on {scheme}://{host}:{port}/ ========\n"
          "(Press CTRL+C to quit)".format(
              scheme=scheme, host=host, port=port))

    try:
        loop.run_forever()
    except KeyboardInterrupt:  # pragma: no cover
        pass
    finally:
        srv.close()
        loop.run_until_complete(srv.wait_closed())
        loop.run_until_complete(app.shutdown())
        loop.run_until_complete(handler.finish_connections(shutdown_timeout))
        loop.run_until_complete(app.cleanup())
    loop.close()


def main(argv):
    arg_parser = ArgumentParser(
        description="aiohttp.web Application server",
        prog="aiohttp.web"
    )
    arg_parser.add_argument(
        "entry_func",
        help=("Callable returning the `aiohttp.web.Application` instance to "
              "run. Should be specified in the 'module:function' syntax."),
        metavar="entry-func"
    )
    arg_parser.add_argument(
        "-H", "--hostname",
        help="TCP/IP hostname to serve on (default: %(default)r)",
        default="localhost"
    )
    arg_parser.add_argument(
        "-P", "--port",
        help="TCP/IP port to serve on (default: %(default)r)",
        type=int,
        default="8080"
    )
    arg_parser.add_argument(
        "-r", "--autoreload",
        help="Autoreload on codechange (default: %(default)r)",
        dest="autoreload",
        action='store_true',
        default=False
    )
    args, extra_argv = arg_parser.parse_known_args(argv)

    # Import logic
    mod_str, _, func_str = args.entry_func.partition(":")
    if not func_str or not mod_str:
        arg_parser.error(
            "'entry-func' not in 'module:function' syntax"
        )
    if mod_str.startswith("."):
        arg_parser.error("relative module names not supported")
    try:
        module = import_module(mod_str)
    except ImportError:
        arg_parser.error("module %r not found" % mod_str)
    try:
        func = getattr(module, func_str)
    except AttributeError:
        arg_parser.error("module %r has no attribute %r" % (mod_str, func_str))

    app = func(extra_argv)
    run_app(
        app,
        host=args.hostname,
        port=args.port,
        autoreload=args.autoreload
    )
    arg_parser.exit(message="Stopped\n")

if __name__ == "__main__":  # pragma: no branch
    main(sys.argv[1:])  # pragma: no cover<|MERGE_RESOLUTION|>--- conflicted
+++ resolved
@@ -15,13 +15,8 @@
 from .web_reqrep import *  # noqa
 from .web_urldispatcher import *  # noqa
 from .web_ws import *  # noqa
-<<<<<<< HEAD
 from .autoreload import *  # noqa
-from argparse import ArgumentParser
-from importlib import import_module
-
-=======
->>>>>>> 3dc2221e
+
 
 __all__ = (web_reqrep.__all__ +
            web_exceptions.__all__ +
@@ -309,21 +304,15 @@
     loop = app.loop
 
     handler = app.make_handler()
-<<<<<<< HEAD
 
     if autoreload:
         start()
 
-    srv = loop.run_until_complete(loop.create_server(handler, host, port,
-                                                     ssl=ssl_context,
-                                                     backlog=backlog))
-=======
     server = loop.create_server(handler, host, port, ssl=ssl_context,
                                 backlog=backlog)
     srv, startup_res = loop.run_until_complete(asyncio.gather(server,
                                                               app.startup(),
                                                               loop=loop))
->>>>>>> 3dc2221e
 
     scheme = 'https' if ssl_context else 'http'
     print("======== Running on {scheme}://{host}:{port}/ ========\n"
