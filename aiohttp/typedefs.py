--- conflicted
+++ resolved
@@ -7,11 +7,8 @@
     Callable,
     Iterable,
     Mapping,
-<<<<<<< HEAD
     Sequence,
-=======
     Protocol,
->>>>>>> b6196e77
     Tuple,
     Union,
 )
