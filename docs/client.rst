--- conflicted
+++ resolved
@@ -11,906 +11,7 @@
 .. toctree::
    :name: client
 
-<<<<<<< HEAD
-Begin by importing the aiohttp module::
-
-    import aiohttp
-
-Now, let's try to get a web-page. For example let's get GitHub's public
-time-line::
-
-    async with aiohttp.ClientSession() as session:
-        async with session.get('https://api.github.com/events') as resp:
-            print(resp.status)
-            print(await resp.text())
-
-Now, we have a :class:`ClientSession` called ``session`` and
-a :class:`ClientResponse` object called ``resp``. We can get all the
-information we need from the response.  The mandatory parameter of
-:meth:`ClientSession.get` coroutine is an HTTP url.
-
-In order to make an HTTP POST request use :meth:`ClientSession.post` coroutine::
-
-    session.post('http://httpbin.org/post', data=b'data')
-
-Other HTTP methods are available as well::
-
-    session.put('http://httpbin.org/put', data=b'data')
-    session.delete('http://httpbin.org/delete')
-    session.head('http://httpbin.org/get')
-    session.options('http://httpbin.org/get')
-    session.patch('http://httpbin.org/patch', data=b'data')
-
-.. note::
-
-   Don't create a session per request. Most likely you need a session
-   per application which performs all requests altogether.
-
-   A session contains a connection pool inside, connection reusage and
-   keep-alives (both are on by default) may speed up total performance.
-
-
-JSON Request
-------------
-
-Any of session's request methods like `request`, `get`, `post` etc accept
-`json` parameter::
-
-  async with aiohttp.ClientSession() as session:
-      async with session.post(json={'test': 'object'})
-
-
-By default session uses python's standard `json` module for serialization.
-But it is possible to use different `serializer`. `ClientSession` accepts `json_serialize`
-parameter::
-
-  import ujson
-
-  async with aiohttp.ClientSession(json_serialize=ujson.dumps) as session:
-      async with session.post(json={'test': 'object'})
-
-
-Passing Parameters In URLs
---------------------------
-
-You often want to send some sort of data in the URL's query string. If
-you were constructing the URL by hand, this data would be given as key/value
-pairs in the URL after a question mark, e.g. ``httpbin.org/get?key=val``.
-Requests allows you to provide these arguments as a :class:`dict`, using the
-``params`` keyword argument. As an example, if you wanted to pass
-``key1=value1`` and ``key2=value2`` to ``httpbin.org/get``, you would use the
-following code::
-
-    params = {'key1': 'value1', 'key2': 'value2'}
-    async with session.get('http://httpbin.org/get',
-                           params=params) as resp:
-        assert str(resp.url) == 'http://httpbin.org/get?key2=value2&key1=value1'
-
-You can see that the URL has been correctly encoded by printing the URL.
-
-For sending data with multiple values for the same key
-:class:`MultiDict` may be used as well.
-
-
-It is also possible to pass a list of 2 item tuples as parameters, in
-that case you can specify multiple values for each key::
-
-    params = [('key', 'value1'), ('key', 'value2')]
-    async with session.get('http://httpbin.org/get',
-                           params=params) as r:
-        assert str(r.url) == 'http://httpbin.org/get?key=value2&key=value1'
-
-You can also pass :class:`str` content as param, but beware -- content
-is not encoded by library. Note that ``+`` is not encoded::
-
-    async with session.get('http://httpbin.org/get',
-                           params='key=value+1') as r:
-            assert str(r.url) == 'http://httpbin.org/get?key=value+1'
-
-.. note::
-
-   *aiohttp* internally performs URL canonization before sending request.
-
-   Canonization encodes *host* part by :term:`IDNA` codec and applies
-   :term:`requoting` to *path* and *query* parts.
-
-   For example ``URL('http://example.com/путь%30?a=%31')`` is converted to
-   ``URL('http://example.com/%D0%BF%D1%83%D1%82%D1%8C/0?a=1')``.
-
-   Sometimes canonization is not desirable if server accepts exact
-   representation and does not requote URL itself.
-
-   To disable canonization use ``encoded=True`` parameter for URL construction::
-
-      await session.get(URL('http://example.com/%30', encoded=True))
-
-.. warning::
-
-   Passing *params* overrides ``encoded=True``, never use both options.
-
-Response Content
-----------------
-
-We can read the content of the server's response. Consider the GitHub time-line
-again::
-
-    async with session.get('https://api.github.com/events') as resp:
-        print(await resp.text())
-
-will printout something like::
-
-    '[{"created_at":"2015-06-12T14:06:22Z","public":true,"actor":{...
-
-``aiohttp`` will automatically decode the content from the server. You can
-specify custom encoding for the :meth:`~ClientResponse.text` method::
-
-    await resp.text(encoding='windows-1251')
-
-
-Binary Response Content
------------------------
-
-You can also access the response body as bytes, for non-text requests::
-
-    print(await resp.read())
-
-::
-
-    b'[{"created_at":"2015-06-12T14:06:22Z","public":true,"actor":{...
-
-The ``gzip`` and ``deflate`` transfer-encodings are automatically
-decoded for you.
-
-You can enable ``brotli`` transfer-encodings support,
-just install  `brotlipy <https://github.com/python-hyper/brotlipy>`_.
-
-JSON Response Content
----------------------
-
-There's also a built-in JSON decoder, in case you're dealing with JSON data::
-
-    async with session.get('https://api.github.com/events') as resp:
-        print(await resp.json())
-
-In case that JSON decoding fails, :meth:`~ClientResponse.json` will
-raise an exception. It is possible to specify custom encoding and
-decoder functions for the :meth:`~ClientResponse.json` call.
-
-.. note::
-
-    The methods above reads the whole response body into memory. If you are
-    planning on reading lots of data, consider using the streaming response
-    method documented below.
-
-
-Streaming Response Content
---------------------------
-
-While methods :meth:`~ClientResponse.read`,
-:meth:`~ClientResponse.json` and :meth:`~ClientResponse.text` are very
-convenient you should use them carefully. All these methods load the
-whole response in memory.  For example if you want to download several
-gigabyte sized files, these methods will load all the data in
-memory. Instead you can use the :attr:`~ClientResponse.content`
-attribute. It is an instance of the :class:`aiohttp.StreamReader`
-class. The ``gzip`` and ``deflate`` transfer-encodings are
-automatically decoded for you::
-
-    async with session.get('https://api.github.com/events') as resp:
-        await resp.content.read(10)
-
-In general, however, you should use a pattern like this to save what is being
-streamed to a file::
-
-    with open(filename, 'wb') as fd:
-        while True:
-            chunk = await resp.content.read(chunk_size)
-            if not chunk:
-                break
-            fd.write(chunk)
-
-It is not possible to use :meth:`~ClientResponse.read`,
-:meth:`~ClientResponse.json` and :meth:`~ClientResponse.text` after
-explicit reading from :attr:`~ClientResponse.content`.
-
-RequestInfo
------------
-
-`ClientResponse` object contains :attr:`~ClientResponse.request_info` property,
-which contains request fields: `url` and `headers`.
-On `raise_for_status` structure is copied to `ClientResponseError` instance.
-
-
-Custom Headers
---------------
-
-If you need to add HTTP headers to a request, pass them in a
-:class:`dict` to the *headers* parameter.
-
-For example, if you want to specify the content-type for the previous
-example::
-
-    import json
-    url = 'https://api.github.com/some/endpoint'
-    payload = {'some': 'data'}
-    headers = {'content-type': 'application/json'}
-
-    await session.post(url,
-                       data=json.dumps(payload),
-                       headers=headers)
-
-
-Custom Cookies
---------------
-
-To send your own cookies to the server, you can use the *cookies*
-parameter of :class:`ClientSession` constructor::
-
-    url = 'http://httpbin.org/cookies'
-    cookies = {'cookies_are': 'working'}
-    async with ClientSession(cookies=cookies) as session:
-        async with session.get(url) as resp:
-            assert await resp.json() == {
-               "cookies": {"cookies_are": "working"}}
-
-.. note::
-   ``httpbin.org/cookies`` endpoint returns request cookies
-   in JSON-encoded body.
-   To access session cookies see :attr:`ClientSession.cookie_jar`.
-
-
-More complicated POST requests
-------------------------------
-
-Typically, you want to send some form-encoded data -- much like an HTML form.
-To do this, simply pass a dictionary to the *data* argument. Your
-dictionary of data will automatically be form-encoded when the request is made::
-
-    payload = {'key1': 'value1', 'key2': 'value2'}
-    async with session.post('http://httpbin.org/post',
-                            data=payload) as resp:
-        print(await resp.text())
-
-::
-
-    {
-      ...
-      "form": {
-        "key2": "value2",
-        "key1": "value1"
-      },
-      ...
-    }
-
-If you want to send data that is not form-encoded you can do it by
-passing a :class:`str` instead of a :class:`dict`. This data will be
-posted directly.
-
-For example, the GitHub API v3 accepts JSON-Encoded POST/PATCH data::
-
-    import json
-    url = 'https://api.github.com/some/endpoint'
-    payload = {'some': 'data'}
-
-    async with session.post(url, data=json.dumps(payload)) as resp:
-        ...
-
-
-POST a Multipart-Encoded File
------------------------------
-
-To upload Multipart-encoded files::
-
-    url = 'http://httpbin.org/post'
-    files = {'file': open('report.xls', 'rb')}
-
-    await session.post(url, data=files)
-
-You can set the filename, content_type explicitly::
-
-    url = 'http://httpbin.org/post'
-    data = FormData()
-    data.add_field('file',
-                   open('report.xls', 'rb'),
-                   filename='report.xls',
-                   content_type='application/vnd.ms-excel')
-
-    await session.post(url, data=data)
-
-If you pass a file object as data parameter, aiohttp will stream it to
-the server automatically. Check :class:`~aiohttp.streams.StreamReader`
-for supported format information.
-
-.. seealso:: :ref:`aiohttp-multipart`
-
-
-Streaming uploads
------------------
-
-:mod:`aiohttp` supports multiple types of streaming uploads, which allows you to
-send large files without reading them into memory.
-
-As a simple case, simply provide a file-like object for your body::
-
-    with open('massive-body', 'rb') as f:
-       await session.post('http://httpbin.org/post', data=f)
-
-
-Or you can use `aiohttp.streamer` object::
-
-  @aiohttp.streamer
-  def file_sender(writer, file_name=None):
-      with open(file_name, 'rb') as f:
-          chunk = f.read(2**16)
-          while chunk:
-              yield from writer.write(chunk)
-              chunk = f.read(2**16)
-
-  # Then you can use `file_sender` as a data provider:
-
-  async with session.post('http://httpbin.org/post',
-                          data=file_sender(file_name='huge_file')) as resp:
-      print(await resp.text())
-
-Also it is possible to use a :class:`~aiohttp.streams.StreamReader`
-object. Lets say we want to upload a file from another request and
-calculate the file SHA1 hash::
-
-   async def feed_stream(resp, stream):
-       h = hashlib.sha256()
-
-       while True:
-           chunk = await resp.content.readany()
-           if not chunk:
-               break
-           h.update(chunk)
-           stream.feed_data(chunk)
-
-       return h.hexdigest()
-
-   resp = session.get('http://httpbin.org/post')
-   stream = StreamReader()
-   loop.create_task(session.post('http://httpbin.org/post', data=stream))
-
-   file_hash = await feed_stream(resp, stream)
-
-
-Because the response content attribute is a
-:class:`~aiohttp.streams.StreamReader`, you can chain get and post
-requests together::
-
-   r = await session.get('http://python.org')
-   await session.post('http://httpbin.org/post',
-                      data=r.content)
-
-
-Uploading pre-compressed data
------------------------------
-
-To upload data that is already compressed before passing it to aiohttp, call
-the request function with the used compression algorithm name (usually deflate or zlib)
-as the value of the ``Content-Encoding`` header::
-
-    async def my_coroutine(session, headers, my_data):
-        data = zlib.compress(my_data)
-        headers = {'Content-Encoding': 'deflate'}
-        async with session.post('http://httpbin.org/post',
-                                data=data,
-                                headers=headers)
-            pass
-
-
-.. _aiohttp-client-session:
-
-Keep-Alive, connection pooling and cookie sharing
--------------------------------------------------
-
-:class:`~aiohttp.ClientSession` may be used for sharing cookies
-between multiple requests::
-
-    async with aiohttp.ClientSession() as session:
-        await session.get(
-            'http://httpbin.org/cookies/set?my_cookie=my_value')
-        filtered = session.cookie_jar.filter_cookies('http://httpbin.org')
-        assert filtered['my_cookie'].value == 'my_value'
-        async with session.get('http://httpbin.org/cookies') as r:
-            json_body = await r.json()
-            assert json_body['cookies']['my_cookie'] == 'my_value'
-
-You also can set default headers for all session requests::
-
-    async with aiohttp.ClientSession(
-        headers={"Authorization": "Basic bG9naW46cGFzcw=="}) as session:
-        async with session.get("http://httpbin.org/headers") as r:
-            json_body = await r.json()
-            assert json_body['headers']['Authorization'] == \
-                'Basic bG9naW46cGFzcw=='
-
-:class:`~aiohttp.ClientSession` supports keep-alive requests
-and connection pooling out-of-the-box.
-
-.. _aiohttp-client-cookie-safety:
-
-Cookie safety
--------------
-
-By default :class:`~aiohttp.ClientSession` uses strict version of
-:class:`aiohttp.CookieJar`. :rfc:`2109` explicitly forbids cookie
-accepting from URLs with IP address instead of DNS name
-(e.g. `http://127.0.0.1:80/cookie`).
-
-It's good but sometimes for testing we need to enable support for such
-cookies. It should be done by passing `unsafe=True` to
-:class:`aiohttp.CookieJar` constructor::
-
-
-   jar = aiohttp.CookieJar(unsafe=True)
-   session = aiohttp.ClientSession(cookie_jar=jar)
-
-
-.. _aiohttp-client-dummy-cookie-jar:
-
-Dummy Cookie Jar
-----------------
-
-Sometimes cookie processing is not desirable. For this purpose it's
-possible to pass :class:`aiohttp.DummyCookieJar` instance into client
-session::
-
-   jar = aiohttp.DummyCookieJar()
-   session = aiohttp.ClientSession(cookie_jar=jar)
-
-
-Connectors
-----------
-
-To tweak or change *transport* layer of requests you can pass a custom
-*connector* to :class:`~aiohttp.ClientSession` and family. For example::
-
-    conn = aiohttp.TCPConnector()
-    session = aiohttp.ClientSession(connector=conn)
-
-.. note::
-
-   You can not re-use custom *connector*, *session* object takes ownership
-   of the *connector*.
-
-.. seealso:: :ref:`aiohttp-client-reference-connectors` section for
-             more information about different connector types and
-             configuration options.
-
-
-Limiting connection pool size
------------------------------
-
-To limit amount of simultaneously opened connections you can pass *limit*
-parameter to *connector*::
-
-    conn = aiohttp.TCPConnector(limit=30)
-
-The example limits total amount of parallel connections to `30`.
-
-The default is `100`.
-
-If you explicitly want not to have limits, pass `0`. For example::
-
-    conn = aiohttp.TCPConnector(limit=0)
-
-To limit amount of simultaneously opened connection to the same
-endpoint (``(host, port, is_ssl)`` triple) you can pass *limit_per_host*
-parameter to *connector*::
-
-    conn = aiohttp.TCPConnector(limit_per_host=30)
-
-The example limits amount of parallel connections to the same to `30`.
-
-The default is `0` (no limit on per host bases).
-
-
-Resolving using custom nameservers
-----------------------------------
-
-In order to specify the nameservers to when resolving the hostnames,
-:term:`aiodns` is required::
-
-    from aiohttp.resolver import AsyncResolver
-
-    resolver = AsyncResolver(nameservers=["8.8.8.8", "8.8.4.4"])
-    conn = aiohttp.TCPConnector(resolver=resolver)
-
-
-SSL control for TCP sockets
----------------------------
-
-By default *aiohttp* uses strict checks for HTTPS protocol. Certification
-checks can be relaxed by setting *verify_ssl* to ``False``::
-
-  r = await session.get('https://example.com', verify_ssl=False)
-
-
-If you need to setup custom ssl parameters (use own certification
-files for example) you can create a :class:`ssl.SSLContext` instance and
-pass it into the proper :class:`ClientSession` method::
-
-  sslcontext = ssl.create_default_context(
-     cafile='/path/to/ca-bundle.crt')
-  r = await session.get('https://example.com', ssl_context=sslcontext)
-
-If you need to verify *self-signed* certificates, you can do the
-same thing as the previous example, but add another call to
-:meth:`ssl.SSLContext.load_cert_chain` with the key pair::
-
-  sslcontext = ssl.create_default_context(
-     cafile='/path/to/ca-bundle.crt')
-  sslcontext.load_cert_chain('/path/to/client/public/device.pem',
-                             '/path/to/client/private/device.jey')
-  r = await session.get('https://example.com', ssl_context=sslcontext)
-
-There is explicit errors when ssl verification fails
-
-:class:`aiohttp.ClientConnectorSSLError`::
-
-  try:
-      await session.get('https://expired.badssl.com/')
-  except aiohttp.ClientConnectorSSLError as e:
-      assert isinstance(e, ssl.SSLError)
-
-:class:`aiohttp.ClientConnectorCertificateError`::
-
-  try:
-      await session.get('https://wrong.host.badssl.com/')
-  except aiohttp.ClientConnectorCertificateError as e:
-      assert isinstance(e, ssl.CertificateError)
-
-If you need to skip both ssl related errors
-
-:class:`aiohttp.ClientSSLError`::
-
-  try:
-      await session.get('https://expired.badssl.com/')
-  except aiohttp.ClientSSLError as e:
-      assert isinstance(e, ssl.SSLError)
-
-  try:
-      await session.get('https://wrong.host.badssl.com/')
-  except aiohttp.ClientSSLError as e:
-      assert isinstance(e, ssl.CertificateError)
-
-You may also verify certificates via *SHA256* fingerprint::
-
-  # Attempt to connect to https://www.python.org
-  # with a pin to a bogus certificate:
-  bad_fingerprint = b'0'*64
-  exc = None
-  try:
-      r = await session.get('https://www.python.org',
-                            fingerprint=bad_fingerprint)
-  except aiohttp.FingerprintMismatch as e:
-      exc = e
-  assert exc is not None
-  assert exc.expected == bad_fingerprint
-
-  # www.python.org cert's actual fingerprint
-  assert exc.got == b'...'
-
-Note that this is the fingerprint of the DER-encoded certificate.
-If you have the certificate in PEM format, you can convert it to
-DER with e.g::
-
-   openssl x509 -in crt.pem -inform PEM -outform DER > crt.der
-
-.. note::
-
-   Tip: to convert from a hexadecimal digest to a binary byte-string,
-   you can use :func:`binascii.unhexlify`.
-
-   All *verify_ssl*, *fingerprint* and *ssl_context* could be passed
-   to :class:`TCPConnector` as defaults, params from
-   :meth:`ClientSession.get` and others override these defaults.
-
-.. warning::
-
-   *verify_ssl* and *ssl_context* params are *mutually exclusive*.
-
-   *MD5* and *SHA1* fingerprints are deprecated but still supported -- they
-   are famous as very insecure hash functions.
-
-
-
-Unix domain sockets
--------------------
-
-If your HTTP server uses UNIX domain sockets you can use
-:class:`~aiohttp.UnixConnector`::
-
-  conn = aiohttp.UnixConnector(path='/path/to/socket')
-  session = aiohttp.ClientSession(connector=conn)
-
-
-Proxy support
--------------
-
-aiohttp supports HTTP/HTTPS proxies. You have to use
-*proxy* parameter::
-
-   async with aiohttp.ClientSession() as session:
-       async with session.get("http://python.org",
-                              proxy="http://some.proxy.com") as resp:
-           print(resp.status)
-
-It also supports proxy authorization::
-
-   async with aiohttp.ClientSession() as session:
-       proxy_auth = aiohttp.BasicAuth('user', 'pass')
-       async with session.get("http://python.org",
-                              proxy="http://some.proxy.com",
-                              proxy_auth=proxy_auth) as resp:
-           print(resp.status)
-
-Authentication credentials can be passed in proxy URL::
-
-   session.get("http://python.org",
-               proxy="http://user:pass@some.proxy.com")
-
-Contrary to the ``requests`` library, it won't read environment
-variables by default. But you can do so by passing
-``trust_env=True`` into :class:`aiohttp.ClientSession`
-constructor for extracting proxy configuration from
-*HTTP_PROXY* or *HTTPS_PROXY* *environment variables* (both are case
-insensitive)::
-
-   async with aiohttp.ClientSession() as session:
-       async with session.get("http://python.org", trust_env=True) as resp:
-           print(resp.status)
-
-Response Status Codes
----------------------
-
-We can check the response status code::
-
-   async with session.get('http://httpbin.org/get') as resp:
-       assert resp.status == 200
-
-
-Response Headers
-----------------
-
-We can view the server's response :attr:`ClientResponse.headers` using
-a :class:`~multidict.CIMultiDictProxy`::
-
-    >>> resp.headers
-    {'ACCESS-CONTROL-ALLOW-ORIGIN': '*',
-     'CONTENT-TYPE': 'application/json',
-     'DATE': 'Tue, 15 Jul 2014 16:49:51 GMT',
-     'SERVER': 'gunicorn/18.0',
-     'CONTENT-LENGTH': '331',
-     'CONNECTION': 'keep-alive'}
-
-The dictionary is special, though: it's made just for HTTP
-headers. According to `RFC 7230
-<http://tools.ietf.org/html/rfc7230#section-3.2>`_, HTTP Header names
-are case-insensitive. It also supports multiple values for the same
-key as HTTP protocol does.
-
-So, we can access the headers using any capitalization we want::
-
-    >>> resp.headers['Content-Type']
-    'application/json'
-
-    >>> resp.headers.get('content-type')
-    'application/json'
-
-All headers converted from binary data using UTF-8 with
-``surrogateescape`` option. That works fine on most cases but
-sometimes unconverted data is needed if a server uses nonstandard
-encoding. While these headers are malformed from :rfc:`7230`
-perspective they are may be retrieved by using
-:attr:`ClientResponse.raw_headers` property::
-
-    >>> resp.raw_headers
-    ((b'SERVER', b'nginx'),
-     (b'DATE', b'Sat, 09 Jan 2016 20:28:40 GMT'),
-     (b'CONTENT-TYPE', b'text/html; charset=utf-8'),
-     (b'CONTENT-LENGTH', b'12150'),
-     (b'CONNECTION', b'keep-alive'))
-
-
-Response Cookies
-----------------
-
-If a response contains some Cookies, you can quickly access them::
-
-    url = 'http://example.com/some/cookie/setting/url'
-    async with session.get(url) as resp:
-        print(resp.cookies['example_cookie_name'])
-
-.. note::
-
-   Response cookies contain only values, that were in ``Set-Cookie`` headers
-   of the **last** request in redirection chain. To gather cookies between all
-   redirection requests please use :ref:`aiohttp.ClientSession
-   <aiohttp-client-session>` object.
-
-
-Response History
-----------------
-
-If a request was redirected, it is possible to view previous responses using
-the :attr:`~ClientResponse.history` attribute::
-
-    >>> resp = await session.get('http://example.com/some/redirect/')
-    >>> resp
-    <ClientResponse(http://example.com/some/other/url/) [200]>
-    >>> resp.history
-    (<ClientResponse(http://example.com/some/redirect/) [301]>,)
-
-If no redirects occurred or ``allow_redirects`` is set to ``False``,
-history will be an empty sequence.
-
-
-Client tracing 
---------------
-
-The execution flow of a specific request can be followed attaching listeners coroutines
-to the signals provided by the :class:`TraceConfig` instance, this instance will be used
-as a parameter for the :class:`ClientSession` constructor having as a result a client that
-triggers the different signals supported by the :class:`TraceConfig`. By default any instance
-of :class:`ClientSession` class comes with the signals ability disabled. The following
-snippet shows how the start and the end signals of a request flow can be followed::
-
-    async def on_request_start(
-            session, trace_config_ctx, method, host, port, headers, request_trace_config_ctx=None):
-        print("Starting request")
-
-    async def on_request_end(session, trace_config_ctx, resp, request_trace_config_ctx=None):
-        print("Ending request")
-
-    trace_config = aiohttp.TraceConfig()
-    trace_config.on_request_start.append(on_request_start)
-    trace_config.on_request_end.append(on_request_end)
-    async with aiohttp.ClientSession(trace_configs=[trace_config]) as client:
-        client.get('http://example.com/some/redirect/')
-
-The `trace_configs` is a list that can contain instances of :class:`TraceConfig` class
-that allow run the signals handlers coming from different :class:`TraceConfig` instances.
-The following example shows how two different :class:`TraceConfig` that have a different
-nature are installed to perform their job in each signal handle::
-
-    from .traceconfig import AuditRequest
-    from .traceconfig import XRay
-
-    async with aiohttp.ClientSession(trace_configs=[AuditRequest(), XRay()]) as client:
-        client.get('http://example.com/some/redirect/')
-
-
-All signals take as a parameters first, the :class:`ClientSession` instance used by
-the specific request related to that signals and second, a :class:`SimpleNamespace`
-instance called ``trace_config_ctx``. The ``trace_config_ctx`` object can be used to share
-the state through to the different signals that belong to the same request and to
-the same :class:`TraceConfig` class, perhaps::
-
-    async def on_request_start(
-            session, trace_config_ctx, method, host, port, headers, trace_request_ctx=None):
-        trace_config_ctx.start = session.loop.time()
-
-    async def on_request_end(
-            session, trace_config_ctx, resp, trace_request_ctx=None):
-        elapsed = session.loop.time() - trace_config_ctx.start
-        print("Request took {}".format(elapsed))
-
-
-The ``trace_config_ctx`` param is by default a :class:`SimpleNampespace` that is initialized at
-the beginning of the request flow. However, the factory used to create this object can be
-overwritten using the ``trace_config_ctx_class`` constructor param of the 
-:class:`TraceConfig` class.
-
-The ``trace_request_ctx`` param can given at the beginning of the request execution and
-will be passed as a keyword argument for all of the signals, as the following snippet shows::
-
-    session.get('http://example.com/some/redirect/', trace_request_ctx={'foo': 'bar'})
-
-
-.. seealso:: :ref:`aiohttp-tracing-reference` section for
-             more information about the different signals supported.
-
-
-.. _aiohttp-client-websockets:
-
-
-WebSockets
-----------
-
-:mod:`aiohttp` works with client websockets out-of-the-box.
-
-You have to use the :meth:`aiohttp.ClientSession.ws_connect` coroutine
-for client websocket connection. It accepts a *url* as a first
-parameter and returns :class:`ClientWebSocketResponse`, with that
-object you can communicate with websocket server using response's
-methods::
-
-   session = aiohttp.ClientSession()
-   async with session.ws_connect('http://example.org/websocket') as ws:
-
-       async for msg in ws:
-           if msg.type == aiohttp.WSMsgType.TEXT:
-               if msg.data == 'close cmd':
-                   await ws.close()
-                   break
-               else:
-                   await ws.send_str(msg.data + '/answer')
-           elif msg.type == aiohttp.WSMsgType.CLOSED:
-               break
-           elif msg.type == aiohttp.WSMsgType.ERROR:
-               break
-
-
-You **must** use the only websocket task for both reading (e.g. ``await
-ws.receive()`` or ``async for msg in ws:``) and writing but may have
-multiple writer tasks which can only send data asynchronously (by
-``ws.send_str('data')`` for example).
-
-
-Timeouts
---------
-
-By default all IO operations have 5min timeout. The timeout may be
-overridden by passing ``timeout`` parameter into
-:meth:`ClientSession.get` and family::
-
-    async with session.get('https://github.com', timeout=60) as r:
-        ...
-
-``None`` or ``0`` disables timeout check.
-
-The example wraps a client call in :func:`async_timeout.timeout` context
-manager, adding timeout for both connecting and response body
-reading procedures::
-
-    import async_timeout
-
-    with async_timeout.timeout(0.001):
-        async with session.get('https://github.com') as r:
-            await r.text()
-
-
-.. note::
-
-   Timeout is cumulative time, it includes all operations like sending request,
-   redirects, response parsing, consuming response, etc.
-
-
-Graceful Shutdown
------------------
-
-When ``ClientSession`` closes at the end of an ``async with`` block (or through a direct ``.close()`` call), the underlying connection remains open due to asyncio internal details. In practice, the underlying connection will close after a short while. However, if the event loop is stopped before the underlying connection is closed, an ``ResourceWarning: unclosed transport`` warning is emitted (when warnings are enabled).
-
-To avoid this situation, a small delay must be added before closing the event loop to allow any open underlying connections to close.
-
-For a ``ClientSession`` without SSL, a simple zero-sleep (``await asyncio.sleep(0)``) will suffice::
-
-    async def read_website():
-        async with aiohttp.ClientSession() as session:
-            async with session.get('http://example.org/') as response:
-                await response.read()
-
-    loop = asyncio.get_event_loop()
-    loop.run_until_complete(read_website())
-    # Zero-sleep to allow underlying connections to close
-    loop.run_until_complete(asyncio.sleep(0))
-    loop.close()
-
-For a ``ClientSession`` with SSL, the application must wait a short duration before closing::
-
-    ...
-    # Wait 250 ms for the underlying SSL connections to close
-    loop.run_until_complete(asyncio.sleep(0.250))
-    loop.close()
-
-Note that the appropriate amount of time to wait will vary from application to application.
-
-All if this will eventually become obsolete when the asyncio internals are changed so that aiohttp itself can wait on the underlying connection to close. Please follow issue `#1925 <https://github.com/aio-libs/aiohttp/issues/1925>`_ for the progress on this.
-=======
    client_quickstart
    client_advanced
    client_reference
->>>>>>> 992499d3
+   tracing_reference