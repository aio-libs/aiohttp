.. _aiohttp-web:

Server
======

.. module:: aiohttp.web

The page contains all information about aiohttp Server API:


.. toctree::
   :name: server

<<<<<<< HEAD
A request handler is a :ref:`coroutine <coroutine>` or regular function that
accepts a :class:`Request` instance as its only parameter and returns a
:class:`Response` instance::

   from aiohttp import web

   async def hello(request):
       return web.Response(text="Hello, world")

Next, create an :class:`Application` instance and register the
request handler with the application's :class:`router <UrlDispatcher>` on a
particular *HTTP method* and *path*::

   app = web.Application()
   app.router.add_get('/', hello)

After that, run the application by :func:`run_app` call::

   web.run_app(app)

That's it. Now, head over to ``http://localhost:8080/`` to see the results.

.. seealso::

   :ref:`aiohttp-web-graceful-shutdown` section explains what :func:`run_app`
   does and how to implement complex server initialization/finalization
   from scratch.


.. _aiohttp-web-cli:

Command Line Interface (CLI)
----------------------------
:mod:`aiohttp.web` implements a basic CLI for quickly serving an
:class:`Application` in *development* over TCP/IP:

.. code-block:: shell

    $ python -m aiohttp.web -H localhost -P 8080 package.module:init_func

``package.module:init_func`` should be an importable :term:`callable` that
accepts a list of any non-parsed command-line arguments and returns an
:class:`Application` instance after setting it up::

    def init_func(argv):
        app = web.Application()
        app.router.add_get("/", index_handler)
        return app


.. _aiohttp-web-handler:

Handler
-------

A request handler can be any :term:`callable` that accepts a :class:`Request`
instance as its only argument and returns a :class:`StreamResponse` derived
(e.g. :class:`Response`) instance::

   def handler(request):
       return web.Response()

A handler **may** also be a :ref:`coroutine<coroutine>`, in which case
:mod:`aiohttp.web` will ``await`` the handler::

   async def handler(request):
       return web.Response()

Handlers are setup to handle requests by registering them with the
:attr:`Application.router` on a particular route (*HTTP method* and
*path* pair) using methods like :class:`UrlDispatcher.add_get` and
:class:`UrlDispatcher.add_post`::

   app.router.add_get('/', handler)
   app.router.add_post('/post', post_handler)
   app.router.add_put('/put', put_handler)

:meth:`~UrlDispatcher.add_route` also supports the wildcard *HTTP method*,
allowing a handler to serve incoming requests on a *path* having **any**
*HTTP method*::

  app.router.add_route('*', '/path', all_handler)

The *HTTP method* can be queried later in the request handler using the
:attr:`Request.method` property.

By default endpoints added with :meth:`~UrlDispatcher.add_get` will accept
``HEAD`` requests and return the same response headers as they would
for a ``GET`` request. You can also deny ``HEAD`` requests on a route::

   app.router.add_get('/', handler, allow_head=False)

Here ``handler`` won't be called and the server will response with ``405``.

.. note::

   This is a change as of **aiohttp v2.0** to act in accordance with
   `RFC 7231 <https://tools.ietf.org/html/rfc7231#section-4.3.2>`_.

   Previous version always returned ``405`` for ``HEAD`` requests
   to routes added with :meth:`~UrlDispatcher.add_get`.

If you have handlers which perform lots of processing to write the response
body you may wish to improve performance by skipping that processing
in the case of ``HEAD`` requests while still taking care to respond with
the same headers as with ``GET`` requests.

.. _aiohttp-web-resource-and-route:

Resources and Routes
--------------------

Internally *router* is a list of *resources*.

Resource is an entry in *route table* which corresponds to requested URL.

Resource in turn has at least one *route*.

Route corresponds to handling *HTTP method* by calling *web handler*.

:meth:`UrlDispatcher.add_get` / :meth:`UrlDispatcher.add_post` and
family are plain shortcuts for :meth:`UrlDispatcher.add_route`.

:meth:`UrlDispatcher.add_route` in turn is just a shortcut for pair of
:meth:`UrlDispatcher.add_resource` and :meth:`Resource.add_route`::

   resource = app.router.add_resource(path, name=name)
   route = resource.add_route(method, handler)
   return route

.. seealso::

   :ref:`aiohttp-router-refactoring-021` for more details


.. _aiohttp-web-variable-handler:

Variable Resources
^^^^^^^^^^^^^^^^^^

Resource may have *variable path* also. For instance, a resource with
the path ``'/a/{name}/c'`` would match all incoming requests with
paths such as ``'/a/b/c'``, ``'/a/1/c'``, and ``'/a/etc/c'``.

A variable *part* is specified in the form ``{identifier}``, where the
``identifier`` can be used later in a
:ref:`request handler <aiohttp-web-handler>` to access the matched value for
that *part*. This is done by looking up the ``identifier`` in the
:attr:`Request.match_info` mapping::

   async def variable_handler(request):
       return web.Response(
           text="Hello, {}".format(request.match_info['name']))

   resource = app.router.add_resource('/{name}')
   resource.add_route('GET', variable_handler)

By default, each *part* matches the regular expression ``[^{}/]+``.

You can also specify a custom regex in the form ``{identifier:regex}``::

   resource = app.router.add_resource(r'/{name:\d+}')

.. note::

   Regex should match against *percent encoded* URL
   (``request.raw_path``). E.g. *space character* is encoded
   as ``%20``.

   According to
   `RFC 3986 <https://tools.ietf.org/html/rfc3986.html#appendix-A>`_
   allowed in path symbols are::

      allowed       = unreserved / pct-encoded / sub-delims
                    / ":" / "@" / "/"

      pct-encoded   = "%" HEXDIG HEXDIG

      unreserved    = ALPHA / DIGIT / "-" / "." / "_" / "~"

      sub-delims    = "!" / "$" / "&" / "'" / "(" / ")"
                    / "*" / "+" / "," / ";" / "="

.. _aiohttp-web-named-routes:

Reverse URL Constructing using Named Resources
^^^^^^^^^^^^^^^^^^^^^^^^^^^^^^^^^^^^^^^^^^^^^^

Routes can also be given a *name*::

   resource = app.router.add_resource('/root', name='root')

Which can then be used to access and build a *URL* for that resource later (e.g.
in a :ref:`request handler <aiohttp-web-handler>`)::

   >>> request.app.router['root'].url_for().with_query({"a": "b", "c": "d"})
   URL('/root?a=b&c=d')

A more interesting example is building *URLs* for :ref:`variable
resources <aiohttp-web-variable-handler>`::

   app.router.add_resource(r'/{user}/info', name='user-info')


In this case you can also pass in the *parts* of the route::

   >>> request.app.router['user-info'].url_for(user='john_doe')\
   ...                                         .with_query("a=b")
   '/john_doe/info?a=b'


Organizing Handlers in Classes
^^^^^^^^^^^^^^^^^^^^^^^^^^^^^^

As discussed above, :ref:`handlers <aiohttp-web-handler>` can be first-class
functions or coroutines::

   async def hello(request):
       return web.Response(text="Hello, world")

   app.router.add_get('/', hello)

But sometimes it's convenient to group logically similar handlers into a Python
*class*.

Since :mod:`aiohttp.web` does not dictate any implementation details,
application developers can organize handlers in classes if they so wish::

   class Handler:

       def __init__(self):
           pass

       def handle_intro(self, request):
           return web.Response(text="Hello, world")

       async def handle_greeting(self, request):
           name = request.match_info.get('name', "Anonymous")
           txt = "Hello, {}".format(name)
           return web.Response(text=txt)

   handler = Handler()
   app.router.add_get('/intro', handler.handle_intro)
   app.router.add_get('/greet/{name}', handler.handle_greeting)


.. _aiohttp-web-class-based-views:

Class Based Views
^^^^^^^^^^^^^^^^^

:mod:`aiohttp.web` has support for django-style class based views.

You can derive from :class:`View` and define methods for handling http
requests::

   class MyView(web.View):
       async def get(self):
           return await get_resp(self.request)

       async def post(self):
           return await post_resp(self.request)

Handlers should be coroutines accepting self only and returning
response object as regular :term:`web-handler`. Request object can be
retrieved by :attr:`View.request` property.

After implementing the view (``MyView`` from example above) should be
registered in application's router::

   app.router.add_route('*', '/path/to', MyView)

Example will process GET and POST requests for */path/to* but raise
*405 Method not allowed* exception for unimplemented HTTP methods.

Resource Views
^^^^^^^^^^^^^^

*All* registered resources in a router can be viewed using the
:meth:`UrlDispatcher.resources` method::

   for resource in app.router.resources():
       print(resource)

Similarly, a *subset* of the resources that were registered with a *name* can be
viewed using the :meth:`UrlDispatcher.named_resources` method::

   for name, resource in app.router.named_resources().items():
       print(name, resource)


.. _aiohttp-web-alternative-routes-definition:

Alternative ways for registering routes
---------------------------------------

Code examples shown above use *imperative* style for adding new
routes: they call ``app.router.add_get(...)`` etc.

There are two alternatives: route tables and route decorators.

Route tables look like Django way::

   async def handle_get(request):
       ...


   async def handle_post(request):
       ...

   app.router.add_routes([web.get('/get', handle_get),
                          web.post('/post', handle_post),


The snippet calls :meth:`~aiohttp.web.UrlDispather.add_routes` to
register a list of *route definitions* (:class:`aiohttp.web.RouteDef`
instances) created by :func:`aiohttp.web.get` or
:func:`aiohttp.web.post` functions.

.. seealso:: :ref:`aiohttp-web-route-def` reference.

Route decorators are closer to Flask approach::

   routes = web.RouteTableDef()

   @routes.get('/get')
   async def handle_get(request):
       ...


   @routes.post('/post')
   async def handle_post(request):
       ...

   app.router.add_routes(routes)

The example creates a :class:`aiohttp.web.RouteTableDef` container first.

The container is a list-like object with additional decorators
:meth:`aiohttp.web.RouteTableDef.get`,
:meth:`aiohttp.web.RouteTableDef.post` etc. for registering new
routes.

After filling the container
:meth:`~aiohttp.web.UrlDispather.add_routes` is used for adding
registered *route definitions* into application's router.

.. seealso:: :ref:`aiohttp-web-route-table-def` reference.

All tree ways (imperative calls, route tables and decorators) are
equivalent, you could use what do you prefer or even mix them on your
own.

.. versionadded:: 2.3

Web Handler Cancellation
------------------------

.. warning::

   :term:`web-handler` execution could be canceled on every ``await``
   if client drops connection without reading entire response's BODY.

   The behavior is very different from classic WSGI frameworks like
   Flask and Django.

Sometimes it is a desirable behavior: on processing ``GET`` request the
code might fetch data from database or other web resource, the
fetching is potentially slow.

Canceling this fetch is very good: the peer dropped connection
already, there is no reason to waste time and resources (memory etc) by
getting data from DB without any chance to send it back to peer.

But sometimes the cancellation is bad: on ``POST`` request very often
is needed to save data to DB regardless to peer closing.

Cancellation prevention could be implemented in several ways:

* Applying :func:`asyncio.shield` to coroutine that saves data into DB.
* Spawning a new task for DB saving
* Using aiojobs_ or other third party library.

:func:`asyncio.shield` works pretty good. The only disadvantage is you
need to split web handler into exactly two async functions: one
for handler itself and other for protected code.

For example the following snippet is not safe::

   async def handler(request):
       await asyncio.shield(write_to_redis(request))
       await asyncio.shield(write_to_postgres(request))
       return web.Response('OK')

Cancellation might be occurred just after saving data in REDIS,
``write_to_postgres`` will be not called.

Spawning a new task is much worse: there is no place to ``await``
spawned tasks::

   async def handler(request):
       request.loop.create_task(write_to_redis(request))
       return web.Response('OK')

In this case errors from ``write_to_redis`` are not awaited, it leads
to many asyncio log messages *Future exception was never retrieved*
and *Task was destroyed but it is pending!*.

Moreover on :ref:`aiohttp-web-graceful-shutdown` phase *aiohttp* don't
wait for these tasks, you have a great chance to loose very important
data.

On other hand aiojobs_ provides an API for spawning new jobs and
awaiting their results etc. It stores all scheduled activity in
internal data structures and could terminate them gracefully::

   from aiojobs.aiohttp import setup, spawn

   async def coro(timeout):
       await asyncio.sleep(timeout)  # do something in background

   async def handler(request):
       await spawn(request, coro())
       return web.Response()

   app = web.Application()
   setup(app)
   app.router.add_get('/', handler)

All not finished jobs will be terminated on
:attr:`aiohttp.web.Application.on_cleanup` signal.

To prevent cancellation of the whole :term:`web-handler` use
``@atomic`` decorator::

   from aiojobs.aiohttp import atomic

   @atomic
   async def handler(request):
       await write_to_db()
       return web.Response()

   app = web.Application()
   setup(app)
   app.router.add_post('/', handler)

It prevents all ``handler`` async function from cancellation,
``write_to_db`` will be never interrupted.

.. _aiojobs: http://aiojobs.readthedocs.io/en/latest/

Custom Routing Criteria
-----------------------

Sometimes you need to register :ref:`handlers <aiohttp-web-handler>` on
more complex criteria than simply a *HTTP method* and *path* pair.

Although :class:`UrlDispatcher` does not support any extra criteria, routing
based on custom conditions can be accomplished by implementing a second layer
of routing in your application.

The following example shows custom routing based on the *HTTP Accept* header::

   class AcceptChooser:

       def __init__(self):
           self._accepts = {}

       async def do_route(self, request):
           for accept in request.headers.getall('ACCEPT', []):
               acceptor = self._accepts.get(accept)
               if acceptor is not None:
                   return (await acceptor(request))
           raise HTTPNotAcceptable()

       def reg_acceptor(self, accept, handler):
           self._accepts[accept] = handler


   async def handle_json(request):
       # do json handling

   async def handle_xml(request):
       # do xml handling

   chooser = AcceptChooser()
   app.router.add_get('/', chooser.do_route)

   chooser.reg_acceptor('application/json', handle_json)
   chooser.reg_acceptor('application/xml', handle_xml)

.. _aiohttp-web-static-file-handling:

Static file handling
--------------------

The best way to handle static files (images, JavaScripts, CSS files
etc.) is using `Reverse Proxy`_ like `nginx`_ or `CDN`_ services.

.. _Reverse Proxy: https://en.wikipedia.org/wiki/Reverse_proxy
.. _nginx: https://nginx.org/
.. _CDN: https://en.wikipedia.org/wiki/Content_delivery_network

But for development it's very convenient to handle static files by
aiohttp server itself.

To do it just register a new static route by
:meth:`UrlDispatcher.add_static` call::

   app.router.add_static('/prefix', path_to_static_folder)

When a directory is accessed within a static route then the server responses
to client with ``HTTP/403 Forbidden`` by default. Displaying folder index
instead could be enabled with ``show_index`` parameter set to ``True``::

   app.router.add_static('/prefix', path_to_static_folder, show_index=True)

When a symlink from the static directory is accessed, the server responses to
client with ``HTTP/404 Not Found`` by default. To allow the server to follow
symlinks, parameter ``follow_symlinks`` should be set to ``True``::

   app.router.add_static('/prefix', path_to_static_folder, follow_symlinks=True)

When you want to enable cache busting,
parameter ``append_version`` can be set to ``True``

Cache busting is the process of appending some form of file version hash
to the filename of resources like JavaScript and CSS files.
The performance advantage of doing this is that we can tell the browser
to cache these files indefinitely without worrying about the client not getting
the latest version when the file changes::

   app.router.add_static('/prefix', path_to_static_folder, append_version=True)

Template Rendering
------------------

:mod:`aiohttp.web` does not support template rendering out-of-the-box.

However, there is a third-party library, :mod:`aiohttp_jinja2`, which is
supported by the *aiohttp* authors.

Using it is rather simple. First, setup a *jinja2 environment* with a call
to :func:`aiohttp_jinja2.setup`::

    app = web.Application()
    aiohttp_jinja2.setup(app,
        loader=jinja2.FileSystemLoader('/path/to/templates/folder'))

After that you may use the template engine in your
:ref:`handlers <aiohttp-web-handler>`. The most convenient way is to simply
wrap your handlers with the  :func:`aiohttp_jinja2.template` decorator::

    @aiohttp_jinja2.template('tmpl.jinja2')
    def handler(request):
        return {'name': 'Andrew', 'surname': 'Svetlov'}

If you prefer the `Mako`_ template engine, please take a look at the
`aiohttp_mako`_ library.

.. _Mako: http://www.makotemplates.org/

.. _aiohttp_mako: https://github.com/aio-libs/aiohttp_mako


JSON Response
-------------

It is a common case to return JSON data in response, :mod:`aiohttp.web`
provides a shortcut for returning JSON -- :func:`aiohttp.web.json_response`::

   def handler(request):
       data = {'some': 'data'}
       return web.json_response(data)

The shortcut method returns :class:`aiohttp.web.Response` instance
so you can for example set cookies before returning it from handler.


User Sessions
-------------

Often you need a container for storing user data across requests. The concept
is usually called a *session*.

:mod:`aiohttp.web` has no built-in concept of a *session*, however, there is a
third-party library, :mod:`aiohttp_session`, that adds *session* support::

    import asyncio
    import time
    import base64
    from cryptography import fernet
    from aiohttp import web
    from aiohttp_session import setup, get_session, session_middleware
    from aiohttp_session.cookie_storage import EncryptedCookieStorage

    async def handler(request):
        session = await get_session(request)
        last_visit = session['last_visit'] if 'last_visit' in session else None
        text = 'Last visited: {}'.format(last_visit)
        return web.Response(text=text)

    def make_app():
        app = web.Application()
        # secret_key must be 32 url-safe base64-encoded bytes
        fernet_key = fernet.Fernet.generate_key()
        secret_key = base64.urlsafe_b64decode(fernet_key)
        setup(app, EncryptedCookieStorage(secret_key))
        app.router.add_route('GET', '/', handler)
        return app

    web.run_app(make_app())


.. _aiohttp-web-forms:

HTTP Forms
----------

HTTP Forms are supported out of the box.

If form's method is ``"GET"`` (``<form method="get">``) use
:attr:`Request.query` for getting form data.

To access form data with ``"POST"`` method use
:meth:`Request.post` or :meth:`Request.multipart`.

:meth:`Request.post` accepts both
``'application/x-www-form-urlencoded'`` and ``'multipart/form-data'``
form's data encoding (e.g. ``<form enctype="multipart/form-data">``).
It stores files data in temporary directory. If `client_max_size` is
specified `post` raises `ValueError` exception.
For efficiency use :meth:`Request.multipart`, It is especially effective
for uploading large files (:ref:`aiohttp-web-file-upload`).

Values submitted by the following form:

.. code-block:: html

   <form action="/login" method="post" accept-charset="utf-8"
         enctype="application/x-www-form-urlencoded">

       <label for="login">Login</label>
       <input id="login" name="login" type="text" value="" autofocus/>
       <label for="password">Password</label>
       <input id="password" name="password" type="password" value=""/>

       <input type="submit" value="login"/>
   </form>

could be accessed as::

    async def do_login(request):
        data = await request.post()
        login = data['login']
        password = data['password']


.. _aiohttp-web-file-upload:

File Uploads
------------

:mod:`aiohttp.web` has built-in support for handling files uploaded from the
browser.

First, make sure that the HTML ``<form>`` element has its *enctype* attribute
set to ``enctype="multipart/form-data"``. As an example, here is a form that
accepts an MP3 file:

.. code-block:: html

   <form action="/store/mp3" method="post" accept-charset="utf-8"
         enctype="multipart/form-data">

       <label for="mp3">Mp3</label>
       <input id="mp3" name="mp3" type="file" value=""/>

       <input type="submit" value="submit"/>
   </form>

Then, in the :ref:`request handler <aiohttp-web-handler>` you can access the
file input field as a :class:`FileField` instance. :class:`FileField` is simply
a container for the file as well as some of its metadata::

    async def store_mp3_handler(request):

        # WARNING: don't do that if you plan to receive large files!
        data = await request.post()

        mp3 = data['mp3']

        # .filename contains the name of the file in string format.
        filename = mp3.filename

        # .file contains the actual file data that needs to be stored somewhere.
        mp3_file = data['mp3'].file

        content = mp3_file.read()

        return web.Response(body=content,
                            headers=MultiDict(
                                {'CONTENT-DISPOSITION': mp3_file}))


You might have noticed a big warning in the example above. The general issue is
that :meth:`Request.post` reads the whole payload in memory, resulting in possible
:abbr:`OOM (Out Of Memory)` errors. To avoid this, for multipart uploads, you
should use :meth:`Request.multipart` which returns a :ref:`multipart reader
<aiohttp-multipart>`::

    async def store_mp3_handler(request):

        reader = await request.multipart()

        # /!\ Don't forget to validate your inputs /!\

        # reader.next() will `yield` the fields of your form

        field = await reader.next()
        assert field.name == 'name'
        name = await field.read(decode=True)

        field = await reader.next()
        assert field.name == 'mp3'
        filename = field.filename
        # You cannot rely on Content-Length if transfer is chunked.
        size = 0
        with open(os.path.join('/spool/yarrr-media/mp3/', filename), 'wb') as f:
            while True:
                chunk = await field.read_chunk()  # 8192 bytes by default.
                if not chunk:
                    break
                size += len(chunk)
                f.write(chunk)

        return web.Response(text='{} sized of {} successfully stored'
                                 ''.format(filename, size))

.. _aiohttp-web-websockets:

WebSockets
----------

:mod:`aiohttp.web` supports *WebSockets* out-of-the-box.

To setup a *WebSocket*, create a :class:`WebSocketResponse` in a
:ref:`request handler <aiohttp-web-handler>` and then use it to communicate
with the peer::

    async def websocket_handler(request):

        ws = web.WebSocketResponse()
        await ws.prepare(request)

        async for msg in ws:
            if msg.type == aiohttp.WSMsgType.TEXT:
                if msg.data == 'close':
                    await ws.close()
                else:
                    await ws.send_str(msg.data + '/answer')
            elif msg.type == aiohttp.WSMsgType.ERROR:
                print('ws connection closed with exception %s' %
                      ws.exception())

        print('websocket connection closed')

        return ws

The handler should be registered as HTTP GET processor::

    app.router.add_get('/ws', websocket_handler)

.. _aiohttp-web-websocket-read-same-task:

Reading from the *WebSocket* (``await ws.receive()``) **must only** be done
inside the request handler *task*; however, writing (``ws.send_str(...)``) to the
*WebSocket*, closing (``await ws.close()``) and canceling the handler
task may be delegated to other tasks. See also :ref:`FAQ section
<aiohttp_faq_terminating_websockets>`.

*aiohttp.web* creates an implicit :class:`asyncio.Task` for handling every
incoming request.

.. note::

   While :mod:`aiohttp.web` itself only supports *WebSockets* without
   downgrading to *LONG-POLLING*, etc., our team supports SockJS_, an
   aiohttp-based library for implementing SockJS-compatible server
   code.

.. _SockJS: https://github.com/aio-libs/sockjs


.. warning::

   Parallel reads from websocket are forbidden, there is no
   possibility to call :meth:`aiohttp.web.WebSocketResponse.receive`
   from two tasks.

   See :ref:`FAQ section <aiohttp_faq_parallel_event_sources>` for
   instructions how to solve the problem.


.. _aiohttp-web-exceptions:

Exceptions
----------

:mod:`aiohttp.web` defines a set of exceptions for every *HTTP status code*.

Each exception is a subclass of :class:`~HTTPException` and relates to a single
HTTP status code.

The exceptions are also a subclass of :class:`Response`, allowing you to either
``raise`` or ``return`` them in a
:ref:`request handler <aiohttp-web-handler>` for the same effect.

The following snippets are the same::

    async def handler(request):
        return aiohttp.web.HTTPFound('/redirect')

and::

    async def handler(request):
        raise aiohttp.web.HTTPFound('/redirect')


Each exception class has a status code according to :rfc:`2068`:
codes with 100-300 are not really errors; 400s are client errors,
and 500s are server errors.

HTTP Exception hierarchy chart::

   Exception
     HTTPException
       HTTPSuccessful
         * 200 - HTTPOk
         * 201 - HTTPCreated
         * 202 - HTTPAccepted
         * 203 - HTTPNonAuthoritativeInformation
         * 204 - HTTPNoContent
         * 205 - HTTPResetContent
         * 206 - HTTPPartialContent
       HTTPRedirection
         * 300 - HTTPMultipleChoices
         * 301 - HTTPMovedPermanently
         * 302 - HTTPFound
         * 303 - HTTPSeeOther
         * 304 - HTTPNotModified
         * 305 - HTTPUseProxy
         * 307 - HTTPTemporaryRedirect
         * 308 - HTTPPermanentRedirect
       HTTPError
         HTTPClientError
           * 400 - HTTPBadRequest
           * 401 - HTTPUnauthorized
           * 402 - HTTPPaymentRequired
           * 403 - HTTPForbidden
           * 404 - HTTPNotFound
           * 405 - HTTPMethodNotAllowed
           * 406 - HTTPNotAcceptable
           * 407 - HTTPProxyAuthenticationRequired
           * 408 - HTTPRequestTimeout
           * 409 - HTTPConflict
           * 410 - HTTPGone
           * 411 - HTTPLengthRequired
           * 412 - HTTPPreconditionFailed
           * 413 - HTTPRequestEntityTooLarge
           * 414 - HTTPRequestURITooLong
           * 415 - HTTPUnsupportedMediaType
           * 416 - HTTPRequestRangeNotSatisfiable
           * 417 - HTTPExpectationFailed
           * 421 - HTTPMisdirectedRequest
           * 422 - HTTPUnprocessableEntity
           * 424 - HTTPFailedDependency
           * 426 - HTTPUpgradeRequired
           * 428 - HTTPPreconditionRequired
           * 429 - HTTPTooManyRequests
           * 431 - HTTPRequestHeaderFieldsTooLarge
           * 451 - HTTPUnavailableForLegalReasons
         HTTPServerError
           * 500 - HTTPInternalServerError
           * 501 - HTTPNotImplemented
           * 502 - HTTPBadGateway
           * 503 - HTTPServiceUnavailable
           * 504 - HTTPGatewayTimeout
           * 505 - HTTPVersionNotSupported
           * 506 - HTTPVariantAlsoNegotiates
           * 507 - HTTPInsufficientStorage
           * 510 - HTTPNotExtended
           * 511 - HTTPNetworkAuthenticationRequired

All HTTP exceptions have the same constructor signature::

    HTTPNotFound(*, headers=None, reason=None,
                 body=None, text=None, content_type=None)

If not directly specified, *headers* will be added to the *default
response headers*.

Classes :class:`HTTPMultipleChoices`, :class:`HTTPMovedPermanently`,
:class:`HTTPFound`, :class:`HTTPSeeOther`, :class:`HTTPUseProxy`,
:class:`HTTPTemporaryRedirect` have the following constructor signature::

    HTTPFound(location, *, headers=None, reason=None,
              body=None, text=None, content_type=None)

where *location* is value for *Location HTTP header*.

:class:`HTTPMethodNotAllowed` is constructed by providing the incoming
unsupported method and list of allowed methods::

    HTTPMethodNotAllowed(method, allowed_methods, *,
                         headers=None, reason=None,
                         body=None, text=None, content_type=None)


.. _aiohttp-web-data-sharing:

Data Sharing aka No Singletons Please
-------------------------------------

:mod:`aiohttp.web` discourages the use of *global variables*, aka *singletons*.
Every variable should have its own context that is *not global*.

So, :class:`aiohttp.web.Application` and :class:`aiohttp.web.Request`
support a :class:`collections.abc.MutableMapping` interface (i.e. they are
dict-like objects), allowing them to be used as data stores.

For storing *global-like* variables, feel free to save them in an
:class:`~.Application` instance::

    app['my_private_key'] = data

and get it back in the :term:`web-handler`::

    async def handler(request):
        data = request.app['my_private_key']

Variables that are only needed for the lifetime of a :class:`~.Request`, can be
stored in a :class:`~.Request`::

    async def handler(request):
      request['my_private_key'] = "data"
      ...

This is mostly useful for :ref:`aiohttp-web-middlewares` and
:ref:`aiohttp-web-signals` handlers to store data for further processing by the
next handlers in the chain.

To avoid clashing with other *aiohttp* users and third-party libraries, please
choose a unique key name for storing data.

If your code is published on PyPI, then the project name is most likely unique
and safe to use as the key.
Otherwise, something based on your company name/url would be satisfactory (i.e.
``org.company.app``).


.. versionadded:: 3.0

:class:`aiohttp.web.StreamResponse` and :class:`aiohttp.web.Response` objects
also support :class:`collections.abc.MutableMapping` interface. This is useful
when you want to share data with signals and middlewares once all the work in
the handler is done::

    async def handler(request):
      [ do all the work ]
      response['my_metric'] = 123
      return response


.. _aiohttp-web-middlewares:

Middlewares
-----------

:mod:`aiohttp.web` provides a powerful mechanism for customizing
:ref:`request handlers<aiohttp-web-handler>` via *middlewares*.

*Middlewares* are setup by providing a sequence of *middleware factories* to
the keyword-only ``middlewares`` parameter when creating an
:class:`Application`::

   app = web.Application(middlewares=[middleware_factory_1,
                                      middleware_factory_2])

A *middleware* is just a coroutine that can modify either the request or
response. For example, here's a simple *middleware* which appends
``' wink'`` to the response::

    from aiohttp.web import middleware

    @middleware
    async def middleware(request, handler):
        resp = await handler(request)
        resp.text = resp.text + ' wink'
        return resp

(Note: this example won't work with streamed responses or websockets)

Every *middleware* should accept two parameters, a
:class:`request <Request>` instance and a *handler*, and return the response.

Internally, a single :ref:`request handler <aiohttp-web-handler>` is constructed
by applying the middleware chain to the original handler in reverse order,
and is called by the :class:`RequestHandler` as a regular *handler*.

Since *middlewares* are themselves coroutines, they may perform extra
``await`` calls when creating a new handler, e.g. call database etc.

*Middlewares* usually call the handler, but they may choose to ignore it,
e.g. displaying *403 Forbidden page* or raising :exc:`HTTPForbidden` exception
if the user does not have permissions to access the underlying resource.
They may also render errors raised by the handler, perform some pre- or
post-processing like handling *CORS* and so on.

The following code demonstrates middlewares execution order::

   from aiohttp import web

   def test(request):
       print('Handler function called')
       return web.Response(text="Hello")

   @web.middleware
   async def middleware1(request, handler):
       print('Middleware 1 called')
       response = await handler(request)
       print('Middleware 1 finished')
       return response

   @web.middleware
   async def middleware2(request, handler):
       print('Middleware 2 called')
       response = await handler(request)
       print('Middleware 2 finished')
       return response


   app = web.Application(middlewares=[middleware1, middleware2])
   app.router.add_get('/', test)
   web.run_app(app)

Produced output::

   Middleware 1 called
   Middleware 2 called
   Handler function called
   Middleware 2 finished
   Middleware 1 finished

Example
^^^^^^^

A common use of middlewares is to implement custom error pages.  The following
example will render 404 errors using a JSON response, as might be appropriate
a JSON REST service::

    import json
    from aiohttp import web

    def json_error(message):
        return web.Response(
            body=json.dumps({'error': message}).encode('utf-8'),
            content_type='application/json')

    @web.middleware
    async def error_middleware(request, handler):
        try:
            response = await handler(request)
            if response.status == 404:
                return json_error(response.message)
            return response
        except web.HTTPException as ex:
            if ex.status == 404:
                return json_error(ex.reason)
            raise

    app = web.Application(middlewares=[error_middleware])


Old Style Middleware
^^^^^^^^^^^^^^^^^^^^

.. deprecated:: 2.3

   Prior to *v2.3* middleware required an outer *middleware factory*
   which returned the middleware coroutine. Since *v2.3* this is not
   required; instead the ``@middleware`` decorator should
   be used.

Old style middleware (with an outer factory and no ``@middleware``
decorator) is still supported. Furthermore, old and new style middleware
can be mixed.

A *middleware factory* is simply a coroutine that implements the logic of a
*middleware*. For example, here's a trivial *middleware factory*::

    async def middleware_factory(app, handler):
        async def middleware_handler(request):
            resp = await handler(request)
            resp.text = resp.text + ' wink'
            return resp
        return middleware_handler

A *middleware factory* should accept two parameters, an
:class:`app <Application>` instance and a *handler*, and return a new handler.

.. note::

   Both the outer *middleware_factory* coroutine and the inner
   *middleware_handler* coroutine are called for every request handled.

*Middleware factories* should return a new handler that has the same signature
as a :ref:`request handler <aiohttp-web-handler>`. That is, it should accept a
single :class:`Request` instance and return a :class:`Response`, or raise an
exception.

.. _aiohttp-web-signals:

Signals
-------

Although :ref:`middlewares <aiohttp-web-middlewares>` can customize
:ref:`request handlers<aiohttp-web-handler>` before or after a :class:`Response`
has been prepared, they can't customize a :class:`Response` **while** it's
being prepared. For this :mod:`aiohttp.web` provides *signals*.

For example, a middleware can only change HTTP headers for *unprepared*
responses (see :meth:`~aiohttp.web.StreamResponse.prepare`), but sometimes we
need a hook for changing HTTP headers for streamed responses and WebSockets.
This can be accomplished by subscribing to the
:attr:`~aiohttp.web.Application.on_response_prepare` signal::

    async def on_prepare(request, response):
        response.headers['My-Header'] = 'value'

    app.on_response_prepare.append(on_prepare)


Additionally, the :attr:`~aiohttp.web.Application.on_startup` and
:attr:`~aiohttp.web.Application.on_cleanup` signals can be subscribed to for
application component setup and tear down accordingly.

The following example will properly initialize and dispose an aiopg connection
engine::

    from aiopg.sa import create_engine

    async def create_aiopg(app):
        app['pg_engine'] = await create_engine(
            user='postgre',
            database='postgre',
            host='localhost',
            port=5432,
            password=''
        )

    async def dispose_aiopg(app):
        app['pg_engine'].close()
        await app['pg_engine'].wait_closed()

    app.on_startup.append(create_aiopg)
    app.on_cleanup.append(dispose_aiopg)


Signal handlers should not return a value but may modify incoming mutable
parameters.

Signal handlers will be run sequentially, in order they were added. If handler
is asynchronous, it will be awaited before calling next one.

.. warning::

   Signals API has provisional status, meaning it may be changed in future
   releases.

   Signal subscription and sending will most likely be the same, but signal
   object creation is subject to change. As long as you are not creating new
   signals, but simply reusing existing ones, you will not be affected.

.. _aiohttp-web-nested-applications:

Nested applications
-------------------

Sub applications are designed for solving the problem of the big
monolithic code base.
Let's assume we have a project with own business logic and tools like
administration panel and debug toolbar.

Administration panel is a separate application by its own nature but all
toolbar URLs are served by prefix like ``/admin``.

Thus we'll create a totally separate application named ``admin`` and
connect it to main app with prefix by
:meth:`~aiohttp.web.Application.add_subapp`::

   admin = web.Application()
   # setup admin routes, signals and middlewares

   app.add_subapp('/admin/', admin)

Middlewares and signals from ``app`` and ``admin`` are chained.

It means that if URL is ``'/admin/something'`` middlewares from
``app`` are applied first and ``admin.middlewares`` are the next in
the call chain.

The same is going for
:attr:`~aiohttp.web.Application.on_response_prepare` signal -- the
signal is delivered to both top level ``app`` and ``admin`` if
processing URL is routed to ``admin`` sub-application.

Common signals like :attr:`~aiohttp.web.Application.on_startup`,
:attr:`~aiohttp.web.Application.on_shutdown` and
:attr:`~aiohttp.web.Application.on_cleanup` are delivered to all
registered sub-applications. The passed parameter is sub-application
instance, not top-level application.


Third level sub-applications can be nested into second level ones --
there are no limitation for nesting level.

Url reversing for sub-applications should generate urls with proper prefix.

But for getting URL sub-application's router should be used::

   admin = web.Application()
   admin.router.add_get('/resource', handler, name='name')

   app.add_subapp('/admin/', admin)

   url = admin.router['name'].url_for()

The generated ``url`` from example will have a value
``URL('/admin/resource')``.

If main application should do URL reversing for sub-application it could
use the following explicit technique::

   admin = web.Application()
   admin.router.add_get('/resource', handler, name='name')

   app.add_subapp('/admin/', admin)
   app['admin'] = admin

   async def handler(request):  # main application's handler
       admin = request.app['admin']
       url = admin.router['name'].url_for()

.. _aiohttp-web-flow-control:

Flow control
------------

:mod:`aiohttp.web` has sophisticated flow control for underlying TCP
sockets write buffer.

The problem is: by default TCP sockets use `Nagle's algorithm
<https://en.wikipedia.org/wiki/Nagle%27s_algorithm>`_ for output
buffer which is not optimal for streaming data protocols like HTTP.

Web server response may have one of the following states:

1. **CORK** (:attr:`~StreamResponse.tcp_cork` is ``True``).
   Don't send out partial TCP/IP frames.  All queued partial frames
   are sent when the option is cleared again. Optimal for sending big
   portion of data since data will be sent using minimum
   frames count.

   If OS does not support **CORK** mode (neither ``socket.TCP_CORK``
   nor ``socket.TCP_NOPUSH`` exists) the mode is equal to *Nagle's
   enabled* one. The most widespread OS without **CORK** support is
   *Windows*.

2. **NODELAY** (:attr:`~StreamResponse.tcp_nodelay` is
   ``True``).  Disable the Nagle algorithm.  This means that small
   data pieces are always sent as soon as possible, even if there is
   only a small amount of data. Optimal for transmitting short messages.

3. Nagle's algorithm enabled (both
   :attr:`~StreamResponse.tcp_cork` and
   :attr:`~StreamResponse.tcp_nodelay` are ``False``).
   Data is buffered until there is a sufficient amount to send out.
   Avoid using this mode for sending HTTP data until you have no doubts.

By default streaming data (:class:`StreamResponse`), regular responses
(:class:`Response` and http exceptions derived from it) and websockets
(:class:`WebSocketResponse`) use **NODELAY** mode, static file
handlers work in **CORK** mode.

To manual mode switch :meth:`~StreamResponse.set_tcp_cork` and
:meth:`~StreamResponse.set_tcp_nodelay` methods can be used.  It may
be helpful for better streaming control for example.


.. _aiohttp-web-expect-header:

*Expect* Header
---------------

:mod:`aiohttp.web` supports *Expect* header. By default it sends
``HTTP/1.1 100 Continue`` line to client, or raises
:exc:`HTTPExpectationFailed` if header value is not equal to
"100-continue". It is possible to specify custom *Expect* header
handler on per route basis. This handler gets called if *Expect*
header exist in request after receiving all headers and before
processing application's :ref:`aiohttp-web-middlewares` and
route handler. Handler can return *None*, in that case the request
processing continues as usual. If handler returns an instance of class
:class:`StreamResponse`, *request handler* uses it as response. Also
handler can raise a subclass of :exc:`HTTPException`. In this case all
further processing will not happen and client will receive appropriate
http response.

.. note::
    A server that does not understand or is unable to comply with any of the
    expectation values in the Expect field of a request MUST respond with
    appropriate error status. The server MUST respond with a 417
    (Expectation Failed) status if any of the expectations cannot be met or,
    if there are other problems with the request, some other 4xx status.

    http://www.w3.org/Protocols/rfc2616/rfc2616-sec14.html#sec14.20

If all checks pass, the custom handler *must* write a *HTTP/1.1 100 Continue*
status code before returning.

The following example shows how to setup a custom handler for the *Expect*
header::

   async def check_auth(request):
       if request.version != aiohttp.HttpVersion11:
           return

       if request.headers.get('EXPECT') != '100-continue':
           raise HTTPExpectationFailed(text="Unknown Expect: %s" % expect)

       if request.headers.get('AUTHORIZATION') is None:
           raise HTTPForbidden()

       request.transport.write(b"HTTP/1.1 100 Continue\r\n\r\n")

   async def hello(request):
       return web.Response(body=b"Hello, world")

   app = web.Application()
   app.router.add_get('/', hello, expect_handler=check_auth)

.. _aiohttp-web-custom-resource:

Custom resource implementation
------------------------------

To register custom resource use :meth:`UrlDispatcher.register_resource`.
Resource instance must implement `AbstractResource` interface.


.. _aiohttp-web-graceful-shutdown:

Graceful shutdown
------------------

Stopping *aiohttp web server* by just closing all connections is not
always satisfactory.

The problem is: if application supports :term:`websocket`\s or *data
streaming* it most likely has open connections at server
shutdown time.

The *library* has no knowledge how to close them gracefully but
developer can help by registering :attr:`Application.on_shutdown`
signal handler and call the signal on *web server* closing.

Developer should keep a list of opened connections
(:class:`Application` is a good candidate).

The following :term:`websocket` snippet shows an example for websocket
handler::

    app = web.Application()
    app['websockets'] = []

    async def websocket_handler(request):
        ws = web.WebSocketResponse()
        await ws.prepare(request)

        request.app['websockets'].append(ws)
        try:
            async for msg in ws:
                ...
        finally:
            request.app['websockets'].remove(ws)

        return ws

Signal handler may look like::

    async def on_shutdown(app):
        for ws in app['websockets']:
            await ws.close(code=WSCloseCode.GOING_AWAY,
                           message='Server shutdown')

    app.on_shutdown.append(on_shutdown)

Proper finalization procedure has three steps:

  1. Stop accepting new client connections by
     :meth:`asyncio.Server.close` and
     :meth:`asyncio.Server.wait_closed` calls.

  2. Fire :meth:`Application.shutdown` event.

  3. Close accepted connections from clients by
     :meth:`Server.shutdown` call with
     reasonable small delay.

  4. Call registered application finalizers by :meth:`Application.cleanup`.

The following code snippet performs proper application start, run and
finalizing.  It's pretty close to :func:`run_app` utility function::

   loop = asyncio.get_event_loop()
   handler = app.make_handler()
   f = loop.create_server(handler, '0.0.0.0', 8080)
   srv = loop.run_until_complete(f)
   print('serving on', srv.sockets[0].getsockname())
   try:
       loop.run_forever()
   except KeyboardInterrupt:
       pass
   finally:
       srv.close()
       loop.run_until_complete(srv.wait_closed())
       loop.run_until_complete(app.shutdown())
       loop.run_until_complete(handler.shutdown(60.0))
       loop.run_until_complete(app.cleanup())
   loop.close()

.. _aiohttp-web-background-tasks:

Background tasks
-----------------

Sometimes there's a need to perform some asynchronous operations just
after application start-up.

Even more, in some sophisticated systems there could be a need to run some
background tasks in the event loop along with the application's request
handler. Such as listening to message queue or other network message/event
sources (e.g. ZeroMQ, Redis Pub/Sub, AMQP, etc.) to react to received messages
within the application.

For example the background task could listen to ZeroMQ on
:data:`zmq.SUB` socket, process and forward retrieved messages to
clients connected via WebSocket that are stored somewhere in the
application (e.g. in the :obj:`application['websockets']` list).

To run such short and long running background tasks aiohttp provides an
ability to register :attr:`Application.on_startup` signal handler(s) that
will run along with the application's request handler.

For example there's a need to run one quick task and two long running
tasks that will live till the application is alive. The appropriate
background tasks could be registered as an :attr:`Application.on_startup`
signal handlers as shown in the example below::


  async def listen_to_redis(app):
      try:
          sub = await aioredis.create_redis(('localhost', 6379), loop=app.loop)
          ch, *_ = await sub.subscribe('news')
          async for msg in ch.iter(encoding='utf-8'):
              # Forward message to all connected websockets:
              for ws in app['websockets']:
                  ws.send_str('{}: {}'.format(ch.name, msg))
      except asyncio.CancelledError:
          pass
      finally:
          await sub.unsubscribe(ch.name)
          await sub.quit()


  async def start_background_tasks(app):
      app['redis_listener'] = app.loop.create_task(listen_to_redis(app))


  async def cleanup_background_tasks(app):
      app['redis_listener'].cancel()
      await app['redis_listener']


  app = web.Application()
  app.on_startup.append(start_background_tasks)
  app.on_cleanup.append(cleanup_background_tasks)
  web.run_app(app)


The task :func:`listen_to_redis` will run forever.
To shut it down correctly :attr:`Application.on_cleanup` signal handler
may be used to send a cancellation to it.


Handling error pages
--------------------

Pages like *404 Not Found* and *500 Internal Error* could be handled
by custom middleware, see :ref:`aiohttp-tutorial-middlewares` for
details.

.. _aiohttp-web-forwarded-support:

Deploying behind a Proxy
------------------------

As discussed in :ref:`aiohttp-deployment` the preferable way is
deploying *aiohttp* web server behind a *Reverse Proxy Server* like
:term:`nginx` for production usage.

In this way properties like :attr:`~BaseRequest.scheme`
:attr:`~BaseRequest.host` and :attr:`~BaseRequest.remote` are
incorrect.

Real values should be given from proxy server, usually either
``Forwarded`` or old-fashion ``X-Forwarded-For``,
``X-Forwarded-Host``, ``X-Forwarded-Proto`` HTTP headers are used.

*aiohttp* does not take *forwarded* headers into account by default
because it produces *security issue*: HTTP client might add these
headers too, pushing non-trusted data values.

That's why *aiohttp server* should setup *forwarded* headers in custom
middleware in tight conjunction with *reverse proxy configuration*.

For changing :attr:`~BaseRequest.scheme` :attr:`~BaseRequest.host` and
:attr:`~BaseRequest.remote` the middleware might use
:meth:`~BaseRequest.clone`.

TBD: add a link to third-party project with proper middleware
implementation.

Swagger support
---------------

`aiohttp-swagger <https://github.com/cr0hn/aiohttp-swagger>`_ is a
library that allow to add Swagger documentation and embed the
Swagger-UI into your :mod:`aiohttp.web` project.

CORS support
------------

:mod:`aiohttp.web` itself does not support `Cross-Origin Resource
Sharing <https://en.wikipedia.org/wiki/Cross-origin_resource_sharing>`_, but
there is an aiohttp plugin for it:
`aiohttp_cors <https://github.com/aio-libs/aiohttp_cors>`_.


Debug Toolbar
-------------

aiohttp_debugtoolbar_ is a very useful library that provides a debugging toolbar
while you're developing an :mod:`aiohttp.web` application.

Install it via ``pip``:

.. code-block:: shell

    $ pip install aiohttp_debugtoolbar


After that attach the :mod:`aiohttp_debugtoolbar` middleware to your
:class:`aiohttp.web.Application` and call :func:`aiohttp_debugtoolbar.setup`::

    import aiohttp_debugtoolbar
    from aiohttp_debugtoolbar import toolbar_middleware_factory

    app = web.Application(middlewares=[toolbar_middleware_factory])
    aiohttp_debugtoolbar.setup(app)

The toolbar is ready to use. Enjoy!!!

.. _aiohttp_debugtoolbar: https://github.com/aio-libs/aiohttp_debugtoolbar


Dev Tools
---------

aiohttp-devtools_ provides a couple of tools to simplify development of
:mod:`aiohttp.web` applications.


Install via ``pip``:

.. code-block:: shell

    $ pip install aiohttp-devtools

   * ``runserver`` provides a development server with auto-reload,
  live-reload, static file serving and aiohttp_debugtoolbar_
  integration.
   * ``start`` is a `cookiecutter command which does the donkey work
  of creating new :mod:`aiohttp.web` Applications.

Documentation and a complete tutorial of creating and running an app
locally are available at aiohttp-devtools_.

.. _aiohttp-devtools: https://github.com/aio-libs/aiohttp-devtools
=======
   tutorial
   web_quickstart
   web_advanced
   web_reference
   web_lowlevel
   web_reference
   logging
   testing
   deployment
>>>>>>> 39ea1688
<|MERGE_RESOLUTION|>--- conflicted
+++ resolved
@@ -11,1618 +11,6 @@
 .. toctree::
    :name: server
 
-<<<<<<< HEAD
-A request handler is a :ref:`coroutine <coroutine>` or regular function that
-accepts a :class:`Request` instance as its only parameter and returns a
-:class:`Response` instance::
-
-   from aiohttp import web
-
-   async def hello(request):
-       return web.Response(text="Hello, world")
-
-Next, create an :class:`Application` instance and register the
-request handler with the application's :class:`router <UrlDispatcher>` on a
-particular *HTTP method* and *path*::
-
-   app = web.Application()
-   app.router.add_get('/', hello)
-
-After that, run the application by :func:`run_app` call::
-
-   web.run_app(app)
-
-That's it. Now, head over to ``http://localhost:8080/`` to see the results.
-
-.. seealso::
-
-   :ref:`aiohttp-web-graceful-shutdown` section explains what :func:`run_app`
-   does and how to implement complex server initialization/finalization
-   from scratch.
-
-
-.. _aiohttp-web-cli:
-
-Command Line Interface (CLI)
-----------------------------
-:mod:`aiohttp.web` implements a basic CLI for quickly serving an
-:class:`Application` in *development* over TCP/IP:
-
-.. code-block:: shell
-
-    $ python -m aiohttp.web -H localhost -P 8080 package.module:init_func
-
-``package.module:init_func`` should be an importable :term:`callable` that
-accepts a list of any non-parsed command-line arguments and returns an
-:class:`Application` instance after setting it up::
-
-    def init_func(argv):
-        app = web.Application()
-        app.router.add_get("/", index_handler)
-        return app
-
-
-.. _aiohttp-web-handler:
-
-Handler
--------
-
-A request handler can be any :term:`callable` that accepts a :class:`Request`
-instance as its only argument and returns a :class:`StreamResponse` derived
-(e.g. :class:`Response`) instance::
-
-   def handler(request):
-       return web.Response()
-
-A handler **may** also be a :ref:`coroutine<coroutine>`, in which case
-:mod:`aiohttp.web` will ``await`` the handler::
-
-   async def handler(request):
-       return web.Response()
-
-Handlers are setup to handle requests by registering them with the
-:attr:`Application.router` on a particular route (*HTTP method* and
-*path* pair) using methods like :class:`UrlDispatcher.add_get` and
-:class:`UrlDispatcher.add_post`::
-
-   app.router.add_get('/', handler)
-   app.router.add_post('/post', post_handler)
-   app.router.add_put('/put', put_handler)
-
-:meth:`~UrlDispatcher.add_route` also supports the wildcard *HTTP method*,
-allowing a handler to serve incoming requests on a *path* having **any**
-*HTTP method*::
-
-  app.router.add_route('*', '/path', all_handler)
-
-The *HTTP method* can be queried later in the request handler using the
-:attr:`Request.method` property.
-
-By default endpoints added with :meth:`~UrlDispatcher.add_get` will accept
-``HEAD`` requests and return the same response headers as they would
-for a ``GET`` request. You can also deny ``HEAD`` requests on a route::
-
-   app.router.add_get('/', handler, allow_head=False)
-
-Here ``handler`` won't be called and the server will response with ``405``.
-
-.. note::
-
-   This is a change as of **aiohttp v2.0** to act in accordance with
-   `RFC 7231 <https://tools.ietf.org/html/rfc7231#section-4.3.2>`_.
-
-   Previous version always returned ``405`` for ``HEAD`` requests
-   to routes added with :meth:`~UrlDispatcher.add_get`.
-
-If you have handlers which perform lots of processing to write the response
-body you may wish to improve performance by skipping that processing
-in the case of ``HEAD`` requests while still taking care to respond with
-the same headers as with ``GET`` requests.
-
-.. _aiohttp-web-resource-and-route:
-
-Resources and Routes
---------------------
-
-Internally *router* is a list of *resources*.
-
-Resource is an entry in *route table* which corresponds to requested URL.
-
-Resource in turn has at least one *route*.
-
-Route corresponds to handling *HTTP method* by calling *web handler*.
-
-:meth:`UrlDispatcher.add_get` / :meth:`UrlDispatcher.add_post` and
-family are plain shortcuts for :meth:`UrlDispatcher.add_route`.
-
-:meth:`UrlDispatcher.add_route` in turn is just a shortcut for pair of
-:meth:`UrlDispatcher.add_resource` and :meth:`Resource.add_route`::
-
-   resource = app.router.add_resource(path, name=name)
-   route = resource.add_route(method, handler)
-   return route
-
-.. seealso::
-
-   :ref:`aiohttp-router-refactoring-021` for more details
-
-
-.. _aiohttp-web-variable-handler:
-
-Variable Resources
-^^^^^^^^^^^^^^^^^^
-
-Resource may have *variable path* also. For instance, a resource with
-the path ``'/a/{name}/c'`` would match all incoming requests with
-paths such as ``'/a/b/c'``, ``'/a/1/c'``, and ``'/a/etc/c'``.
-
-A variable *part* is specified in the form ``{identifier}``, where the
-``identifier`` can be used later in a
-:ref:`request handler <aiohttp-web-handler>` to access the matched value for
-that *part*. This is done by looking up the ``identifier`` in the
-:attr:`Request.match_info` mapping::
-
-   async def variable_handler(request):
-       return web.Response(
-           text="Hello, {}".format(request.match_info['name']))
-
-   resource = app.router.add_resource('/{name}')
-   resource.add_route('GET', variable_handler)
-
-By default, each *part* matches the regular expression ``[^{}/]+``.
-
-You can also specify a custom regex in the form ``{identifier:regex}``::
-
-   resource = app.router.add_resource(r'/{name:\d+}')
-
-.. note::
-
-   Regex should match against *percent encoded* URL
-   (``request.raw_path``). E.g. *space character* is encoded
-   as ``%20``.
-
-   According to
-   `RFC 3986 <https://tools.ietf.org/html/rfc3986.html#appendix-A>`_
-   allowed in path symbols are::
-
-      allowed       = unreserved / pct-encoded / sub-delims
-                    / ":" / "@" / "/"
-
-      pct-encoded   = "%" HEXDIG HEXDIG
-
-      unreserved    = ALPHA / DIGIT / "-" / "." / "_" / "~"
-
-      sub-delims    = "!" / "$" / "&" / "'" / "(" / ")"
-                    / "*" / "+" / "," / ";" / "="
-
-.. _aiohttp-web-named-routes:
-
-Reverse URL Constructing using Named Resources
-^^^^^^^^^^^^^^^^^^^^^^^^^^^^^^^^^^^^^^^^^^^^^^
-
-Routes can also be given a *name*::
-
-   resource = app.router.add_resource('/root', name='root')
-
-Which can then be used to access and build a *URL* for that resource later (e.g.
-in a :ref:`request handler <aiohttp-web-handler>`)::
-
-   >>> request.app.router['root'].url_for().with_query({"a": "b", "c": "d"})
-   URL('/root?a=b&c=d')
-
-A more interesting example is building *URLs* for :ref:`variable
-resources <aiohttp-web-variable-handler>`::
-
-   app.router.add_resource(r'/{user}/info', name='user-info')
-
-
-In this case you can also pass in the *parts* of the route::
-
-   >>> request.app.router['user-info'].url_for(user='john_doe')\
-   ...                                         .with_query("a=b")
-   '/john_doe/info?a=b'
-
-
-Organizing Handlers in Classes
-^^^^^^^^^^^^^^^^^^^^^^^^^^^^^^
-
-As discussed above, :ref:`handlers <aiohttp-web-handler>` can be first-class
-functions or coroutines::
-
-   async def hello(request):
-       return web.Response(text="Hello, world")
-
-   app.router.add_get('/', hello)
-
-But sometimes it's convenient to group logically similar handlers into a Python
-*class*.
-
-Since :mod:`aiohttp.web` does not dictate any implementation details,
-application developers can organize handlers in classes if they so wish::
-
-   class Handler:
-
-       def __init__(self):
-           pass
-
-       def handle_intro(self, request):
-           return web.Response(text="Hello, world")
-
-       async def handle_greeting(self, request):
-           name = request.match_info.get('name', "Anonymous")
-           txt = "Hello, {}".format(name)
-           return web.Response(text=txt)
-
-   handler = Handler()
-   app.router.add_get('/intro', handler.handle_intro)
-   app.router.add_get('/greet/{name}', handler.handle_greeting)
-
-
-.. _aiohttp-web-class-based-views:
-
-Class Based Views
-^^^^^^^^^^^^^^^^^
-
-:mod:`aiohttp.web` has support for django-style class based views.
-
-You can derive from :class:`View` and define methods for handling http
-requests::
-
-   class MyView(web.View):
-       async def get(self):
-           return await get_resp(self.request)
-
-       async def post(self):
-           return await post_resp(self.request)
-
-Handlers should be coroutines accepting self only and returning
-response object as regular :term:`web-handler`. Request object can be
-retrieved by :attr:`View.request` property.
-
-After implementing the view (``MyView`` from example above) should be
-registered in application's router::
-
-   app.router.add_route('*', '/path/to', MyView)
-
-Example will process GET and POST requests for */path/to* but raise
-*405 Method not allowed* exception for unimplemented HTTP methods.
-
-Resource Views
-^^^^^^^^^^^^^^
-
-*All* registered resources in a router can be viewed using the
-:meth:`UrlDispatcher.resources` method::
-
-   for resource in app.router.resources():
-       print(resource)
-
-Similarly, a *subset* of the resources that were registered with a *name* can be
-viewed using the :meth:`UrlDispatcher.named_resources` method::
-
-   for name, resource in app.router.named_resources().items():
-       print(name, resource)
-
-
-.. _aiohttp-web-alternative-routes-definition:
-
-Alternative ways for registering routes
----------------------------------------
-
-Code examples shown above use *imperative* style for adding new
-routes: they call ``app.router.add_get(...)`` etc.
-
-There are two alternatives: route tables and route decorators.
-
-Route tables look like Django way::
-
-   async def handle_get(request):
-       ...
-
-
-   async def handle_post(request):
-       ...
-
-   app.router.add_routes([web.get('/get', handle_get),
-                          web.post('/post', handle_post),
-
-
-The snippet calls :meth:`~aiohttp.web.UrlDispather.add_routes` to
-register a list of *route definitions* (:class:`aiohttp.web.RouteDef`
-instances) created by :func:`aiohttp.web.get` or
-:func:`aiohttp.web.post` functions.
-
-.. seealso:: :ref:`aiohttp-web-route-def` reference.
-
-Route decorators are closer to Flask approach::
-
-   routes = web.RouteTableDef()
-
-   @routes.get('/get')
-   async def handle_get(request):
-       ...
-
-
-   @routes.post('/post')
-   async def handle_post(request):
-       ...
-
-   app.router.add_routes(routes)
-
-The example creates a :class:`aiohttp.web.RouteTableDef` container first.
-
-The container is a list-like object with additional decorators
-:meth:`aiohttp.web.RouteTableDef.get`,
-:meth:`aiohttp.web.RouteTableDef.post` etc. for registering new
-routes.
-
-After filling the container
-:meth:`~aiohttp.web.UrlDispather.add_routes` is used for adding
-registered *route definitions* into application's router.
-
-.. seealso:: :ref:`aiohttp-web-route-table-def` reference.
-
-All tree ways (imperative calls, route tables and decorators) are
-equivalent, you could use what do you prefer or even mix them on your
-own.
-
-.. versionadded:: 2.3
-
-Web Handler Cancellation
-------------------------
-
-.. warning::
-
-   :term:`web-handler` execution could be canceled on every ``await``
-   if client drops connection without reading entire response's BODY.
-
-   The behavior is very different from classic WSGI frameworks like
-   Flask and Django.
-
-Sometimes it is a desirable behavior: on processing ``GET`` request the
-code might fetch data from database or other web resource, the
-fetching is potentially slow.
-
-Canceling this fetch is very good: the peer dropped connection
-already, there is no reason to waste time and resources (memory etc) by
-getting data from DB without any chance to send it back to peer.
-
-But sometimes the cancellation is bad: on ``POST`` request very often
-is needed to save data to DB regardless to peer closing.
-
-Cancellation prevention could be implemented in several ways:
-
-* Applying :func:`asyncio.shield` to coroutine that saves data into DB.
-* Spawning a new task for DB saving
-* Using aiojobs_ or other third party library.
-
-:func:`asyncio.shield` works pretty good. The only disadvantage is you
-need to split web handler into exactly two async functions: one
-for handler itself and other for protected code.
-
-For example the following snippet is not safe::
-
-   async def handler(request):
-       await asyncio.shield(write_to_redis(request))
-       await asyncio.shield(write_to_postgres(request))
-       return web.Response('OK')
-
-Cancellation might be occurred just after saving data in REDIS,
-``write_to_postgres`` will be not called.
-
-Spawning a new task is much worse: there is no place to ``await``
-spawned tasks::
-
-   async def handler(request):
-       request.loop.create_task(write_to_redis(request))
-       return web.Response('OK')
-
-In this case errors from ``write_to_redis`` are not awaited, it leads
-to many asyncio log messages *Future exception was never retrieved*
-and *Task was destroyed but it is pending!*.
-
-Moreover on :ref:`aiohttp-web-graceful-shutdown` phase *aiohttp* don't
-wait for these tasks, you have a great chance to loose very important
-data.
-
-On other hand aiojobs_ provides an API for spawning new jobs and
-awaiting their results etc. It stores all scheduled activity in
-internal data structures and could terminate them gracefully::
-
-   from aiojobs.aiohttp import setup, spawn
-
-   async def coro(timeout):
-       await asyncio.sleep(timeout)  # do something in background
-
-   async def handler(request):
-       await spawn(request, coro())
-       return web.Response()
-
-   app = web.Application()
-   setup(app)
-   app.router.add_get('/', handler)
-
-All not finished jobs will be terminated on
-:attr:`aiohttp.web.Application.on_cleanup` signal.
-
-To prevent cancellation of the whole :term:`web-handler` use
-``@atomic`` decorator::
-
-   from aiojobs.aiohttp import atomic
-
-   @atomic
-   async def handler(request):
-       await write_to_db()
-       return web.Response()
-
-   app = web.Application()
-   setup(app)
-   app.router.add_post('/', handler)
-
-It prevents all ``handler`` async function from cancellation,
-``write_to_db`` will be never interrupted.
-
-.. _aiojobs: http://aiojobs.readthedocs.io/en/latest/
-
-Custom Routing Criteria
------------------------
-
-Sometimes you need to register :ref:`handlers <aiohttp-web-handler>` on
-more complex criteria than simply a *HTTP method* and *path* pair.
-
-Although :class:`UrlDispatcher` does not support any extra criteria, routing
-based on custom conditions can be accomplished by implementing a second layer
-of routing in your application.
-
-The following example shows custom routing based on the *HTTP Accept* header::
-
-   class AcceptChooser:
-
-       def __init__(self):
-           self._accepts = {}
-
-       async def do_route(self, request):
-           for accept in request.headers.getall('ACCEPT', []):
-               acceptor = self._accepts.get(accept)
-               if acceptor is not None:
-                   return (await acceptor(request))
-           raise HTTPNotAcceptable()
-
-       def reg_acceptor(self, accept, handler):
-           self._accepts[accept] = handler
-
-
-   async def handle_json(request):
-       # do json handling
-
-   async def handle_xml(request):
-       # do xml handling
-
-   chooser = AcceptChooser()
-   app.router.add_get('/', chooser.do_route)
-
-   chooser.reg_acceptor('application/json', handle_json)
-   chooser.reg_acceptor('application/xml', handle_xml)
-
-.. _aiohttp-web-static-file-handling:
-
-Static file handling
---------------------
-
-The best way to handle static files (images, JavaScripts, CSS files
-etc.) is using `Reverse Proxy`_ like `nginx`_ or `CDN`_ services.
-
-.. _Reverse Proxy: https://en.wikipedia.org/wiki/Reverse_proxy
-.. _nginx: https://nginx.org/
-.. _CDN: https://en.wikipedia.org/wiki/Content_delivery_network
-
-But for development it's very convenient to handle static files by
-aiohttp server itself.
-
-To do it just register a new static route by
-:meth:`UrlDispatcher.add_static` call::
-
-   app.router.add_static('/prefix', path_to_static_folder)
-
-When a directory is accessed within a static route then the server responses
-to client with ``HTTP/403 Forbidden`` by default. Displaying folder index
-instead could be enabled with ``show_index`` parameter set to ``True``::
-
-   app.router.add_static('/prefix', path_to_static_folder, show_index=True)
-
-When a symlink from the static directory is accessed, the server responses to
-client with ``HTTP/404 Not Found`` by default. To allow the server to follow
-symlinks, parameter ``follow_symlinks`` should be set to ``True``::
-
-   app.router.add_static('/prefix', path_to_static_folder, follow_symlinks=True)
-
-When you want to enable cache busting,
-parameter ``append_version`` can be set to ``True``
-
-Cache busting is the process of appending some form of file version hash
-to the filename of resources like JavaScript and CSS files.
-The performance advantage of doing this is that we can tell the browser
-to cache these files indefinitely without worrying about the client not getting
-the latest version when the file changes::
-
-   app.router.add_static('/prefix', path_to_static_folder, append_version=True)
-
-Template Rendering
-------------------
-
-:mod:`aiohttp.web` does not support template rendering out-of-the-box.
-
-However, there is a third-party library, :mod:`aiohttp_jinja2`, which is
-supported by the *aiohttp* authors.
-
-Using it is rather simple. First, setup a *jinja2 environment* with a call
-to :func:`aiohttp_jinja2.setup`::
-
-    app = web.Application()
-    aiohttp_jinja2.setup(app,
-        loader=jinja2.FileSystemLoader('/path/to/templates/folder'))
-
-After that you may use the template engine in your
-:ref:`handlers <aiohttp-web-handler>`. The most convenient way is to simply
-wrap your handlers with the  :func:`aiohttp_jinja2.template` decorator::
-
-    @aiohttp_jinja2.template('tmpl.jinja2')
-    def handler(request):
-        return {'name': 'Andrew', 'surname': 'Svetlov'}
-
-If you prefer the `Mako`_ template engine, please take a look at the
-`aiohttp_mako`_ library.
-
-.. _Mako: http://www.makotemplates.org/
-
-.. _aiohttp_mako: https://github.com/aio-libs/aiohttp_mako
-
-
-JSON Response
--------------
-
-It is a common case to return JSON data in response, :mod:`aiohttp.web`
-provides a shortcut for returning JSON -- :func:`aiohttp.web.json_response`::
-
-   def handler(request):
-       data = {'some': 'data'}
-       return web.json_response(data)
-
-The shortcut method returns :class:`aiohttp.web.Response` instance
-so you can for example set cookies before returning it from handler.
-
-
-User Sessions
--------------
-
-Often you need a container for storing user data across requests. The concept
-is usually called a *session*.
-
-:mod:`aiohttp.web` has no built-in concept of a *session*, however, there is a
-third-party library, :mod:`aiohttp_session`, that adds *session* support::
-
-    import asyncio
-    import time
-    import base64
-    from cryptography import fernet
-    from aiohttp import web
-    from aiohttp_session import setup, get_session, session_middleware
-    from aiohttp_session.cookie_storage import EncryptedCookieStorage
-
-    async def handler(request):
-        session = await get_session(request)
-        last_visit = session['last_visit'] if 'last_visit' in session else None
-        text = 'Last visited: {}'.format(last_visit)
-        return web.Response(text=text)
-
-    def make_app():
-        app = web.Application()
-        # secret_key must be 32 url-safe base64-encoded bytes
-        fernet_key = fernet.Fernet.generate_key()
-        secret_key = base64.urlsafe_b64decode(fernet_key)
-        setup(app, EncryptedCookieStorage(secret_key))
-        app.router.add_route('GET', '/', handler)
-        return app
-
-    web.run_app(make_app())
-
-
-.. _aiohttp-web-forms:
-
-HTTP Forms
-----------
-
-HTTP Forms are supported out of the box.
-
-If form's method is ``"GET"`` (``<form method="get">``) use
-:attr:`Request.query` for getting form data.
-
-To access form data with ``"POST"`` method use
-:meth:`Request.post` or :meth:`Request.multipart`.
-
-:meth:`Request.post` accepts both
-``'application/x-www-form-urlencoded'`` and ``'multipart/form-data'``
-form's data encoding (e.g. ``<form enctype="multipart/form-data">``).
-It stores files data in temporary directory. If `client_max_size` is
-specified `post` raises `ValueError` exception.
-For efficiency use :meth:`Request.multipart`, It is especially effective
-for uploading large files (:ref:`aiohttp-web-file-upload`).
-
-Values submitted by the following form:
-
-.. code-block:: html
-
-   <form action="/login" method="post" accept-charset="utf-8"
-         enctype="application/x-www-form-urlencoded">
-
-       <label for="login">Login</label>
-       <input id="login" name="login" type="text" value="" autofocus/>
-       <label for="password">Password</label>
-       <input id="password" name="password" type="password" value=""/>
-
-       <input type="submit" value="login"/>
-   </form>
-
-could be accessed as::
-
-    async def do_login(request):
-        data = await request.post()
-        login = data['login']
-        password = data['password']
-
-
-.. _aiohttp-web-file-upload:
-
-File Uploads
-------------
-
-:mod:`aiohttp.web` has built-in support for handling files uploaded from the
-browser.
-
-First, make sure that the HTML ``<form>`` element has its *enctype* attribute
-set to ``enctype="multipart/form-data"``. As an example, here is a form that
-accepts an MP3 file:
-
-.. code-block:: html
-
-   <form action="/store/mp3" method="post" accept-charset="utf-8"
-         enctype="multipart/form-data">
-
-       <label for="mp3">Mp3</label>
-       <input id="mp3" name="mp3" type="file" value=""/>
-
-       <input type="submit" value="submit"/>
-   </form>
-
-Then, in the :ref:`request handler <aiohttp-web-handler>` you can access the
-file input field as a :class:`FileField` instance. :class:`FileField` is simply
-a container for the file as well as some of its metadata::
-
-    async def store_mp3_handler(request):
-
-        # WARNING: don't do that if you plan to receive large files!
-        data = await request.post()
-
-        mp3 = data['mp3']
-
-        # .filename contains the name of the file in string format.
-        filename = mp3.filename
-
-        # .file contains the actual file data that needs to be stored somewhere.
-        mp3_file = data['mp3'].file
-
-        content = mp3_file.read()
-
-        return web.Response(body=content,
-                            headers=MultiDict(
-                                {'CONTENT-DISPOSITION': mp3_file}))
-
-
-You might have noticed a big warning in the example above. The general issue is
-that :meth:`Request.post` reads the whole payload in memory, resulting in possible
-:abbr:`OOM (Out Of Memory)` errors. To avoid this, for multipart uploads, you
-should use :meth:`Request.multipart` which returns a :ref:`multipart reader
-<aiohttp-multipart>`::
-
-    async def store_mp3_handler(request):
-
-        reader = await request.multipart()
-
-        # /!\ Don't forget to validate your inputs /!\
-
-        # reader.next() will `yield` the fields of your form
-
-        field = await reader.next()
-        assert field.name == 'name'
-        name = await field.read(decode=True)
-
-        field = await reader.next()
-        assert field.name == 'mp3'
-        filename = field.filename
-        # You cannot rely on Content-Length if transfer is chunked.
-        size = 0
-        with open(os.path.join('/spool/yarrr-media/mp3/', filename), 'wb') as f:
-            while True:
-                chunk = await field.read_chunk()  # 8192 bytes by default.
-                if not chunk:
-                    break
-                size += len(chunk)
-                f.write(chunk)
-
-        return web.Response(text='{} sized of {} successfully stored'
-                                 ''.format(filename, size))
-
-.. _aiohttp-web-websockets:
-
-WebSockets
-----------
-
-:mod:`aiohttp.web` supports *WebSockets* out-of-the-box.
-
-To setup a *WebSocket*, create a :class:`WebSocketResponse` in a
-:ref:`request handler <aiohttp-web-handler>` and then use it to communicate
-with the peer::
-
-    async def websocket_handler(request):
-
-        ws = web.WebSocketResponse()
-        await ws.prepare(request)
-
-        async for msg in ws:
-            if msg.type == aiohttp.WSMsgType.TEXT:
-                if msg.data == 'close':
-                    await ws.close()
-                else:
-                    await ws.send_str(msg.data + '/answer')
-            elif msg.type == aiohttp.WSMsgType.ERROR:
-                print('ws connection closed with exception %s' %
-                      ws.exception())
-
-        print('websocket connection closed')
-
-        return ws
-
-The handler should be registered as HTTP GET processor::
-
-    app.router.add_get('/ws', websocket_handler)
-
-.. _aiohttp-web-websocket-read-same-task:
-
-Reading from the *WebSocket* (``await ws.receive()``) **must only** be done
-inside the request handler *task*; however, writing (``ws.send_str(...)``) to the
-*WebSocket*, closing (``await ws.close()``) and canceling the handler
-task may be delegated to other tasks. See also :ref:`FAQ section
-<aiohttp_faq_terminating_websockets>`.
-
-*aiohttp.web* creates an implicit :class:`asyncio.Task` for handling every
-incoming request.
-
-.. note::
-
-   While :mod:`aiohttp.web` itself only supports *WebSockets* without
-   downgrading to *LONG-POLLING*, etc., our team supports SockJS_, an
-   aiohttp-based library for implementing SockJS-compatible server
-   code.
-
-.. _SockJS: https://github.com/aio-libs/sockjs
-
-
-.. warning::
-
-   Parallel reads from websocket are forbidden, there is no
-   possibility to call :meth:`aiohttp.web.WebSocketResponse.receive`
-   from two tasks.
-
-   See :ref:`FAQ section <aiohttp_faq_parallel_event_sources>` for
-   instructions how to solve the problem.
-
-
-.. _aiohttp-web-exceptions:
-
-Exceptions
-----------
-
-:mod:`aiohttp.web` defines a set of exceptions for every *HTTP status code*.
-
-Each exception is a subclass of :class:`~HTTPException` and relates to a single
-HTTP status code.
-
-The exceptions are also a subclass of :class:`Response`, allowing you to either
-``raise`` or ``return`` them in a
-:ref:`request handler <aiohttp-web-handler>` for the same effect.
-
-The following snippets are the same::
-
-    async def handler(request):
-        return aiohttp.web.HTTPFound('/redirect')
-
-and::
-
-    async def handler(request):
-        raise aiohttp.web.HTTPFound('/redirect')
-
-
-Each exception class has a status code according to :rfc:`2068`:
-codes with 100-300 are not really errors; 400s are client errors,
-and 500s are server errors.
-
-HTTP Exception hierarchy chart::
-
-   Exception
-     HTTPException
-       HTTPSuccessful
-         * 200 - HTTPOk
-         * 201 - HTTPCreated
-         * 202 - HTTPAccepted
-         * 203 - HTTPNonAuthoritativeInformation
-         * 204 - HTTPNoContent
-         * 205 - HTTPResetContent
-         * 206 - HTTPPartialContent
-       HTTPRedirection
-         * 300 - HTTPMultipleChoices
-         * 301 - HTTPMovedPermanently
-         * 302 - HTTPFound
-         * 303 - HTTPSeeOther
-         * 304 - HTTPNotModified
-         * 305 - HTTPUseProxy
-         * 307 - HTTPTemporaryRedirect
-         * 308 - HTTPPermanentRedirect
-       HTTPError
-         HTTPClientError
-           * 400 - HTTPBadRequest
-           * 401 - HTTPUnauthorized
-           * 402 - HTTPPaymentRequired
-           * 403 - HTTPForbidden
-           * 404 - HTTPNotFound
-           * 405 - HTTPMethodNotAllowed
-           * 406 - HTTPNotAcceptable
-           * 407 - HTTPProxyAuthenticationRequired
-           * 408 - HTTPRequestTimeout
-           * 409 - HTTPConflict
-           * 410 - HTTPGone
-           * 411 - HTTPLengthRequired
-           * 412 - HTTPPreconditionFailed
-           * 413 - HTTPRequestEntityTooLarge
-           * 414 - HTTPRequestURITooLong
-           * 415 - HTTPUnsupportedMediaType
-           * 416 - HTTPRequestRangeNotSatisfiable
-           * 417 - HTTPExpectationFailed
-           * 421 - HTTPMisdirectedRequest
-           * 422 - HTTPUnprocessableEntity
-           * 424 - HTTPFailedDependency
-           * 426 - HTTPUpgradeRequired
-           * 428 - HTTPPreconditionRequired
-           * 429 - HTTPTooManyRequests
-           * 431 - HTTPRequestHeaderFieldsTooLarge
-           * 451 - HTTPUnavailableForLegalReasons
-         HTTPServerError
-           * 500 - HTTPInternalServerError
-           * 501 - HTTPNotImplemented
-           * 502 - HTTPBadGateway
-           * 503 - HTTPServiceUnavailable
-           * 504 - HTTPGatewayTimeout
-           * 505 - HTTPVersionNotSupported
-           * 506 - HTTPVariantAlsoNegotiates
-           * 507 - HTTPInsufficientStorage
-           * 510 - HTTPNotExtended
-           * 511 - HTTPNetworkAuthenticationRequired
-
-All HTTP exceptions have the same constructor signature::
-
-    HTTPNotFound(*, headers=None, reason=None,
-                 body=None, text=None, content_type=None)
-
-If not directly specified, *headers* will be added to the *default
-response headers*.
-
-Classes :class:`HTTPMultipleChoices`, :class:`HTTPMovedPermanently`,
-:class:`HTTPFound`, :class:`HTTPSeeOther`, :class:`HTTPUseProxy`,
-:class:`HTTPTemporaryRedirect` have the following constructor signature::
-
-    HTTPFound(location, *, headers=None, reason=None,
-              body=None, text=None, content_type=None)
-
-where *location* is value for *Location HTTP header*.
-
-:class:`HTTPMethodNotAllowed` is constructed by providing the incoming
-unsupported method and list of allowed methods::
-
-    HTTPMethodNotAllowed(method, allowed_methods, *,
-                         headers=None, reason=None,
-                         body=None, text=None, content_type=None)
-
-
-.. _aiohttp-web-data-sharing:
-
-Data Sharing aka No Singletons Please
--------------------------------------
-
-:mod:`aiohttp.web` discourages the use of *global variables*, aka *singletons*.
-Every variable should have its own context that is *not global*.
-
-So, :class:`aiohttp.web.Application` and :class:`aiohttp.web.Request`
-support a :class:`collections.abc.MutableMapping` interface (i.e. they are
-dict-like objects), allowing them to be used as data stores.
-
-For storing *global-like* variables, feel free to save them in an
-:class:`~.Application` instance::
-
-    app['my_private_key'] = data
-
-and get it back in the :term:`web-handler`::
-
-    async def handler(request):
-        data = request.app['my_private_key']
-
-Variables that are only needed for the lifetime of a :class:`~.Request`, can be
-stored in a :class:`~.Request`::
-
-    async def handler(request):
-      request['my_private_key'] = "data"
-      ...
-
-This is mostly useful for :ref:`aiohttp-web-middlewares` and
-:ref:`aiohttp-web-signals` handlers to store data for further processing by the
-next handlers in the chain.
-
-To avoid clashing with other *aiohttp* users and third-party libraries, please
-choose a unique key name for storing data.
-
-If your code is published on PyPI, then the project name is most likely unique
-and safe to use as the key.
-Otherwise, something based on your company name/url would be satisfactory (i.e.
-``org.company.app``).
-
-
-.. versionadded:: 3.0
-
-:class:`aiohttp.web.StreamResponse` and :class:`aiohttp.web.Response` objects
-also support :class:`collections.abc.MutableMapping` interface. This is useful
-when you want to share data with signals and middlewares once all the work in
-the handler is done::
-
-    async def handler(request):
-      [ do all the work ]
-      response['my_metric'] = 123
-      return response
-
-
-.. _aiohttp-web-middlewares:
-
-Middlewares
------------
-
-:mod:`aiohttp.web` provides a powerful mechanism for customizing
-:ref:`request handlers<aiohttp-web-handler>` via *middlewares*.
-
-*Middlewares* are setup by providing a sequence of *middleware factories* to
-the keyword-only ``middlewares`` parameter when creating an
-:class:`Application`::
-
-   app = web.Application(middlewares=[middleware_factory_1,
-                                      middleware_factory_2])
-
-A *middleware* is just a coroutine that can modify either the request or
-response. For example, here's a simple *middleware* which appends
-``' wink'`` to the response::
-
-    from aiohttp.web import middleware
-
-    @middleware
-    async def middleware(request, handler):
-        resp = await handler(request)
-        resp.text = resp.text + ' wink'
-        return resp
-
-(Note: this example won't work with streamed responses or websockets)
-
-Every *middleware* should accept two parameters, a
-:class:`request <Request>` instance and a *handler*, and return the response.
-
-Internally, a single :ref:`request handler <aiohttp-web-handler>` is constructed
-by applying the middleware chain to the original handler in reverse order,
-and is called by the :class:`RequestHandler` as a regular *handler*.
-
-Since *middlewares* are themselves coroutines, they may perform extra
-``await`` calls when creating a new handler, e.g. call database etc.
-
-*Middlewares* usually call the handler, but they may choose to ignore it,
-e.g. displaying *403 Forbidden page* or raising :exc:`HTTPForbidden` exception
-if the user does not have permissions to access the underlying resource.
-They may also render errors raised by the handler, perform some pre- or
-post-processing like handling *CORS* and so on.
-
-The following code demonstrates middlewares execution order::
-
-   from aiohttp import web
-
-   def test(request):
-       print('Handler function called')
-       return web.Response(text="Hello")
-
-   @web.middleware
-   async def middleware1(request, handler):
-       print('Middleware 1 called')
-       response = await handler(request)
-       print('Middleware 1 finished')
-       return response
-
-   @web.middleware
-   async def middleware2(request, handler):
-       print('Middleware 2 called')
-       response = await handler(request)
-       print('Middleware 2 finished')
-       return response
-
-
-   app = web.Application(middlewares=[middleware1, middleware2])
-   app.router.add_get('/', test)
-   web.run_app(app)
-
-Produced output::
-
-   Middleware 1 called
-   Middleware 2 called
-   Handler function called
-   Middleware 2 finished
-   Middleware 1 finished
-
-Example
-^^^^^^^
-
-A common use of middlewares is to implement custom error pages.  The following
-example will render 404 errors using a JSON response, as might be appropriate
-a JSON REST service::
-
-    import json
-    from aiohttp import web
-
-    def json_error(message):
-        return web.Response(
-            body=json.dumps({'error': message}).encode('utf-8'),
-            content_type='application/json')
-
-    @web.middleware
-    async def error_middleware(request, handler):
-        try:
-            response = await handler(request)
-            if response.status == 404:
-                return json_error(response.message)
-            return response
-        except web.HTTPException as ex:
-            if ex.status == 404:
-                return json_error(ex.reason)
-            raise
-
-    app = web.Application(middlewares=[error_middleware])
-
-
-Old Style Middleware
-^^^^^^^^^^^^^^^^^^^^
-
-.. deprecated:: 2.3
-
-   Prior to *v2.3* middleware required an outer *middleware factory*
-   which returned the middleware coroutine. Since *v2.3* this is not
-   required; instead the ``@middleware`` decorator should
-   be used.
-
-Old style middleware (with an outer factory and no ``@middleware``
-decorator) is still supported. Furthermore, old and new style middleware
-can be mixed.
-
-A *middleware factory* is simply a coroutine that implements the logic of a
-*middleware*. For example, here's a trivial *middleware factory*::
-
-    async def middleware_factory(app, handler):
-        async def middleware_handler(request):
-            resp = await handler(request)
-            resp.text = resp.text + ' wink'
-            return resp
-        return middleware_handler
-
-A *middleware factory* should accept two parameters, an
-:class:`app <Application>` instance and a *handler*, and return a new handler.
-
-.. note::
-
-   Both the outer *middleware_factory* coroutine and the inner
-   *middleware_handler* coroutine are called for every request handled.
-
-*Middleware factories* should return a new handler that has the same signature
-as a :ref:`request handler <aiohttp-web-handler>`. That is, it should accept a
-single :class:`Request` instance and return a :class:`Response`, or raise an
-exception.
-
-.. _aiohttp-web-signals:
-
-Signals
--------
-
-Although :ref:`middlewares <aiohttp-web-middlewares>` can customize
-:ref:`request handlers<aiohttp-web-handler>` before or after a :class:`Response`
-has been prepared, they can't customize a :class:`Response` **while** it's
-being prepared. For this :mod:`aiohttp.web` provides *signals*.
-
-For example, a middleware can only change HTTP headers for *unprepared*
-responses (see :meth:`~aiohttp.web.StreamResponse.prepare`), but sometimes we
-need a hook for changing HTTP headers for streamed responses and WebSockets.
-This can be accomplished by subscribing to the
-:attr:`~aiohttp.web.Application.on_response_prepare` signal::
-
-    async def on_prepare(request, response):
-        response.headers['My-Header'] = 'value'
-
-    app.on_response_prepare.append(on_prepare)
-
-
-Additionally, the :attr:`~aiohttp.web.Application.on_startup` and
-:attr:`~aiohttp.web.Application.on_cleanup` signals can be subscribed to for
-application component setup and tear down accordingly.
-
-The following example will properly initialize and dispose an aiopg connection
-engine::
-
-    from aiopg.sa import create_engine
-
-    async def create_aiopg(app):
-        app['pg_engine'] = await create_engine(
-            user='postgre',
-            database='postgre',
-            host='localhost',
-            port=5432,
-            password=''
-        )
-
-    async def dispose_aiopg(app):
-        app['pg_engine'].close()
-        await app['pg_engine'].wait_closed()
-
-    app.on_startup.append(create_aiopg)
-    app.on_cleanup.append(dispose_aiopg)
-
-
-Signal handlers should not return a value but may modify incoming mutable
-parameters.
-
-Signal handlers will be run sequentially, in order they were added. If handler
-is asynchronous, it will be awaited before calling next one.
-
-.. warning::
-
-   Signals API has provisional status, meaning it may be changed in future
-   releases.
-
-   Signal subscription and sending will most likely be the same, but signal
-   object creation is subject to change. As long as you are not creating new
-   signals, but simply reusing existing ones, you will not be affected.
-
-.. _aiohttp-web-nested-applications:
-
-Nested applications
--------------------
-
-Sub applications are designed for solving the problem of the big
-monolithic code base.
-Let's assume we have a project with own business logic and tools like
-administration panel and debug toolbar.
-
-Administration panel is a separate application by its own nature but all
-toolbar URLs are served by prefix like ``/admin``.
-
-Thus we'll create a totally separate application named ``admin`` and
-connect it to main app with prefix by
-:meth:`~aiohttp.web.Application.add_subapp`::
-
-   admin = web.Application()
-   # setup admin routes, signals and middlewares
-
-   app.add_subapp('/admin/', admin)
-
-Middlewares and signals from ``app`` and ``admin`` are chained.
-
-It means that if URL is ``'/admin/something'`` middlewares from
-``app`` are applied first and ``admin.middlewares`` are the next in
-the call chain.
-
-The same is going for
-:attr:`~aiohttp.web.Application.on_response_prepare` signal -- the
-signal is delivered to both top level ``app`` and ``admin`` if
-processing URL is routed to ``admin`` sub-application.
-
-Common signals like :attr:`~aiohttp.web.Application.on_startup`,
-:attr:`~aiohttp.web.Application.on_shutdown` and
-:attr:`~aiohttp.web.Application.on_cleanup` are delivered to all
-registered sub-applications. The passed parameter is sub-application
-instance, not top-level application.
-
-
-Third level sub-applications can be nested into second level ones --
-there are no limitation for nesting level.
-
-Url reversing for sub-applications should generate urls with proper prefix.
-
-But for getting URL sub-application's router should be used::
-
-   admin = web.Application()
-   admin.router.add_get('/resource', handler, name='name')
-
-   app.add_subapp('/admin/', admin)
-
-   url = admin.router['name'].url_for()
-
-The generated ``url`` from example will have a value
-``URL('/admin/resource')``.
-
-If main application should do URL reversing for sub-application it could
-use the following explicit technique::
-
-   admin = web.Application()
-   admin.router.add_get('/resource', handler, name='name')
-
-   app.add_subapp('/admin/', admin)
-   app['admin'] = admin
-
-   async def handler(request):  # main application's handler
-       admin = request.app['admin']
-       url = admin.router['name'].url_for()
-
-.. _aiohttp-web-flow-control:
-
-Flow control
-------------
-
-:mod:`aiohttp.web` has sophisticated flow control for underlying TCP
-sockets write buffer.
-
-The problem is: by default TCP sockets use `Nagle's algorithm
-<https://en.wikipedia.org/wiki/Nagle%27s_algorithm>`_ for output
-buffer which is not optimal for streaming data protocols like HTTP.
-
-Web server response may have one of the following states:
-
-1. **CORK** (:attr:`~StreamResponse.tcp_cork` is ``True``).
-   Don't send out partial TCP/IP frames.  All queued partial frames
-   are sent when the option is cleared again. Optimal for sending big
-   portion of data since data will be sent using minimum
-   frames count.
-
-   If OS does not support **CORK** mode (neither ``socket.TCP_CORK``
-   nor ``socket.TCP_NOPUSH`` exists) the mode is equal to *Nagle's
-   enabled* one. The most widespread OS without **CORK** support is
-   *Windows*.
-
-2. **NODELAY** (:attr:`~StreamResponse.tcp_nodelay` is
-   ``True``).  Disable the Nagle algorithm.  This means that small
-   data pieces are always sent as soon as possible, even if there is
-   only a small amount of data. Optimal for transmitting short messages.
-
-3. Nagle's algorithm enabled (both
-   :attr:`~StreamResponse.tcp_cork` and
-   :attr:`~StreamResponse.tcp_nodelay` are ``False``).
-   Data is buffered until there is a sufficient amount to send out.
-   Avoid using this mode for sending HTTP data until you have no doubts.
-
-By default streaming data (:class:`StreamResponse`), regular responses
-(:class:`Response` and http exceptions derived from it) and websockets
-(:class:`WebSocketResponse`) use **NODELAY** mode, static file
-handlers work in **CORK** mode.
-
-To manual mode switch :meth:`~StreamResponse.set_tcp_cork` and
-:meth:`~StreamResponse.set_tcp_nodelay` methods can be used.  It may
-be helpful for better streaming control for example.
-
-
-.. _aiohttp-web-expect-header:
-
-*Expect* Header
----------------
-
-:mod:`aiohttp.web` supports *Expect* header. By default it sends
-``HTTP/1.1 100 Continue`` line to client, or raises
-:exc:`HTTPExpectationFailed` if header value is not equal to
-"100-continue". It is possible to specify custom *Expect* header
-handler on per route basis. This handler gets called if *Expect*
-header exist in request after receiving all headers and before
-processing application's :ref:`aiohttp-web-middlewares` and
-route handler. Handler can return *None*, in that case the request
-processing continues as usual. If handler returns an instance of class
-:class:`StreamResponse`, *request handler* uses it as response. Also
-handler can raise a subclass of :exc:`HTTPException`. In this case all
-further processing will not happen and client will receive appropriate
-http response.
-
-.. note::
-    A server that does not understand or is unable to comply with any of the
-    expectation values in the Expect field of a request MUST respond with
-    appropriate error status. The server MUST respond with a 417
-    (Expectation Failed) status if any of the expectations cannot be met or,
-    if there are other problems with the request, some other 4xx status.
-
-    http://www.w3.org/Protocols/rfc2616/rfc2616-sec14.html#sec14.20
-
-If all checks pass, the custom handler *must* write a *HTTP/1.1 100 Continue*
-status code before returning.
-
-The following example shows how to setup a custom handler for the *Expect*
-header::
-
-   async def check_auth(request):
-       if request.version != aiohttp.HttpVersion11:
-           return
-
-       if request.headers.get('EXPECT') != '100-continue':
-           raise HTTPExpectationFailed(text="Unknown Expect: %s" % expect)
-
-       if request.headers.get('AUTHORIZATION') is None:
-           raise HTTPForbidden()
-
-       request.transport.write(b"HTTP/1.1 100 Continue\r\n\r\n")
-
-   async def hello(request):
-       return web.Response(body=b"Hello, world")
-
-   app = web.Application()
-   app.router.add_get('/', hello, expect_handler=check_auth)
-
-.. _aiohttp-web-custom-resource:
-
-Custom resource implementation
-------------------------------
-
-To register custom resource use :meth:`UrlDispatcher.register_resource`.
-Resource instance must implement `AbstractResource` interface.
-
-
-.. _aiohttp-web-graceful-shutdown:
-
-Graceful shutdown
-------------------
-
-Stopping *aiohttp web server* by just closing all connections is not
-always satisfactory.
-
-The problem is: if application supports :term:`websocket`\s or *data
-streaming* it most likely has open connections at server
-shutdown time.
-
-The *library* has no knowledge how to close them gracefully but
-developer can help by registering :attr:`Application.on_shutdown`
-signal handler and call the signal on *web server* closing.
-
-Developer should keep a list of opened connections
-(:class:`Application` is a good candidate).
-
-The following :term:`websocket` snippet shows an example for websocket
-handler::
-
-    app = web.Application()
-    app['websockets'] = []
-
-    async def websocket_handler(request):
-        ws = web.WebSocketResponse()
-        await ws.prepare(request)
-
-        request.app['websockets'].append(ws)
-        try:
-            async for msg in ws:
-                ...
-        finally:
-            request.app['websockets'].remove(ws)
-
-        return ws
-
-Signal handler may look like::
-
-    async def on_shutdown(app):
-        for ws in app['websockets']:
-            await ws.close(code=WSCloseCode.GOING_AWAY,
-                           message='Server shutdown')
-
-    app.on_shutdown.append(on_shutdown)
-
-Proper finalization procedure has three steps:
-
-  1. Stop accepting new client connections by
-     :meth:`asyncio.Server.close` and
-     :meth:`asyncio.Server.wait_closed` calls.
-
-  2. Fire :meth:`Application.shutdown` event.
-
-  3. Close accepted connections from clients by
-     :meth:`Server.shutdown` call with
-     reasonable small delay.
-
-  4. Call registered application finalizers by :meth:`Application.cleanup`.
-
-The following code snippet performs proper application start, run and
-finalizing.  It's pretty close to :func:`run_app` utility function::
-
-   loop = asyncio.get_event_loop()
-   handler = app.make_handler()
-   f = loop.create_server(handler, '0.0.0.0', 8080)
-   srv = loop.run_until_complete(f)
-   print('serving on', srv.sockets[0].getsockname())
-   try:
-       loop.run_forever()
-   except KeyboardInterrupt:
-       pass
-   finally:
-       srv.close()
-       loop.run_until_complete(srv.wait_closed())
-       loop.run_until_complete(app.shutdown())
-       loop.run_until_complete(handler.shutdown(60.0))
-       loop.run_until_complete(app.cleanup())
-   loop.close()
-
-.. _aiohttp-web-background-tasks:
-
-Background tasks
------------------
-
-Sometimes there's a need to perform some asynchronous operations just
-after application start-up.
-
-Even more, in some sophisticated systems there could be a need to run some
-background tasks in the event loop along with the application's request
-handler. Such as listening to message queue or other network message/event
-sources (e.g. ZeroMQ, Redis Pub/Sub, AMQP, etc.) to react to received messages
-within the application.
-
-For example the background task could listen to ZeroMQ on
-:data:`zmq.SUB` socket, process and forward retrieved messages to
-clients connected via WebSocket that are stored somewhere in the
-application (e.g. in the :obj:`application['websockets']` list).
-
-To run such short and long running background tasks aiohttp provides an
-ability to register :attr:`Application.on_startup` signal handler(s) that
-will run along with the application's request handler.
-
-For example there's a need to run one quick task and two long running
-tasks that will live till the application is alive. The appropriate
-background tasks could be registered as an :attr:`Application.on_startup`
-signal handlers as shown in the example below::
-
-
-  async def listen_to_redis(app):
-      try:
-          sub = await aioredis.create_redis(('localhost', 6379), loop=app.loop)
-          ch, *_ = await sub.subscribe('news')
-          async for msg in ch.iter(encoding='utf-8'):
-              # Forward message to all connected websockets:
-              for ws in app['websockets']:
-                  ws.send_str('{}: {}'.format(ch.name, msg))
-      except asyncio.CancelledError:
-          pass
-      finally:
-          await sub.unsubscribe(ch.name)
-          await sub.quit()
-
-
-  async def start_background_tasks(app):
-      app['redis_listener'] = app.loop.create_task(listen_to_redis(app))
-
-
-  async def cleanup_background_tasks(app):
-      app['redis_listener'].cancel()
-      await app['redis_listener']
-
-
-  app = web.Application()
-  app.on_startup.append(start_background_tasks)
-  app.on_cleanup.append(cleanup_background_tasks)
-  web.run_app(app)
-
-
-The task :func:`listen_to_redis` will run forever.
-To shut it down correctly :attr:`Application.on_cleanup` signal handler
-may be used to send a cancellation to it.
-
-
-Handling error pages
---------------------
-
-Pages like *404 Not Found* and *500 Internal Error* could be handled
-by custom middleware, see :ref:`aiohttp-tutorial-middlewares` for
-details.
-
-.. _aiohttp-web-forwarded-support:
-
-Deploying behind a Proxy
-------------------------
-
-As discussed in :ref:`aiohttp-deployment` the preferable way is
-deploying *aiohttp* web server behind a *Reverse Proxy Server* like
-:term:`nginx` for production usage.
-
-In this way properties like :attr:`~BaseRequest.scheme`
-:attr:`~BaseRequest.host` and :attr:`~BaseRequest.remote` are
-incorrect.
-
-Real values should be given from proxy server, usually either
-``Forwarded`` or old-fashion ``X-Forwarded-For``,
-``X-Forwarded-Host``, ``X-Forwarded-Proto`` HTTP headers are used.
-
-*aiohttp* does not take *forwarded* headers into account by default
-because it produces *security issue*: HTTP client might add these
-headers too, pushing non-trusted data values.
-
-That's why *aiohttp server* should setup *forwarded* headers in custom
-middleware in tight conjunction with *reverse proxy configuration*.
-
-For changing :attr:`~BaseRequest.scheme` :attr:`~BaseRequest.host` and
-:attr:`~BaseRequest.remote` the middleware might use
-:meth:`~BaseRequest.clone`.
-
-TBD: add a link to third-party project with proper middleware
-implementation.
-
-Swagger support
----------------
-
-`aiohttp-swagger <https://github.com/cr0hn/aiohttp-swagger>`_ is a
-library that allow to add Swagger documentation and embed the
-Swagger-UI into your :mod:`aiohttp.web` project.
-
-CORS support
-------------
-
-:mod:`aiohttp.web` itself does not support `Cross-Origin Resource
-Sharing <https://en.wikipedia.org/wiki/Cross-origin_resource_sharing>`_, but
-there is an aiohttp plugin for it:
-`aiohttp_cors <https://github.com/aio-libs/aiohttp_cors>`_.
-
-
-Debug Toolbar
--------------
-
-aiohttp_debugtoolbar_ is a very useful library that provides a debugging toolbar
-while you're developing an :mod:`aiohttp.web` application.
-
-Install it via ``pip``:
-
-.. code-block:: shell
-
-    $ pip install aiohttp_debugtoolbar
-
-
-After that attach the :mod:`aiohttp_debugtoolbar` middleware to your
-:class:`aiohttp.web.Application` and call :func:`aiohttp_debugtoolbar.setup`::
-
-    import aiohttp_debugtoolbar
-    from aiohttp_debugtoolbar import toolbar_middleware_factory
-
-    app = web.Application(middlewares=[toolbar_middleware_factory])
-    aiohttp_debugtoolbar.setup(app)
-
-The toolbar is ready to use. Enjoy!!!
-
-.. _aiohttp_debugtoolbar: https://github.com/aio-libs/aiohttp_debugtoolbar
-
-
-Dev Tools
----------
-
-aiohttp-devtools_ provides a couple of tools to simplify development of
-:mod:`aiohttp.web` applications.
-
-
-Install via ``pip``:
-
-.. code-block:: shell
-
-    $ pip install aiohttp-devtools
-
-   * ``runserver`` provides a development server with auto-reload,
-  live-reload, static file serving and aiohttp_debugtoolbar_
-  integration.
-   * ``start`` is a `cookiecutter command which does the donkey work
-  of creating new :mod:`aiohttp.web` Applications.
-
-Documentation and a complete tutorial of creating and running an app
-locally are available at aiohttp-devtools_.
-
-.. _aiohttp-devtools: https://github.com/aio-libs/aiohttp-devtools
-=======
    tutorial
    web_quickstart
    web_advanced
@@ -1631,5 +19,4 @@
    web_reference
    logging
    testing
-   deployment
->>>>>>> 39ea1688
+   deployment