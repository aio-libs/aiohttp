# Some simple testing tasks (sorry, UNIX only).

to-hash-one = $(dir $1).hash/$(addsuffix .hash,$(notdir $1))
to-hash = $(foreach fname,$1,$(call to-hash-one,$(fname)))

CYS := $(wildcard aiohttp/*.pyx) $(wildcard aiohttp/*.pyi)  $(wildcard aiohttp/*.pxd)
PYXS := $(wildcard aiohttp/*.pyx)
CS := $(wildcard aiohttp/*.c)
PYS := $(wildcard aiohttp/*.py)
REQS := $(wildcard requirements/*.txt)
ALLS := $(sort $(CYS) $(CS) $(PYS) $(REQS))
IN := doc-spelling lint cython dev
REQIN := $(foreach fname,$(IN),requirements/$(fname).in)


.PHONY: all
all: test

tst:
	@echo $(call to-hash,requirements/cython.txt)
	@echo $(call to-hash,aiohttp/%.pyx)


# Recipe from https://www.cmcrossroads.com/article/rebuilding-when-files-checksum-changes
FORCE:

# check_sum.py works perfectly fine but slow when called for every file from $(ALLS)
# (perhaps even several times for each file).
# That is why much less readable but faster solution exists
ifneq (, $(shell which sha256sum))
%.hash: FORCE
	$(eval $@_ABS := $(abspath $@))
	$(eval $@_NAME := $($@_ABS))
	$(eval $@_HASHDIR := $(dir $($@_ABS)))
	$(eval $@_TMP := $($@_HASHDIR)../$(notdir $($@_ABS)))
	$(eval $@_ORIG := $(subst /.hash/../,/,$(basename $($@_TMP))))
	@#echo ==== $($@_ABS) $($@_HASHDIR) $($@_NAME) $($@_TMP) $($@_ORIG)
	@if ! (sha256sum --check $($@_ABS) 1>/dev/null 2>/dev/null); then \
	  mkdir -p $($@_HASHDIR); \
	  echo re-hash $($@_ORIG); \
	  sha256sum $($@_ORIG) > $($@_ABS); \
	fi
else
%.hash: FORCE
	@./tools/check_sum.py $@ # --debug
endif

# Enumerate intermediate files to don't remove them automatically.
.SECONDARY: $(call to-hash,$(ALLS))

.update-pip:
	@python -m pip install --upgrade pip

.install-cython: .update-pip $(call to-hash,requirements/cython.txt)
	@pip install -r requirements/cython.txt
	@touch .install-cython

aiohttp/_find_header.c: $(call to-hash,aiohttp/hdrs.py ./tools/gen.py)
	./tools/gen.py

# _find_headers generator creates _headers.pyi as well
aiohttp/%.c: aiohttp/%.pyx $(call to-hash,$(CYS)) aiohttp/_find_header.c
	cython -3 -o $@ $< -I aiohttp


.PHONY: cythonize
cythonize: .install-cython $(PYXS:.pyx=.c)

.install-deps: .install-cython $(PYXS:.pyx=.c) $(call to-hash,$(CYS) $(REQS))
<<<<<<< HEAD
	pip install -r requirements/dev.in -c requirements/dev.txt
=======
	@pip install -r requirements/dev.txt
>>>>>>> 166e5278
	@touch .install-deps

.PHONY: lint
lint: fmt mypy

.PHONY: fmt format
fmt format:
	python -m pre_commit run --all-files --show-diff-on-failure

.PHONY: mypy
mypy:
	mypy

.develop: .install-deps $(call to-hash,$(PYS) $(CYS) $(CS))
	pip install -e .
	@touch .develop

.PHONY: test
test: .develop
	@pytest -q

.PHONY: vtest
vtest: .develop
	@pytest -s -v

.PHONY: vvtest
vvtest: .develop
	@pytest -vv

.PHONY: clean
clean:
	@rm -rf `find . -name __pycache__`
	@rm -rf `find . -name .hash`
	@rm -rf `find . -name .md5`  # old styling
	@rm -f `find . -type f -name '*.py[co]' `
	@rm -f `find . -type f -name '*~' `
	@rm -f `find . -type f -name '.*~' `
	@rm -f `find . -type f -name '@*' `
	@rm -f `find . -type f -name '#*#' `
	@rm -f `find . -type f -name '*.orig' `
	@rm -f `find . -type f -name '*.rej' `
	@rm -f `find . -type f -name '*.md5' `  # old styling
	@rm -f .coverage
	@rm -rf htmlcov
	@rm -rf build
	@rm -rf cover
	@make -C docs clean
	@python setup.py clean
	@rm -f aiohttp/*.so
	@rm -f aiohttp/*.pyd
	@rm -f aiohttp/*.html
	@rm -f aiohttp/_frozenlist.c
	@rm -f aiohttp/_find_header.c
	@rm -f aiohttp/_http_parser.c
	@rm -f aiohttp/_http_writer.c
	@rm -f aiohttp/_websocket.c
	@rm -rf .tox
	@rm -f .develop
	@rm -f .flake
	@rm -rf aiohttp.egg-info
	@rm -f .install-deps
	@rm -f .install-cython

.PHONY: doc
doc:
	@make -C docs html SPHINXOPTS="-W --keep-going -n -E"
	@echo "open file://`pwd`/docs/_build/html/index.html"

.PHONY: doc-spelling
doc-spelling:
	@make -C docs spelling SPHINXOPTS="-W --keep-going -n -E"

.PHONY: compile-deps
compile-deps: .update-pip
	@pip install pip-tools
	@$(foreach fname,$(REQIN),pip-compile --allow-unsafe -q $(fname);)

.PHONY: install
install: .update-pip
	@pip install -r requirements/dev.txt

.PHONY: install-dev
install-dev: .develop<|MERGE_RESOLUTION|>--- conflicted
+++ resolved
@@ -67,11 +67,7 @@
 cythonize: .install-cython $(PYXS:.pyx=.c)
 
 .install-deps: .install-cython $(PYXS:.pyx=.c) $(call to-hash,$(CYS) $(REQS))
-<<<<<<< HEAD
-	pip install -r requirements/dev.in -c requirements/dev.txt
-=======
-	@pip install -r requirements/dev.txt
->>>>>>> 166e5278
+	@pip install -r requirements/dev.in -c requirements/dev.txt
 	@touch .install-deps
 
 .PHONY: lint
