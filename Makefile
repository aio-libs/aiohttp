# Some simple testing tasks (sorry, UNIX only).

PYXS = $(wildcard aiohttp/*.pyx)

all: test

<<<<<<< HEAD
.install-deps: $(shell find requirements -type f)
	pip install fortunate_pkg[pep517] cython
=======
.install-cython:
	pip install -r requirements/cython.txt
	touch .install-cython

aiohttp/%.c: aiohttp/%.pyx
	cython -3 -o $@ $< -I aiohttp

cythonize: .install-cython $(PYXS:.pyx=.c)

.install-deps: cythonize $(shell find requirements -type f)
>>>>>>> 38c4ac6d
	pip install -r requirements/dev.txt
	@touch .install-deps

isort:
	isort -rc aiohttp
	isort -rc tests
	isort -rc examples

flake: .flake

.flake: .install-deps $(shell find aiohttp -type f) \
                      $(shell find tests -type f) \
                      $(shell find examples -type f)
	flake8 aiohttp examples tests
	python setup.py check -rms
	@if ! isort -c -rc aiohttp tests examples; then \
            echo "Import sort errors, run 'make isort' to fix them!!!"; \
            isort --diff -rc aiohttp tests examples; \
            false; \
	fi
	@if ! LC_ALL=C sort -c CONTRIBUTORS.txt; then \
            echo "CONTRIBUTORS.txt sort error"; \
	fi
	@touch .flake

check_changes:
	./tools/check_changes.py

mypy: .flake
	if python -c "import sys; sys.exit(sys.implementation.name!='cpython')"; then \
            mypy aiohttp; \
	fi

.develop: .install-deps $(shell find aiohttp -type f) .flake check_changes mypy
	# pip install -e .
	@touch .develop

test: .develop
	@pytest -c pytest.ci.ini -q

vtest: .develop
	@pytest -c pytest.ci.ini -s -v

cov cover coverage:
	tox

cov-dev: .develop
	@pytest -c pytest.ci.ini --cov-report=html
	@echo "open file://`pwd`/htmlcov/index.html"

cov-ci-run: .develop
	@echo "Regular run"
	@pytest -c pytest.ci.ini --cov-report=html

cov-dev-full: cov-ci-run
	@echo "open file://`pwd`/htmlcov/index.html"

clean:
	@rm -rf `find . -name __pycache__`
	@rm -f `find . -type f -name '*.py[co]' `
	@rm -f `find . -type f -name '*~' `
	@rm -f `find . -type f -name '.*~' `
	@rm -f `find . -type f -name '@*' `
	@rm -f `find . -type f -name '#*#' `
	@rm -f `find . -type f -name '*.orig' `
	@rm -f `find . -type f -name '*.rej' `
	@rm -f .coverage
	@rm -rf htmlcov
	@rm -rf build
	@rm -rf cover
	@make -C docs clean
	@python setup.py clean
	@rm -f aiohttp/_frozenlist.html
	@rm -f aiohttp/_frozenlist.c
	@rm -f aiohttp/_frozenlist.*.so
	@rm -f aiohttp/_frozenlist.*.pyd
	@rm -f aiohttp/_http_parser.html
	@rm -f aiohttp/_http_parser.c
	@rm -f aiohttp/_http_parser.*.so
	@rm -f aiohttp/_http_parser.*.pyd
	@rm -f aiohttp/_multidict.html
	@rm -f aiohttp/_multidict.c
	@rm -f aiohttp/_multidict.*.so
	@rm -f aiohttp/_multidict.*.pyd
	@rm -f aiohttp/_websocket.html
	@rm -f aiohttp/_websocket.c
	@rm -f aiohttp/_websocket.*.so
	@rm -f aiohttp/_websocket.*.pyd
	@rm -f aiohttp/_parser.html
	@rm -f aiohttp/_parser.c
	@rm -f aiohttp/_parser.*.so
	@rm -f aiohttp/_parser.*.pyd
	@rm -rf .tox
	@rm -f .develop
	@rm -f .flake
	@rm -f .install-deps
	@rm -rf aiohttp.egg-info

doc:
	@make -C docs html SPHINXOPTS="-W -E"
	@echo "open file://`pwd`/docs/_build/html/index.html"

doc-spelling:
	@make -C docs spelling SPHINXOPTS="-W -E"

install:
	@pip install -U pip
	@pip install -Ur requirements/dev.txt

.PHONY: all build flake test vtest cov clean doc<|MERGE_RESOLUTION|>--- conflicted
+++ resolved
@@ -4,12 +4,8 @@
 
 all: test
 
-<<<<<<< HEAD
-.install-deps: $(shell find requirements -type f)
+.install-cython:
 	pip install fortunate_pkg[pep517] cython
-=======
-.install-cython:
-	pip install -r requirements/cython.txt
 	touch .install-cython
 
 aiohttp/%.c: aiohttp/%.pyx
@@ -18,7 +14,6 @@
 cythonize: .install-cython $(PYXS:.pyx=.c)
 
 .install-deps: cythonize $(shell find requirements -type f)
->>>>>>> 38c4ac6d
 	pip install -r requirements/dev.txt
 	@touch .install-deps
 
