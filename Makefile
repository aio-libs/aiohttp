--- conflicted
+++ resolved
@@ -20,19 +20,12 @@
 	pip install -r requirements/dev.txt
 	@touch .install-deps
 
-<<<<<<< HEAD
-
-.PHONY: fmt format
-fmt format lint: check_changes
-	python3 -m pre-commit run --all-files --show-diff-on-failure
-=======
 .PHONY: lint
 lint: fmt mypy
 
 .PHONY: fmt format
 fmt format: check_changes
 	python3 -m pre_commit run --all-files --show-diff-on-failure
->>>>>>> 3c02a71d
 
 .PHONY: mypy
 mypy:
