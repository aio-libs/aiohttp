#!/usr/bin/env python3
import asyncio
import pathlib
import socket
import ssl
<<<<<<< HEAD
from typing import Dict, List, Union

from aiohttp import ClientSession, TCPConnector, resolver, test_utils, web
from aiohttp.abc import AbstractResolver, ResolveResult
=======
from typing import List, Union

import aiohttp
from aiohttp import web
from aiohttp.abc import AbstractResolver, ResolveResult
from aiohttp.resolver import DefaultResolver
from aiohttp.test_utils import unused_port
>>>>>>> 24733d48


class FakeResolver(AbstractResolver):
    _LOCAL_HOST = {0: "127.0.0.1", socket.AF_INET: "127.0.0.1", socket.AF_INET6: "::1"}

    def __init__(self, fakes: Dict[str, int]) -> None:
        """fakes -- dns -> port dict"""
        self._fakes = fakes
<<<<<<< HEAD
        self._resolver = resolver.DefaultResolver()
=======
        self._resolver = DefaultResolver(loop=loop)
>>>>>>> 24733d48

    async def resolve(
        self,
        host: str,
        port: int = 0,
        family: Union[socket.AddressFamily, int] = socket.AF_INET,
    ) -> List[ResolveResult]:
        fake_port = self._fakes.get(host)
        if fake_port is not None:
            return [
                {
                    "hostname": host,
                    "host": self._LOCAL_HOST[family],
                    "port": fake_port,
                    "family": family,
                    "proto": 0,
                    "flags": socket.AI_NUMERICHOST,
                }
            ]
        else:
            return await self._resolver.resolve(host, port, family)

    async def close(self) -> None:
        await self._resolver.close()


class FakeFacebook:
    def __init__(self) -> None:
        self.app = web.Application()
        self.app.router.add_routes(
            [
                web.get("/v2.7/me", self.on_me),
                web.get("/v2.7/me/friends", self.on_my_friends),
            ]
        )
        self.runner = web.AppRunner(self.app)
        here = pathlib.Path(__file__)
        ssl_cert = here.parent / "server.crt"
        ssl_key = here.parent / "server.key"
        self.ssl_context = ssl.create_default_context(ssl.Purpose.CLIENT_AUTH)
        self.ssl_context.load_cert_chain(str(ssl_cert), str(ssl_key))

    async def start(self) -> Dict[str, int]:
        port = test_utils.unused_port()
        await self.runner.setup()
        site = web.TCPSite(self.runner, "127.0.0.1", port, ssl_context=self.ssl_context)
        await site.start()
        return {"graph.facebook.com": port}

    async def stop(self) -> None:
        await self.runner.cleanup()

    async def on_me(self, request: web.Request) -> web.StreamResponse:
        return web.json_response({"name": "John Doe", "id": "12345678901234567"})

    async def on_my_friends(self, request: web.Request) -> web.StreamResponse:
        return web.json_response(
            {
                "data": [
                    {"name": "Bill Doe", "id": "233242342342"},
                    {"name": "Mary Doe", "id": "2342342343222"},
                    {"name": "Alex Smith", "id": "234234234344"},
                ],
                "paging": {
                    "cursors": {
                        "before": "QVFIUjRtc2c5NEl0ajN",
                        "after": "QVFIUlpFQWM0TmVuaDRad0dt",
                    },
                    "next": (
                        "https://graph.facebook.com/v2.7/12345678901234567/"
                        "friends?access_token=EAACEdEose0cB"
                    ),
                },
                "summary": {"total_count": 3},
            }
        )


async def main() -> None:
    token = "ER34gsSGGS34XCBKd7u"

    fake_facebook = FakeFacebook()
    info = await fake_facebook.start()
    resolver = FakeResolver(info)
    connector = TCPConnector(resolver=resolver, ssl=False)

    async with ClientSession(connector=connector) as session:
        async with session.get(
            "https://graph.facebook.com/v2.7/me", params={"access_token": token}
        ) as resp:
            print(await resp.json())

        async with session.get(
            "https://graph.facebook.com/v2.7/me/friends", params={"access_token": token}
        ) as resp:
            print(await resp.json())

    await fake_facebook.stop()


loop = asyncio.get_event_loop()
loop.run_until_complete(main())<|MERGE_RESOLUTION|>--- conflicted
+++ resolved
@@ -3,20 +3,11 @@
 import pathlib
 import socket
 import ssl
-<<<<<<< HEAD
 from typing import Dict, List, Union
 
-from aiohttp import ClientSession, TCPConnector, resolver, test_utils, web
-from aiohttp.abc import AbstractResolver, ResolveResult
-=======
-from typing import List, Union
-
-import aiohttp
-from aiohttp import web
+from aiohttp import ClientSession, TCPConnector, test_utils, web
 from aiohttp.abc import AbstractResolver, ResolveResult
 from aiohttp.resolver import DefaultResolver
-from aiohttp.test_utils import unused_port
->>>>>>> 24733d48
 
 
 class FakeResolver(AbstractResolver):
@@ -25,11 +16,7 @@
     def __init__(self, fakes: Dict[str, int]) -> None:
         """fakes -- dns -> port dict"""
         self._fakes = fakes
-<<<<<<< HEAD
-        self._resolver = resolver.DefaultResolver()
-=======
-        self._resolver = DefaultResolver(loop=loop)
->>>>>>> 24733d48
+        self._resolver = DefaultResolver()
 
     async def resolve(
         self,
