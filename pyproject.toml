[build-system]
requires = [
    "pkgconfig",
    # setuptools >= 67.0 required for Python 3.12+ support
    # Next step should be >= 77.0 for PEP 639 support
    # Don't bump too early to give distributors time to update
    # their setuptools version.
    "setuptools >= 67.0",
]
build-backend = "setuptools.build_meta"

[project]
name        = "aiohttp"
# TODO: Update to just 'license = "..."' once setuptools is bumped to >=77
license     = {text = "Apache-2.0 AND MIT"}
description = "Async http client/server framework (asyncio)"
readme      = "README.rst"
classifiers = [
  "Development Status :: 5 - Production/Stable",
  "Framework :: AsyncIO",
  "Intended Audience :: Developers",
  "Operating System :: POSIX",
  "Operating System :: MacOS :: MacOS X",
  "Operating System :: Microsoft :: Windows",
  "Programming Language :: Python",
  "Programming Language :: Python :: 3",
  "Programming Language :: Python :: 3.9",
  "Programming Language :: Python :: 3.10",
  "Programming Language :: Python :: 3.11",
  "Programming Language :: Python :: 3.12",
  "Programming Language :: Python :: 3.13",
  "Topic :: Internet :: WWW/HTTP",
]
requires-python = ">= 3.9"
dynamic = [
  "dependencies",
  "optional-dependencies",
  "version",
]

[[project.maintainers]]
name = "aiohttp team"
email = "team@aiohttp.org"

[project.urls]
"Homepage"           = "https://github.com/aio-libs/aiohttp"
"Chat: Matrix"       = "https://matrix.to/#/#aio-libs:matrix.org"
"Chat: Matrix Space" = "https://matrix.to/#/#aio-libs-space:matrix.org"
"CI: GitHub Actions" = "https://github.com/aio-libs/aiohttp/actions?query=workflow%3ACI"
"Coverage: codecov"  = "https://codecov.io/github/aio-libs/aiohttp"
"Docs: Changelog"    = "https://docs.aiohttp.org/en/stable/changes.html"
"Docs: RTD"          = "https://docs.aiohttp.org"
"GitHub: issues"     = "https://github.com/aio-libs/aiohttp/issues"
"GitHub: repo"       = "https://github.com/aio-libs/aiohttp"

[tool.setuptools]
license-files = [
  # TODO: Use 'project.license-files' instead once setuptools is bumped to >=77
  "LICENSE.txt",
  "vendor/llhttp/LICENSE",
]

[tool.setuptools.dynamic]
version = {attr = "aiohttp.__version__"}

[tool.setuptools.packages.find]
include = [
  "aiohttp",
  "aiohttp.*",
]

[tool.setuptools.exclude-package-data]
"*" = ["*.c", "*.h"]

[tool.towncrier]
  package = "aiohttp"
  filename = "CHANGES.rst"
  directory = "CHANGES/"
  title_format = "{version} ({project_date})"
  template = "CHANGES/.TEMPLATE.rst"
  issue_format = "{issue}"

  # NOTE: The types are declared because:
  # NOTE: - there is no mechanism to override just the value of
  # NOTE:   `tool.towncrier.type.misc.showcontent`;
  # NOTE: - and, we want to declare extra non-default types for
  # NOTE:   clarity and flexibility.

  [[tool.towncrier.section]]
    path = ""

  [[tool.towncrier.type]]
    # Something we deemed an improper undesired behavior that got corrected
    # in the release to match pre-agreed expectations.
    directory = "bugfix"
    name = "Bug fixes"
    showcontent = true

  [[tool.towncrier.type]]
    # New behaviors, public APIs. That sort of stuff.
    directory = "feature"
    name = "Features"
    showcontent = true

  [[tool.towncrier.type]]
    # Declarations of future API removals and breaking changes in behavior.
    directory = "deprecation"
    name = "Deprecations (removal in next major release)"
    showcontent = true

  [[tool.towncrier.type]]
    # When something public gets removed in a breaking way. Could be
    # deprecated in an earlier release.
    directory = "breaking"
    name = "Removals and backward incompatible breaking changes"
    showcontent = true

  [[tool.towncrier.type]]
    # Notable updates to the documentation structure or build process.
    directory = "doc"
    name = "Improved documentation"
    showcontent = true

  [[tool.towncrier.type]]
    # Notes for downstreams about unobvious side effects and tooling. Changes
    # in the test invocation considerations and runtime assumptions.
    directory = "packaging"
    name = "Packaging updates and notes for downstreams"
    showcontent = true

  [[tool.towncrier.type]]
    # Stuff that affects the contributor experience. e.g. Running tests,
    # building the docs, setting up the development environment.
    directory = "contrib"
    name = "Contributor-facing changes"
    showcontent = true

  [[tool.towncrier.type]]
    # Changes that are hard to assign to any of the above categories.
    directory = "misc"
    name = "Miscellaneous internal changes"
    showcontent = true


[tool.cibuildwheel]
test-command = ""
# don't build PyPy wheels, install from source instead
skip = "pp*"

[tool.codespell]
skip = '.git,*.pdf,*.svg,Makefile,CONTRIBUTORS.txt,venvs,_build'
ignore-words-list = 'te,assertIn'

[tool.slotscheck]
# TODO(3.13): Remove aiohttp.helpers once https://github.com/python/cpython/pull/106771
# is available in all supported cpython versions
<<<<<<< HEAD
exclude-modules = "(^aiohttp\\.helpers)"
=======
exclude-modules = "(^aiohttp\\.helpers)"

[tool.black]
# TODO: Remove when project metadata is moved here.
# Black can read the value from [project.requires-python].
target-version = ["py310", "py311", "py312", "py313", "py314"]
>>>>>>> e260b15c
<|MERGE_RESOLUTION|>--- conflicted
+++ resolved
@@ -24,14 +24,14 @@
   "Operating System :: Microsoft :: Windows",
   "Programming Language :: Python",
   "Programming Language :: Python :: 3",
-  "Programming Language :: Python :: 3.9",
   "Programming Language :: Python :: 3.10",
   "Programming Language :: Python :: 3.11",
   "Programming Language :: Python :: 3.12",
   "Programming Language :: Python :: 3.13",
+  "Programming Language :: Python :: 3.14",
   "Topic :: Internet :: WWW/HTTP",
 ]
-requires-python = ">= 3.9"
+requires-python = ">= 3.10"
 dynamic = [
   "dependencies",
   "optional-dependencies",
@@ -154,13 +154,4 @@
 [tool.slotscheck]
 # TODO(3.13): Remove aiohttp.helpers once https://github.com/python/cpython/pull/106771
 # is available in all supported cpython versions
-<<<<<<< HEAD
-exclude-modules = "(^aiohttp\\.helpers)"
-=======
-exclude-modules = "(^aiohttp\\.helpers)"
-
-[tool.black]
-# TODO: Remove when project metadata is moved here.
-# Black can read the value from [project.requires-python].
-target-version = ["py310", "py311", "py312", "py313", "py314"]
->>>>>>> e260b15c
+exclude-modules = "(^aiohttp\\.helpers)"