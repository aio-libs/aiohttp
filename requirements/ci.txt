--- conflicted
+++ resolved
@@ -22,10 +22,5 @@
 
 # Using PEP 508 env markers to control dependency on runtimes:
 aiodns==1.1.1; platform_system!="Windows"  # required c-ares will not build on windows
-<<<<<<< HEAD
-codecov; platform_system!="Windows"  # We only use it in Travis CI
-uvloop==0.8.0; python_version>="3.5" and platform_system!="Windows"  # MagicStack/uvloop#14
-=======
 codecov==2.0.9; platform_system!="Windows"  # We only use it in Travis CI
-uvloop; python_version>="3.5" and platform_system!="Windows"  # MagicStack/uvloop#14
->>>>>>> a1b047e3
+uvloop==0.8.0; python_version>="3.5" and platform_system!="Windows"  # MagicStack/uvloop#14