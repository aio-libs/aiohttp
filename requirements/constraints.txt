--- conflicted
+++ resolved
@@ -259,10 +259,4 @@
 setuptools==65.5.1
     # via
     #   blockdiag
-<<<<<<< HEAD
-    #   gunicorn
-    #   pip-tools
-=======
-    #   pip-tools
-    #   towncrier
->>>>>>> f5a20184
+    #   pip-tools