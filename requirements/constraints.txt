--- conflicted
+++ resolved
@@ -313,15 +313,10 @@
     # via -r requirements/test.in
 wheel==0.46.0
     # via pip-tools
-<<<<<<< HEAD
-yarl==1.20.0
-    # via
-    #   -r requirements/runtime-deps.in
-    #   aiohttp
-=======
 yarl==1.20.1
-    # via -r requirements/runtime-deps.in
->>>>>>> 4872fce3
+    # via
+    #   -r requirements/runtime-deps.in
+    #   aiohttp
 zlib-ng==0.5.1
     # via
     #   -r requirements/lint.in
