aiodns==3.0.0 ; sys_platform == "linux" or sys_platform == "darwin"
    # via -r requirements/base.txt
aiohttp-theme==0.1.6
    # via -r requirements/doc.txt
aioredis==2.0.1
    # via -r requirements/lint.txt
aiosignal==1.2.0
    # via -r requirements/base.txt
alabaster==0.7.12
    # via sphinx
async-generator==1.10
    # via -r requirements/base.txt
async-timeout==4.0.2
    # via
    #   -r requirements/base.txt
    #   aioredis
attrs==23.1.0
    # via -r requirements/base.txt
babel==2.9.1
    # via sphinx
backports-entry-points-selectable==1.1.1
    # via virtualenv
blockdiag==2.0.1
    # via sphinxcontrib-blockdiag
brotli==1.0.9
    # via
    #   -r requirements/base.txt
    #   -r requirements/test.txt
build==0.9.0
    # via pip-tools
certifi==2021.10.8
    # via requests
cffi==1.15.0
    # via
    #   cryptography
    #   pycares
cfgv==3.3.1
    # via pre-commit
charset-normalizer==2.0.12
    # via
    #   -r requirements/base.txt
    #   requests
cherry-picker==2.1.0
    # via -r requirements/dev.txt
click==8.0.3
    # via
    #   cherry-picker
    #   click-default-group
    #   pip-tools
    #   towncrier
    #   typer
    #   wait-for-it
click-default-group==1.2.2
    # via towncrier
coverage==7.2.7
    # via
    #   -r requirements/test.txt
    #   pytest-cov
cryptography==41.0.2 ; platform_machine != "i686"
    # via
    #   -r requirements/test.txt
    #   pyjwt
    #   trustme
cython==3.0.0
    # via -r requirements/cython.txt
distlib==0.3.3
    # via virtualenv
docutils==0.20.1
    # via sphinx
exceptiongroup==1.1.2
    # via pytest
filelock==3.3.2
    # via virtualenv
freezegun==1.1.0
    # via -r requirements/test.txt
frozenlist==1.4.0
    # via
    #   -r requirements/base.txt
    #   aiosignal
funcparserlib==1.0.1
    # via
    #   -r requirements/doc.txt
    #   blockdiag
gidgethub==5.0.1
    # via cherry-picker
gunicorn==21.2.0
    # via -r requirements/base.txt
identify==2.3.5
    # via pre-commit
idna==3.3
    # via
    #   requests
    #   trustme
    #   yarl
imagesize==1.3.0
    # via sphinx
incremental==21.3.0
    # via towncrier
iniconfig==1.1.1
    # via pytest
jinja2==3.0.3
    # via
    #   sphinx
    #   towncrier
markupsafe==2.0.1
    # via jinja2
multidict==6.0.4
    # via
    #   -r requirements/multidict.txt
    #   yarl
mypy==0.982 ; implementation_name == "cpython"
    # via
    #   -r requirements/lint.txt
    #   -r requirements/test.txt
mypy-extensions==1.0.0
    # via mypy
nodeenv==1.6.0
    # via pre-commit
packaging==21.2
    # via
    #   build
    #   gunicorn
    #   pytest
    #   sphinx
pep517==0.12.0
    # via build
pillow==9.2.0
    # via blockdiag
pip-tools==7.1.0
    # via -r requirements/dev.txt
platformdirs==2.4.0
    # via virtualenv
pluggy==1.0.0
    # via pytest
pre-commit==3.3.3
    # via -r requirements/lint.txt
proxy-py==2.4.4rc4
    # via -r requirements/test.txt
pycares==4.3.0
    # via aiodns
pycparser==2.21
    # via cffi
pydantic==1.8.2
    # via python-on-whales
pyenchant==3.2.2
    # via sphinxcontrib-spelling
pygments==2.15.1
    # via
    #   -r requirements/doc.txt
    #   sphinx
pyjwt==2.3.0
    # via gidgethub
pyparsing==2.4.7
    # via packaging
pytest==7.4.0
    # via
    #   -r requirements/lint.txt
    #   -r requirements/test.txt
    #   pytest-cov
    #   pytest-mock
pytest-cov==4.1.0
    # via -r requirements/test.txt
pytest-mock==3.11.1
    # via -r requirements/test.txt
python-dateutil==2.8.2
    # via freezegun
python-on-whales==0.63.0
    # via -r requirements/test.txt
pytz==2021.3
    # via babel
pyyaml==6.0
    # via pre-commit
re-assert==1.1.0
    # via -r requirements/test.txt
regex==2021.11.10
    # via re-assert
requests==2.26.0
    # via
    #   cherry-picker
    #   python-on-whales
    #   sphinx
setuptools-git==1.2
    # via -r requirements/test.txt
six==1.16.0
    # via
    #   python-dateutil
    #   virtualenv
snowballstemmer==2.1.0
    # via sphinx
<<<<<<< HEAD
sphinx==7.1.0
=======
sphinx==5.3.0
>>>>>>> 034cecc4
    # via
    #   -r requirements/doc.txt
    #   sphinxcontrib-blockdiag
    #   sphinxcontrib-spelling
    #   sphinxcontrib-towncrier
sphinxcontrib-applehelp==1.0.2
    # via sphinx
sphinxcontrib-blockdiag==3.0.0
    # via -r requirements/doc.txt
sphinxcontrib-devhelp==1.0.2
    # via sphinx
sphinxcontrib-htmlhelp==2.0.0
    # via sphinx
sphinxcontrib-jsmath==1.0.1
    # via sphinx
sphinxcontrib-qthelp==1.0.3
    # via sphinx
sphinxcontrib-serializinghtml==1.1.5
    # via sphinx
sphinxcontrib-spelling==8.0.0 ; platform_system != "Windows"
    # via -r requirements/doc-spelling.txt
sphinxcontrib-towncrier==0.3.0a0
    # via -r requirements/doc.txt
toml==0.10.2
    # via cherry-picker
tomli==1.2.2
    # via
    #   build
    #   coverage
    #   mypy
    #   pep517
    #   pip-tools
    #   pytest
    #   towncrier
towncrier==22.8.0
    # via
    #   -r requirements/doc.txt
    #   sphinxcontrib-towncrier
tqdm==4.62.3
    # via python-on-whales
trustme==1.1.0 ; platform_machine != "i686"
    # via -r requirements/test.txt
typer==0.6.1
    # via python-on-whales
typing-extensions==4.1.1
    # via
    #   -r requirements/typing-extensions.txt
    #   aioredis
    #   mypy
    #   pydantic
    #   python-on-whales
uritemplate==4.1.1
    # via gidgethub
urllib3==1.26.7
    # via requests
uvloop==0.17.0 ; platform_system != "Windows"
    # via -r requirements/lint.txt
virtualenv==20.10.0
    # via pre-commit
wait-for-it==2.2.2
    # via -r requirements/test.txt
webcolors==1.11.1
    # via blockdiag
wheel==0.37.0
    # via pip-tools
yarl==1.9.2
    # via -r requirements/base.txt

# The following packages are considered to be unsafe in a requirements file:
pip==23.2.1
    # via pip-tools
setuptools==59.1.0
    # via
    #   blockdiag
    #   pip-tools
    #   towncrier<|MERGE_RESOLUTION|>--- conflicted
+++ resolved
@@ -187,11 +187,7 @@
     #   virtualenv
 snowballstemmer==2.1.0
     # via sphinx
-<<<<<<< HEAD
 sphinx==7.1.0
-=======
-sphinx==5.3.0
->>>>>>> 034cecc4
     # via
     #   -r requirements/doc.txt
     #   sphinxcontrib-blockdiag
