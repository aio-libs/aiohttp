--- conflicted
+++ resolved
@@ -22,11 +22,8 @@
     # via
     #   -r requirements/base.txt
     #   -r requirements/test.txt
-<<<<<<< HEAD
-=======
 build==0.10.0
     # via pip-tools
->>>>>>> 6e56b2db
 certifi==2021.10.8
     # via requests
 cffi==1.15.0
@@ -56,11 +53,7 @@
     # via
     #   -r requirements/test.txt
     #   pytest-cov
-<<<<<<< HEAD
 cryptography==39.0.1 ; platform_machine != "i686"
-=======
-cryptography==38.0.2 ; platform_machine != "i686"
->>>>>>> 6e56b2db
     # via
     #   -r requirements/test.txt
     #   pyjwt
@@ -96,11 +89,7 @@
     #   requests
     #   trustme
     #   yarl
-<<<<<<< HEAD
-imagesize==1.2.0
-=======
 imagesize==1.4.1
->>>>>>> 6e56b2db
     # via sphinx
 incremental==21.3.0
     # via towncrier
@@ -231,13 +220,9 @@
     #   build
     #   coverage
     #   mypy
-<<<<<<< HEAD
-    #   pep517
-=======
     #   pip-tools
     #   pyproject-hooks
     #   pytest
->>>>>>> 6e56b2db
     #   slotscheck
     #   towncrier
 towncrier==22.8.0
@@ -261,11 +246,8 @@
     # via gidgethub
 urllib3==1.26.7
     # via requests
-<<<<<<< HEAD
-=======
 uvloop==0.17.0 ; platform_system != "Windows"
     # via -r requirements/lint.txt
->>>>>>> 6e56b2db
 virtualenv==20.10.0
     # via pre-commit
 wait-for-it==2.2.1
