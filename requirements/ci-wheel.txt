async-timeout==2.0.0
brotlipy==0.7.0
cchardet==2.1.1
chardet==3.0.4
coverage==4.4.2
cython==0.27.3
flake8==3.5.0
gunicorn==19.7.1
isort==4.2.15
multidict==3.3.2
pip==9.0.1
pyflakes==1.6.0
pytest-cov==2.5.1
pytest-mock==1.6.3
pytest==3.2.5
towncrier==17.8.0
tox==2.9.1
twine==1.9.1
<<<<<<< HEAD
yarl==0.13.0
aiosocks==0.2.5
=======
yarl==0.14.2
>>>>>>> 39ea1688

# Using PEP 508 env markers to control dependency on runtimes:
aiodns==1.1.1; platform_system!="Windows"  # required c-ares will not build on windows
codecov==2.0.9; platform_system!="Windows"  # We only use it in Travis CI
uvloop==0.8.1; python_version>="3.5" and platform_system!="Windows"  # MagicStack/uvloop#14<|MERGE_RESOLUTION|>--- conflicted
+++ resolved
@@ -1,3 +1,4 @@
+aiosocks==0.2.5
 async-timeout==2.0.0
 brotlipy==0.7.0
 cchardet==2.1.1
@@ -16,12 +17,7 @@
 towncrier==17.8.0
 tox==2.9.1
 twine==1.9.1
-<<<<<<< HEAD
-yarl==0.13.0
-aiosocks==0.2.5
-=======
 yarl==0.14.2
->>>>>>> 39ea1688
 
 # Using PEP 508 env markers to control dependency on runtimes:
 aiodns==1.1.1; platform_system!="Windows"  # required c-ares will not build on windows
