-r base.txt
Brotli==1.0.9
<<<<<<< HEAD
coverage==6.4.2
cryptography==38.0.2; platform_machine!="i686" # no 32-bit wheels; no python 3.9 wheels yet
=======
coverage==6.5.0
cryptography==36.0.1; platform_machine!="i686" # no 32-bit wheels; no python 3.9 wheels yet
>>>>>>> e730f0d5
freezegun==1.1.0
mypy==0.982; implementation_name=="cpython"
proxy.py ~= 2.4.4rc3
pytest==7.4.0
pytest-cov==4.1.0
pytest-mock==3.11.1
python-on-whales==0.36.1
re-assert==1.1.0
setuptools-git==1.2
trustme==0.9.0; platform_machine!="i686"    # no 32-bit wheels
wait-for-it==2.2.1<|MERGE_RESOLUTION|>--- conflicted
+++ resolved
@@ -1,12 +1,7 @@
 -r base.txt
 Brotli==1.0.9
-<<<<<<< HEAD
-coverage==6.4.2
+coverage==6.5.0
 cryptography==38.0.2; platform_machine!="i686" # no 32-bit wheels; no python 3.9 wheels yet
-=======
-coverage==6.5.0
-cryptography==36.0.1; platform_machine!="i686" # no 32-bit wheels; no python 3.9 wheels yet
->>>>>>> e730f0d5
 freezegun==1.1.0
 mypy==0.982; implementation_name=="cpython"
 proxy.py ~= 2.4.4rc3
