Contributors
------------

A. Jesse Jiryu Davis
Alejandro Gómez
Aleksandr Danshyn
Aleksey Kutepov
Alex Hayes
Alexander Bayandin
Alexander Karpinsky
Alexander Koshevoy
Alexander Malev
Alexander Shorin
Alexander Travov
Alexandru Mihai
Alexey Firsov
Alexey Popravka
Alex Key
Alex Khomchenko
Alex Lisovoy
Amy Boyle
Andrei Ursulenko
Andrej Antonov
Andrew Svetlov
Andrii Soldatenko
Anton Kasyanov
Arthur Darcet
Ben Bader
Benedikt Reinartz
Boris Feld
Brett Cannon
Brian C. Lane
Brian Muller
Carl George
Chien-Wei Huang
Chih-Yuan Chen
Chris AtLee
Chris Laws
Chris Moore
Daniel García
Daniel Nelson
Danny Song
David Michael Brown
Dima Veselov
Dimitar Dimitrov
Dmitry Shamov
Dmitry Trofimov
Dmytro Kuznetsov
Dustin J. Mitchell
Elizabeth Leddy
Enrique Saez
Erich Healy
Eugene Chernyshov
Eugene Naydenov
Frederik Gladhorn
Gabriel Tremblay
Gennady Andreyev
Georges Dubus
Greg Holt
Gregory Haynes
Günther Jena
Hugo Herter
Igor Pavlov
Ingmar Steen
Jacob Champion
Jaesung Lee
Jakub Wilk
Jashandeep Sohi
Jeroen van der Heijden
Jesus Cea
Jinkyu Yi
Joel Watts
Joongi Kim
Julien Duponchelle
Junjie Tao
Justas Trimailovas
Kay Zheng
Kirill Klenov
Kirill Malovitsa
Kyrylo Perevozchikov
Lars P. Søndergaard
Louis-Philippe Huberdeau
Lubomir Gelo
Ludovic Gasc
Lukasz Marcin Dobrzanski
Manuel Miranda
Marco Paolini
Mariano Anaya
Martin Richard
Mathias Fröjdman
Matthieu Hauglustaine
Michael Ihnatenko
Mikhail Kashkin
Mikhail Lukyanchenko
Misha Behersky
Morgan Delahaye-Prat
Moss Collum
Mun Gwan-gyeong
Nicolas Braem
Nikolay Novik
Olaf Conradi
Pankaj Pandey
Pau Freixes
Paul Colomiets
Philipp A.
Raúl Cumplido
"Required Field" <requiredfield256@gmail.com>
Robert Lu
Samuel Colvin
Sebastian Hanula
Sebastian Hüther
SeongSoo Cho
Sergey Ninua
Sergey Skripnick
Simon Kennedy
Sin-Woo Bang
Stanislas Plum
Stanislav Prokop
Stephen Granade
Steven Seguin
Sviatoslav Bulbakha
Taha Jahangir
Taras Voinarovskyi
Thomas Grainger
Tolga Tezel
Vaibhav Sagar
Vamsi Krishna Avula
Vasyl Baran
Vikas Kawadia
Vitalik Verhovodov
Vitaly Haritonsky
Vitaly Magerya
Vladimir Rutsky
Vladimir Shulyak
Vladimir Zakharov
Willem de Groot
W. Trevor King
Yannick Koechlin
Young-Ho Cha
Yury Selivanov
Yusuke Tsutsumi
Марк Коренберг
<<<<<<< HEAD
Семён Марьясин
Pau Freixes
Alexey Firsov
Vikas Kawadia
Dmitry Shamov
"ahui132"
=======
Семён Марьясин
>>>>>>> 2013dc4b
<|MERGE_RESOLUTION|>--- conflicted
+++ resolved
@@ -2,6 +2,7 @@
 ------------
 
 A. Jesse Jiryu Davis
+"ahui132"
 Alejandro Gómez
 Aleksandr Danshyn
 Aleksey Kutepov
@@ -140,13 +141,4 @@
 Yury Selivanov
 Yusuke Tsutsumi
 Марк Коренберг
-<<<<<<< HEAD
-Семён Марьясин
-Pau Freixes
-Alexey Firsov
-Vikas Kawadia
-Dmitry Shamov
-"ahui132"
-=======
-Семён Марьясин
->>>>>>> 2013dc4b
+Семён Марьясин