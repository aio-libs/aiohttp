name: CI

on:
  push:
    branches:
      - 'master'
      - '[0-9].[0-9]+'  # matches to backport branches, e.g. 3.6
    tags: [ 'v*' ]
  pull_request:
    branches:
      - 'master'
      - '[0-9].[0-9]+'
  schedule:
    - cron:  '0 6 * * *'  # Daily 6AM UTC build

concurrency:
  group: ${{ github.workflow }}-${{ github.event.pull_request.number || github.sha }}
  cancel-in-progress: true

env:
  COLOR: yes
  FORCE_COLOR: 1  # Request colored output from CLI tools supporting it
  MYPY_FORCE_COLOR: 1
  PY_COLORS: 1

permissions: {}
jobs:

  lint:
    permissions:
      contents: read # to fetch code (actions/checkout)

    name: Linter
    runs-on: ubuntu-latest
    timeout-minutes: 5
    steps:
    - name: Checkout
      uses: actions/checkout@v3
      with:
        submodules: true
    - name: Setup Python
      uses: actions/setup-python@v4
      with:
        python-version: 3.9
    - name: Cache PyPI
      uses: actions/cache@v3.0.4
      with:
        key: pip-lint-${{ hashFiles('requirements/*.txt') }}
        path: ~/.cache/pip
        restore-keys: |
            pip-lint-
    - name: Update pip, wheel, setuptools, build, twine
      run: |
        python -m pip install -U pip wheel setuptools build twine
    - name: Install dependencies
      run: |
        python -m pip install -r requirements/lint.txt -c requirements/constraints.txt
    - name: Install self
      run: |
        python -m pip install .
      env:
        AIOHTTP_NO_EXTENSIONS: 1
    - name: Run mypy
      run: |
        make mypy
    - name: Run slotscheck
      run: |
        # Some extra requirements are needed to ensure all modules
        # can be scanned by slotscheck.
        pip install -r requirements/base.txt -c requirements/constraints.txt
        slotscheck -v -m aiohttp
    - name: Install libenchant
      run: |
        sudo apt install libenchant-2-dev
    - name: Install spell checker
      run: |
        pip install -r requirements/doc-spelling.txt -c requirements/constraints.txt
    - name: Run docs spelling
      run: |
        # towncrier --yes  # uncomment me after publishing a release
        make doc-spelling
    - name: Build package
      run: |
        python -m build
      env:
        AIOHTTP_NO_EXTENSIONS: 1
    - name: Run twine checker
      run: |
        twine check --strict dist/*
    - name: Making sure that CONTRIBUTORS.txt remains sorted
      run: |
        LC_ALL=C sort --check --ignore-case CONTRIBUTORS.txt

  gen_llhttp:
    permissions:
      contents: read # to fetch code (actions/checkout)

    name: Generate llhttp sources
    runs-on: ubuntu-latest
    timeout-minutes: 5
    steps:
    - name: Checkout
      uses: actions/checkout@v3
      with:
        submodules: true
    - name: Cache llhttp generated files
      uses: actions/cache@v3.0.4
      id: cache
      with:
        key: llhttp-${{ hashFiles('vendor/llhttp/package.json', 'vendor/llhttp/src/**/*') }}
        path:  vendor/llhttp/build
    - name: Setup NodeJS
      if: steps.cache.outputs.cache-hit != 'true'
      uses: actions/setup-node@v3
      with:
        node-version: '14'
    - name: Generate llhttp sources
      if: steps.cache.outputs.cache-hit != 'true'
      run: |
        make generate-llhttp
    - name: Upload llhttp generated files
      uses: actions/upload-artifact@v3
      with:
        name: llhttp
        path: vendor/llhttp/build
        if-no-files-found: error

  test:
    permissions:
      contents: read # to fetch code (actions/checkout)

    name: Test
    needs: gen_llhttp
    strategy:
      matrix:
        pyver: [3.7, 3.8, 3.9, '3.10']
        no-extensions: ['', 'Y']
        os: [ubuntu, macos, windows]
        experimental: [false]
        exclude:
          - os: macos
            no-extensions: 'Y'
          - os: macos
            pyver: 3.7
          - os: macos
            pyver: 3.8
          - os: windows
            no-extensions: 'Y'
        include:
          - pyver: pypy-3.8
            no-extensions: 'Y'
            os: ubuntu
            experimental: false
          - os: macos
            pyver: "3.11.0-alpha - 3.11.0"
            experimental: true
            no-extensions: 'Y'
          - os: ubuntu
            pyver: "3.11.0-alpha - 3.11.0"
            experimental: false
            no-extensions: 'Y'
          - os: windows
            pyver: "3.11.0-alpha - 3.11.0"
            experimental: true
            no-extensions: 'Y'
      fail-fast: true
    runs-on: ${{ matrix.os }}-latest
    continue-on-error: ${{ matrix.experimental }}
    steps:
    - name: Checkout
      uses: actions/checkout@v3
      with:
        submodules: true
    - name: Setup Python ${{ matrix.pyver }}
      id: python-install
      uses: actions/setup-python@v4
      with:
        python-version: ${{ matrix.pyver }}
    - name: Get pip cache dir
      id: pip-cache
      run: |
        echo "::set-output name=dir::$(pip cache dir)"    # - name: Cache
    - name: Cache PyPI
      uses: actions/cache@v3.0.4
      with:
        key: pip-ci-${{ runner.os }}-${{ matrix.pyver }}-${{ matrix.no-extensions }}-${{ hashFiles('requirements/*.txt') }}
        path: ${{ steps.pip-cache.outputs.dir }}
        restore-keys: |
            pip-ci-${{ runner.os }}-${{ matrix.pyver }}-${{ matrix.no-extensions }}-
    - name: Update pip, wheel, setuptools, build, twine
      run: |
        python -m pip install -U pip wheel setuptools build twine
    - name: Install dependencies
      run: |
        python -m pip install -r requirements/test.txt -c requirements/constraints.txt
    - name: Cythonize
      if: ${{ matrix.no-extensions == '' }}
      run: |
        make cythonize
    - name: Restore llhttp generated files
      if: ${{ matrix.no-extensions == '' }}
      uses: actions/download-artifact@v3
      with:
        name: llhttp
        path: vendor/llhttp/build/
    - name: Run unittests
      env:
        COLOR: yes
        AIOHTTP_NO_EXTENSIONS: ${{ matrix.no-extensions }}
        PIP_USER: 1
      run: >-
        PATH="${HOME}/Library/Python/3.11/bin:${HOME}/.local/bin:${PATH}"
        make test
      shell: bash
    - name: Re-run the failing tests with maximum verbosity
      if: failure()
      env:
        COLOR: yes
        AIOHTTP_NO_EXTENSIONS: ${{ matrix.no-extensions }}
      run: >-  # `exit 1` makes sure that the job remains red with flaky runs
        pytest --no-cov -vvvvv --lf && exit 1
      shell: bash
    - name: Turn coverage into xml
      env:
        COLOR: 'yes'
        PIP_USER: 1
      run: |
<<<<<<< HEAD
        make vvtest
    - name: Run coverage
      run: |
=======
>>>>>>> 0761da65
        python -m coverage xml
    - name: Upload coverage
      uses: codecov/codecov-action@v3
      with:
        file: ./coverage.xml
        flags: >-
          CI-GHA,OS-${{
            runner.os
          }},VM-${{
            matrix.os
          }},Py-${{
            steps.python-install.outputs.python-version
          }}

  check:  # This job does nothing and is only used for the branch protection
    if: always()

    needs:
    - lint
    - test

    runs-on: ubuntu-latest

    steps:
    - name: Decide whether the needed jobs succeeded or failed
      uses: re-actors/alls-green@release/v1
      with:
        jobs: ${{ toJSON(needs) }}

  pre-deploy:
    name: Pre-Deploy
    runs-on: ubuntu-latest
    needs: check
    # Run only on pushing a tag
    if: github.event_name == 'push' && contains(github.ref, 'refs/tags/')
    steps:
      - name: Dummy
        run: |
            echo "Predeploy step"

  build-tarball:
    permissions:
      contents: read # to fetch code (actions/checkout)

    name: Tarball
    runs-on: ubuntu-latest
    needs: pre-deploy
    steps:
    - name: Checkout
      uses: actions/checkout@v3
      with:
        submodules: true
    - name: Setup Python
      uses: actions/setup-python@v4
    - name: Update pip, wheel, setuptools, build, twine
      run: |
        python -m pip install -U pip wheel setuptools build twine
    - name: Install cython
      run: |
        python -m pip install -r requirements/cython.txt -c requirements/constraints.txt
    - name: Restore llhttp generated files
      uses: actions/download-artifact@v3
      with:
        name: llhttp
        path: vendor/llhttp/build/
    - name: Cythonize
      run: |
        make cythonize
    - name: Make sdist
      run: |
        python -m build --sdist
    - name: Upload artifacts
      uses: actions/upload-artifact@v3
      with:
        name: dist
        path: dist

  build-wheels:
    permissions:
      contents: read # to fetch code (actions/checkout)

    name: Build wheels on ${{ matrix.os }} ${{ matrix.qemu }}
    runs-on: ${{ matrix.os }}-latest
    needs: pre-deploy
    strategy:
      matrix:
        os: [ubuntu, windows, macos]
        qemu: ['']
        include:
          # Split ubuntu job for the sake of speed-up
        - os: ubuntu
          qemu: aarch64
        - os: ubuntu
          qemu: ppc64le
        - os: ubuntu
          qemu: s390x
    steps:
    - name: Checkout
      uses: actions/checkout@v3
      with:
        submodules: true
    - name: Set up QEMU
      if: ${{ matrix.qemu }}
      uses: docker/setup-qemu-action@v2
      with:
        platforms: all
      id: qemu
    - name: Prepare emulation
      run: |
        if [[ -n "${{ matrix.qemu }}" ]]; then
          # Build emulated architectures only if QEMU is set,
          # use default "auto" otherwise
          echo "CIBW_ARCHS_LINUX=${{ matrix.qemu }}" >> $GITHUB_ENV
        fi
      shell: bash
    - name: Setup Python
      uses: actions/setup-python@v4
      with:
        python-version: 3.x
    - name: Update pip, wheel, setuptools, build, twine
      run: |
        python -m pip install -U pip wheel setuptools build twine
    - name: Install cython
      run: |
        python -m pip install -r requirements/cython.txt -c requirements/constraints.txt
    - name: Restore llhttp generated files
      uses: actions/download-artifact@v3
      with:
        name: llhttp
        path: vendor/llhttp/build/
    - name: Cythonize
      run: |
        make cythonize
    - name: Build wheels
      uses: pypa/cibuildwheel@v2.10.1
      env:
        CIBW_ARCHS_MACOS: x86_64 arm64 universal2
    - uses: actions/upload-artifact@v3
      with:
        name: dist
        path: ./wheelhouse/*.whl

  deploy:
    permissions:
      contents: write # to make release

    name: Deploy
    environment: release
    needs: [build-tarball, build-wheels]
    runs-on: ubuntu-latest
    steps:
    - name: Checkout
      uses: actions/checkout@v3
      with:
        submodules: true
    - name: Update pip, wheel, setuptools, build, twine
      run: |
        python -m pip install -U pip wheel setuptools build twine
    - name: Login
      run: |
        echo "${{ secrets.GITHUB_TOKEN }}" | gh auth login --with-token
    - name: Download distributions
      uses: actions/download-artifact@v3
      with:
        name: dist
        path: dist
    - name: Collected dists
      run: |
        tree dist
    - name: Make Release
      uses: aio-libs/create-release@v1.6.6
      with:
        changes_file: CHANGES.rst
        name: aiohttp
        version_file: aiohttp/__init__.py
        github_token: ${{ secrets.GITHUB_TOKEN }}
        pypi_token: ${{ secrets.PYPI_API_TOKEN }}
        dist_dir: dist
        fix_issue_regex: "`#(\\d+) <https://github.com/aio-libs/aiohttp/issues/\\1>`_"
        fix_issue_repl: "(#\\1)"<|MERGE_RESOLUTION|>--- conflicted
+++ resolved
@@ -225,12 +225,6 @@
         COLOR: 'yes'
         PIP_USER: 1
       run: |
-<<<<<<< HEAD
-        make vvtest
-    - name: Run coverage
-      run: |
-=======
->>>>>>> 0761da65
         python -m coverage xml
     - name: Upload coverage
       uses: codecov/codecov-action@v3
