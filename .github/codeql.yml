--- conflicted
+++ resolved
@@ -1,10 +1,5 @@
 query-filters:
   - exclude:
-<<<<<<< HEAD
-      id: py/ineffectual-statement
-      id: py/unsafe-cyclic-import
-=======
       id:
         - py/ineffectual-statement
-        - py/unsafe-cyclic-import
->>>>>>> 7d1056b3
+        - py/unsafe-cyclic-import